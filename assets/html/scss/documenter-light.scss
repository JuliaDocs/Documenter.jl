@charset "UTF-8";

// TODO: use default colors
$info: #209cee;
$success: #22c35b;
$warning: #ffdd57;
$danger: #da0b00;
$compat: #1db5c9;

// slightly increase contrast over default l: 48%
$grey: hsl(0, 0%, 42%);

@import "documenter/utilities";
@import "documenter/variables";

@import "bulma/utilities/all";
@import "bulma/helpers/all";
@import "bulma/base/all";

@import "documenter/overrides";

@import "bulma/elements/all";
@import "bulma/form/all";
@import "bulma/components/all";
@import "bulma/grid/all";
@import "bulma/layout/all";

@import "documenter/elements";
@import "documenter/components/all";
@import "documenter/patches";
@import "documenter/layout/all";

@import "documenter/ansicolors";

// highlight.js color scheme override for the julia> prompt
code.language-julia-repl > span.hljs-meta {
  color: $ansi-green;
  font-weight: bolder;
}

// Workaround to compile in highlightjs theme, so that we could have different
// themes for both
<<<<<<< HEAD
@import "highlightjs/default";

.search-result-link {
  border-radius: 0.7em;
  transition: all 300ms;
}

.search-result-link:hover, .search-result-link:focus {
  background-color: rgba(0, 128, 128, 0.1);
}

.search-result-link .property-search-result-badge {
  transition: all 300ms;
}

.search-result-link:hover .property-search-result-badge, .search-result-link:focus .property-search-result-badge {
  color: #f1f5f9 !important;
  background-color: #333 !important;
}

.property-search-result-badge {
  padding: 0.15em 0.5em;
  font-size: 0.8em;
  font-style: italic;
  text-transform: none !important;
  line-height: 1.5;
  color: whitesmoke;
  background-color: #33415580;
  border-radius: 0.6rem;
}

.search-result-highlight {
  background-color: hsl(48, 100%, 67%);
}

.search-divider {
  border-bottom: 1px solid #5e6d6f50
}

.search-result-title {
  color: #333;
}

.w-100 {
  width: 100%;
}

.gap-2 {
  gap: 0.5rem;
}

.gap-4 {
  gap: 1rem;
}
=======
@import "highlightjs/default";
>>>>>>> e2bd1940
<|MERGE_RESOLUTION|>--- conflicted
+++ resolved
@@ -40,61 +40,8 @@
 
 // Workaround to compile in highlightjs theme, so that we could have different
 // themes for both
-<<<<<<< HEAD
 @import "highlightjs/default";
-
-.search-result-link {
-  border-radius: 0.7em;
-  transition: all 300ms;
-}
-
-.search-result-link:hover, .search-result-link:focus {
-  background-color: rgba(0, 128, 128, 0.1);
-}
-
-.search-result-link .property-search-result-badge {
-  transition: all 300ms;
-}
-
-.search-result-link:hover .property-search-result-badge, .search-result-link:focus .property-search-result-badge {
-  color: #f1f5f9 !important;
-  background-color: #333 !important;
-}
-
-.property-search-result-badge {
-  padding: 0.15em 0.5em;
-  font-size: 0.8em;
-  font-style: italic;
-  text-transform: none !important;
-  line-height: 1.5;
-  color: whitesmoke;
-  background-color: #33415580;
-  border-radius: 0.6rem;
-}
-
-.search-result-highlight {
-  background-color: hsl(48, 100%, 67%);
-}
-
-.search-divider {
-  border-bottom: 1px solid #5e6d6f50
-}
-
-.search-result-title {
-  color: #333;
-}
-
-.w-100 {
-  width: 100%;
-}
-
-.gap-2 {
-  gap: 0.5rem;
-}
 
 .gap-4 {
   gap: 1rem;
-}
-=======
-@import "highlightjs/default";
->>>>>>> e2bd1940
+}