@charset "UTF-8";
/* https://github.com/jenil/bulmaswatch/blob/v0.8.1/darkly/_variables.scss */
/* Font Awesome 6 mixin. Can be included in any rule that should render Font Awesome icons. */
/* Bulma Utilities */
html.theme--documenter-dark .pagination-previous,
html.theme--documenter-dark .pagination-next,
html.theme--documenter-dark .pagination-link,
html.theme--documenter-dark .pagination-ellipsis, html.theme--documenter-dark .file-cta,
html.theme--documenter-dark .file-name, html.theme--documenter-dark .select select, html.theme--documenter-dark .textarea, html.theme--documenter-dark .input, html.theme--documenter-dark #documenter .docs-sidebar form.docs-search > input, html.theme--documenter-dark .button {
  -moz-appearance: none;
  -webkit-appearance: none;
  align-items: center;
  border: 1px solid transparent;
  border-radius: 0.4em;
  box-shadow: none;
  display: inline-flex;
  font-size: 15px;
  height: 2.5em;
  justify-content: flex-start;
  line-height: 1.5;
  padding-bottom: calc(0.5em - 1px);
  padding-left: calc(0.75em - 1px);
  padding-right: calc(0.75em - 1px);
  padding-top: calc(0.5em - 1px);
  position: relative;
  vertical-align: top; }
  html.theme--documenter-dark .pagination-previous:focus,
  html.theme--documenter-dark .pagination-next:focus,
  html.theme--documenter-dark .pagination-link:focus,
  html.theme--documenter-dark .pagination-ellipsis:focus, html.theme--documenter-dark .file-cta:focus,
  html.theme--documenter-dark .file-name:focus, html.theme--documenter-dark .select select:focus, html.theme--documenter-dark .textarea:focus, html.theme--documenter-dark .input:focus, html.theme--documenter-dark #documenter .docs-sidebar form.docs-search > input:focus, html.theme--documenter-dark .button:focus, html.theme--documenter-dark .is-focused.pagination-previous,
  html.theme--documenter-dark .is-focused.pagination-next,
  html.theme--documenter-dark .is-focused.pagination-link,
  html.theme--documenter-dark .is-focused.pagination-ellipsis, html.theme--documenter-dark .is-focused.file-cta,
  html.theme--documenter-dark .is-focused.file-name, html.theme--documenter-dark .select select.is-focused, html.theme--documenter-dark .is-focused.textarea, html.theme--documenter-dark .is-focused.input, html.theme--documenter-dark #documenter .docs-sidebar form.docs-search > input.is-focused, html.theme--documenter-dark .is-focused.button, html.theme--documenter-dark .pagination-previous:active,
  html.theme--documenter-dark .pagination-next:active,
  html.theme--documenter-dark .pagination-link:active,
  html.theme--documenter-dark .pagination-ellipsis:active, html.theme--documenter-dark .file-cta:active,
  html.theme--documenter-dark .file-name:active, html.theme--documenter-dark .select select:active, html.theme--documenter-dark .textarea:active, html.theme--documenter-dark .input:active, html.theme--documenter-dark #documenter .docs-sidebar form.docs-search > input:active, html.theme--documenter-dark .button:active, html.theme--documenter-dark .is-active.pagination-previous,
  html.theme--documenter-dark .is-active.pagination-next,
  html.theme--documenter-dark .is-active.pagination-link,
  html.theme--documenter-dark .is-active.pagination-ellipsis, html.theme--documenter-dark .is-active.file-cta,
  html.theme--documenter-dark .is-active.file-name, html.theme--documenter-dark .select select.is-active, html.theme--documenter-dark .is-active.textarea, html.theme--documenter-dark .is-active.input, html.theme--documenter-dark #documenter .docs-sidebar form.docs-search > input.is-active, html.theme--documenter-dark .is-active.button {
    outline: none; }
  html.theme--documenter-dark .pagination-previous[disabled],
  html.theme--documenter-dark .pagination-next[disabled],
  html.theme--documenter-dark .pagination-link[disabled],
  html.theme--documenter-dark .pagination-ellipsis[disabled], html.theme--documenter-dark .file-cta[disabled],
  html.theme--documenter-dark .file-name[disabled], html.theme--documenter-dark .select select[disabled], html.theme--documenter-dark .textarea[disabled], html.theme--documenter-dark .input[disabled], html.theme--documenter-dark #documenter .docs-sidebar form.docs-search > input[disabled], html.theme--documenter-dark .button[disabled], fieldset[disabled] html.theme--documenter-dark .pagination-previous, html.theme--documenter-dark fieldset[disabled] .pagination-previous,
  fieldset[disabled] html.theme--documenter-dark .pagination-next,
  html.theme--documenter-dark fieldset[disabled] .pagination-next,
  fieldset[disabled] html.theme--documenter-dark .pagination-link,
  html.theme--documenter-dark fieldset[disabled] .pagination-link,
  fieldset[disabled] html.theme--documenter-dark .pagination-ellipsis,
  html.theme--documenter-dark fieldset[disabled] .pagination-ellipsis, fieldset[disabled] html.theme--documenter-dark .file-cta, html.theme--documenter-dark fieldset[disabled] .file-cta,
  fieldset[disabled] html.theme--documenter-dark .file-name,
  html.theme--documenter-dark fieldset[disabled] .file-name, fieldset[disabled] html.theme--documenter-dark .select select, fieldset[disabled] html.theme--documenter-dark .textarea, fieldset[disabled] html.theme--documenter-dark .input, fieldset[disabled] html.theme--documenter-dark #documenter .docs-sidebar form.docs-search > input, html.theme--documenter-dark fieldset[disabled] .select select, html.theme--documenter-dark .select fieldset[disabled] select, html.theme--documenter-dark fieldset[disabled] .textarea, html.theme--documenter-dark fieldset[disabled] .input, html.theme--documenter-dark fieldset[disabled] #documenter .docs-sidebar form.docs-search > input, html.theme--documenter-dark #documenter .docs-sidebar fieldset[disabled] form.docs-search > input, fieldset[disabled] html.theme--documenter-dark .button, html.theme--documenter-dark fieldset[disabled] .button {
    cursor: not-allowed; }

html.theme--documenter-dark .tabs, html.theme--documenter-dark .pagination-previous,
html.theme--documenter-dark .pagination-next,
html.theme--documenter-dark .pagination-link,
html.theme--documenter-dark .pagination-ellipsis, html.theme--documenter-dark .breadcrumb, html.theme--documenter-dark .file, html.theme--documenter-dark .button, .is-unselectable {
  -webkit-touch-callout: none;
  -webkit-user-select: none;
  -moz-user-select: none;
  -ms-user-select: none;
  user-select: none; }

html.theme--documenter-dark .navbar-link:not(.is-arrowless)::after, html.theme--documenter-dark .select:not(.is-multiple):not(.is-loading)::after {
  border: 3px solid transparent;
  border-radius: 2px;
  border-right: 0;
  border-top: 0;
  content: " ";
  display: block;
  height: 0.625em;
  margin-top: -0.4375em;
  pointer-events: none;
  position: absolute;
  top: 50%;
  transform: rotate(-45deg);
  transform-origin: center;
  width: 0.625em; }

html.theme--documenter-dark .admonition:not(:last-child), html.theme--documenter-dark .tabs:not(:last-child), html.theme--documenter-dark .pagination:not(:last-child), html.theme--documenter-dark .message:not(:last-child), html.theme--documenter-dark .level:not(:last-child), html.theme--documenter-dark .breadcrumb:not(:last-child), html.theme--documenter-dark .block:not(:last-child), html.theme--documenter-dark .title:not(:last-child),
html.theme--documenter-dark .subtitle:not(:last-child), html.theme--documenter-dark .table-container:not(:last-child), html.theme--documenter-dark .table:not(:last-child), html.theme--documenter-dark .progress:not(:last-child), html.theme--documenter-dark .notification:not(:last-child), html.theme--documenter-dark .content:not(:last-child), html.theme--documenter-dark .box:not(:last-child) {
  margin-bottom: 1.5rem; }

html.theme--documenter-dark .modal-close, html.theme--documenter-dark .delete {
  -webkit-touch-callout: none;
  -webkit-user-select: none;
  -moz-user-select: none;
  -ms-user-select: none;
  user-select: none;
  -moz-appearance: none;
  -webkit-appearance: none;
  background-color: rgba(10, 10, 10, 0.2);
  border: none;
  border-radius: 9999px;
  cursor: pointer;
  pointer-events: auto;
  display: inline-block;
  flex-grow: 0;
  flex-shrink: 0;
  font-size: 0;
  height: 20px;
  max-height: 20px;
  max-width: 20px;
  min-height: 20px;
  min-width: 20px;
  outline: none;
  position: relative;
  vertical-align: top;
  width: 20px; }
  html.theme--documenter-dark .modal-close::before, html.theme--documenter-dark .delete::before, html.theme--documenter-dark .modal-close::after, html.theme--documenter-dark .delete::after {
    background-color: white;
    content: "";
    display: block;
    left: 50%;
    position: absolute;
    top: 50%;
    transform: translateX(-50%) translateY(-50%) rotate(45deg);
    transform-origin: center center; }
  html.theme--documenter-dark .modal-close::before, html.theme--documenter-dark .delete::before {
    height: 2px;
    width: 50%; }
  html.theme--documenter-dark .modal-close::after, html.theme--documenter-dark .delete::after {
    height: 50%;
    width: 2px; }
  html.theme--documenter-dark .modal-close:hover, html.theme--documenter-dark .delete:hover, html.theme--documenter-dark .modal-close:focus, html.theme--documenter-dark .delete:focus {
    background-color: rgba(10, 10, 10, 0.3); }
  html.theme--documenter-dark .modal-close:active, html.theme--documenter-dark .delete:active {
    background-color: rgba(10, 10, 10, 0.4); }
  html.theme--documenter-dark .is-small.modal-close, html.theme--documenter-dark #documenter .docs-sidebar form.docs-search > input.modal-close, html.theme--documenter-dark .is-small.delete, html.theme--documenter-dark #documenter .docs-sidebar form.docs-search > input.delete {
    height: 16px;
    max-height: 16px;
    max-width: 16px;
    min-height: 16px;
    min-width: 16px;
    width: 16px; }
  html.theme--documenter-dark .is-medium.modal-close, html.theme--documenter-dark .is-medium.delete {
    height: 24px;
    max-height: 24px;
    max-width: 24px;
    min-height: 24px;
    min-width: 24px;
    width: 24px; }
  html.theme--documenter-dark .is-large.modal-close, html.theme--documenter-dark .is-large.delete {
    height: 32px;
    max-height: 32px;
    max-width: 32px;
    min-height: 32px;
    min-width: 32px;
    width: 32px; }

html.theme--documenter-dark .control.is-loading::after, html.theme--documenter-dark .select.is-loading::after, html.theme--documenter-dark .loader, html.theme--documenter-dark .button.is-loading::after {
  animation: spinAround 500ms infinite linear;
  border: 2px solid #dbdee0;
  border-radius: 9999px;
  border-right-color: transparent;
  border-top-color: transparent;
  content: "";
  display: block;
  height: 1em;
  position: relative;
  width: 1em; }

html.theme--documenter-dark .hero-video, html.theme--documenter-dark .modal-background, html.theme--documenter-dark .modal, html.theme--documenter-dark .image.is-square img, html.theme--documenter-dark #documenter .docs-sidebar .docs-logo > img.is-square img,
html.theme--documenter-dark .image.is-square .has-ratio,
html.theme--documenter-dark #documenter .docs-sidebar .docs-logo > img.is-square .has-ratio, html.theme--documenter-dark .image.is-1by1 img, html.theme--documenter-dark #documenter .docs-sidebar .docs-logo > img.is-1by1 img,
html.theme--documenter-dark .image.is-1by1 .has-ratio,
html.theme--documenter-dark #documenter .docs-sidebar .docs-logo > img.is-1by1 .has-ratio, html.theme--documenter-dark .image.is-5by4 img, html.theme--documenter-dark #documenter .docs-sidebar .docs-logo > img.is-5by4 img,
html.theme--documenter-dark .image.is-5by4 .has-ratio,
html.theme--documenter-dark #documenter .docs-sidebar .docs-logo > img.is-5by4 .has-ratio, html.theme--documenter-dark .image.is-4by3 img, html.theme--documenter-dark #documenter .docs-sidebar .docs-logo > img.is-4by3 img,
html.theme--documenter-dark .image.is-4by3 .has-ratio,
html.theme--documenter-dark #documenter .docs-sidebar .docs-logo > img.is-4by3 .has-ratio, html.theme--documenter-dark .image.is-3by2 img, html.theme--documenter-dark #documenter .docs-sidebar .docs-logo > img.is-3by2 img,
html.theme--documenter-dark .image.is-3by2 .has-ratio,
html.theme--documenter-dark #documenter .docs-sidebar .docs-logo > img.is-3by2 .has-ratio, html.theme--documenter-dark .image.is-5by3 img, html.theme--documenter-dark #documenter .docs-sidebar .docs-logo > img.is-5by3 img,
html.theme--documenter-dark .image.is-5by3 .has-ratio,
html.theme--documenter-dark #documenter .docs-sidebar .docs-logo > img.is-5by3 .has-ratio, html.theme--documenter-dark .image.is-16by9 img, html.theme--documenter-dark #documenter .docs-sidebar .docs-logo > img.is-16by9 img,
html.theme--documenter-dark .image.is-16by9 .has-ratio,
html.theme--documenter-dark #documenter .docs-sidebar .docs-logo > img.is-16by9 .has-ratio, html.theme--documenter-dark .image.is-2by1 img, html.theme--documenter-dark #documenter .docs-sidebar .docs-logo > img.is-2by1 img,
html.theme--documenter-dark .image.is-2by1 .has-ratio,
html.theme--documenter-dark #documenter .docs-sidebar .docs-logo > img.is-2by1 .has-ratio, html.theme--documenter-dark .image.is-3by1 img, html.theme--documenter-dark #documenter .docs-sidebar .docs-logo > img.is-3by1 img,
html.theme--documenter-dark .image.is-3by1 .has-ratio,
html.theme--documenter-dark #documenter .docs-sidebar .docs-logo > img.is-3by1 .has-ratio, html.theme--documenter-dark .image.is-4by5 img, html.theme--documenter-dark #documenter .docs-sidebar .docs-logo > img.is-4by5 img,
html.theme--documenter-dark .image.is-4by5 .has-ratio,
html.theme--documenter-dark #documenter .docs-sidebar .docs-logo > img.is-4by5 .has-ratio, html.theme--documenter-dark .image.is-3by4 img, html.theme--documenter-dark #documenter .docs-sidebar .docs-logo > img.is-3by4 img,
html.theme--documenter-dark .image.is-3by4 .has-ratio,
html.theme--documenter-dark #documenter .docs-sidebar .docs-logo > img.is-3by4 .has-ratio, html.theme--documenter-dark .image.is-2by3 img, html.theme--documenter-dark #documenter .docs-sidebar .docs-logo > img.is-2by3 img,
html.theme--documenter-dark .image.is-2by3 .has-ratio,
html.theme--documenter-dark #documenter .docs-sidebar .docs-logo > img.is-2by3 .has-ratio, html.theme--documenter-dark .image.is-3by5 img, html.theme--documenter-dark #documenter .docs-sidebar .docs-logo > img.is-3by5 img,
html.theme--documenter-dark .image.is-3by5 .has-ratio,
html.theme--documenter-dark #documenter .docs-sidebar .docs-logo > img.is-3by5 .has-ratio, html.theme--documenter-dark .image.is-9by16 img, html.theme--documenter-dark #documenter .docs-sidebar .docs-logo > img.is-9by16 img,
html.theme--documenter-dark .image.is-9by16 .has-ratio,
html.theme--documenter-dark #documenter .docs-sidebar .docs-logo > img.is-9by16 .has-ratio, html.theme--documenter-dark .image.is-1by2 img, html.theme--documenter-dark #documenter .docs-sidebar .docs-logo > img.is-1by2 img,
html.theme--documenter-dark .image.is-1by2 .has-ratio,
html.theme--documenter-dark #documenter .docs-sidebar .docs-logo > img.is-1by2 .has-ratio, html.theme--documenter-dark .image.is-1by3 img, html.theme--documenter-dark #documenter .docs-sidebar .docs-logo > img.is-1by3 img,
html.theme--documenter-dark .image.is-1by3 .has-ratio,
html.theme--documenter-dark #documenter .docs-sidebar .docs-logo > img.is-1by3 .has-ratio, .is-overlay {
  bottom: 0;
  left: 0;
  position: absolute;
  right: 0;
  top: 0; }

html.theme--documenter-dark .navbar-burger {
  -moz-appearance: none;
  -webkit-appearance: none;
  appearance: none;
  background: none;
  border: none;
  color: currentColor;
  font-family: inherit;
  font-size: 1em;
  margin: 0;
  padding: 0; }

/*! minireset.css v0.0.6 | MIT License | github.com/jgthms/minireset.css */
html,
body,
p,
ol,
ul,
li,
dl,
dt,
dd,
blockquote,
figure,
fieldset,
legend,
textarea,
pre,
iframe,
hr,
h1,
h2,
h3,
h4,
h5,
h6 {
  margin: 0;
  padding: 0; }

h1,
h2,
h3,
h4,
h5,
h6 {
  font-size: 100%;
  font-weight: normal; }

ul {
  list-style: none; }

button,
input,
select,
textarea {
  margin: 0; }

html {
  box-sizing: border-box; }

*, *::before, *::after {
  box-sizing: inherit; }

img,
video {
  height: auto;
  max-width: 100%; }

iframe {
  border: 0; }

table {
  border-collapse: collapse;
  border-spacing: 0; }

td,
th {
  padding: 0; }
  td:not([align]),
  th:not([align]) {
    text-align: inherit; }

/* Bulma Helpers */
.has-text-white {
  color: white !important; }

a.has-text-white:hover, a.has-text-white:focus {
  color: #e6e6e6 !important; }

.has-background-white {
  background-color: white !important; }

.has-text-black {
  color: #0a0a0a !important; }

a.has-text-black:hover, a.has-text-black:focus {
  color: black !important; }

.has-background-black {
  background-color: #0a0a0a !important; }

.has-text-light {
  color: #ecf0f1 !important; }

a.has-text-light:hover, a.has-text-light:focus {
  color: #cfd9db !important; }

.has-background-light {
  background-color: #ecf0f1 !important; }

.has-text-dark {
  color: #282f2f !important; }

a.has-text-dark:hover, a.has-text-dark:focus {
  color: #111414 !important; }

.has-background-dark {
  background-color: #282f2f !important; }

.has-text-primary {
  color: #375a7f !important; }

a.has-text-primary:hover, a.has-text-primary:focus {
  color: #28415b !important; }

.has-background-primary {
  background-color: #375a7f !important; }

.has-text-primary-light {
  color: #f1f5f9 !important; }

a.has-text-primary-light:hover, a.has-text-primary-light:focus {
  color: #cddbe9 !important; }

.has-background-primary-light {
  background-color: #f1f5f9 !important; }

.has-text-primary-dark {
  color: #4d7eb2 !important; }

a.has-text-primary-dark:hover, a.has-text-primary-dark:focus {
  color: #7198c1 !important; }

.has-background-primary-dark {
  background-color: #4d7eb2 !important; }

.has-text-link {
  color: #1abc9c !important; }

a.has-text-link:hover, a.has-text-link:focus {
  color: #148f77 !important; }

.has-background-link {
  background-color: #1abc9c !important; }

.has-text-link-light {
  color: #edfdf9 !important; }

a.has-text-link-light:hover, a.has-text-link-light:focus {
  color: #c0f6ec !important; }

.has-background-link-light {
  background-color: #edfdf9 !important; }

.has-text-link-dark {
  color: #15987e !important; }

a.has-text-link-dark:hover, a.has-text-link-dark:focus {
  color: #1bc5a4 !important; }

.has-background-link-dark {
  background-color: #15987e !important; }

.has-text-info {
  color: #024c7d !important; }

a.has-text-info:hover, a.has-text-info:focus {
  color: #012d4b !important; }

.has-background-info {
  background-color: #024c7d !important; }

.has-text-info-light {
  color: #ebf7ff !important; }

a.has-text-info-light:hover, a.has-text-info-light:focus {
  color: #b9e2fe !important; }

.has-background-info-light {
  background-color: #ebf7ff !important; }

.has-text-info-dark {
  color: #0e9dfb !important; }

a.has-text-info-dark:hover, a.has-text-info-dark:focus {
  color: #40b1fc !important; }

.has-background-info-dark {
  background-color: #0e9dfb !important; }

.has-text-success {
  color: #008438 !important; }

a.has-text-success:hover, a.has-text-success:focus {
  color: #005122 !important; }

.has-background-success {
  background-color: #008438 !important; }

.has-text-success-light {
  color: #ebfff3 !important; }

a.has-text-success-light:hover, a.has-text-success-light:focus {
  color: #b8ffd6 !important; }

.has-background-success-light {
  background-color: #ebfff3 !important; }

.has-text-success-dark {
  color: #00eb64 !important; }

a.has-text-success-dark:hover, a.has-text-success-dark:focus {
  color: #1fff7e !important; }

.has-background-success-dark {
  background-color: #00eb64 !important; }

.has-text-warning {
  color: #ad8100 !important; }

a.has-text-warning:hover, a.has-text-warning:focus {
  color: #7a5b00 !important; }

.has-background-warning {
  background-color: #ad8100 !important; }

.has-text-warning-light {
  color: #fffaeb !important; }

a.has-text-warning-light:hover, a.has-text-warning-light:focus {
  color: #ffedb8 !important; }

.has-background-warning-light {
  background-color: #fffaeb !important; }

.has-text-warning-dark {
  color: #d19c00 !important; }

a.has-text-warning-dark:hover, a.has-text-warning-dark:focus {
  color: #ffbf05 !important; }

.has-background-warning-dark {
  background-color: #d19c00 !important; }

.has-text-danger {
  color: #9e1b0d !important; }

a.has-text-danger:hover, a.has-text-danger:focus {
  color: #6f1309 !important; }

.has-background-danger {
  background-color: #9e1b0d !important; }

.has-text-danger-light {
  color: #fdeeec !important; }

a.has-text-danger-light:hover, a.has-text-danger-light:focus {
  color: #fac3bd !important; }

.has-background-danger-light {
  background-color: #fdeeec !important; }

.has-text-danger-dark {
  color: #ec311d !important; }

a.has-text-danger-dark:hover, a.has-text-danger-dark:focus {
  color: #f05c4c !important; }

.has-background-danger-dark {
  background-color: #ec311d !important; }

.has-text-black-bis {
  color: #121212 !important; }

.has-background-black-bis {
  background-color: #121212 !important; }

.has-text-black-ter {
  color: #242424 !important; }

.has-background-black-ter {
  background-color: #242424 !important; }

.has-text-grey-darker {
  color: #282f2f !important; }

.has-background-grey-darker {
  background-color: #282f2f !important; }

.has-text-grey-dark {
  color: #343c3d !important; }

.has-background-grey-dark {
  background-color: #343c3d !important; }

.has-text-grey {
  color: #5e6d6f !important; }

.has-background-grey {
  background-color: #5e6d6f !important; }

.has-text-grey-light {
  color: #8c9b9d !important; }

.has-background-grey-light {
  background-color: #8c9b9d !important; }

.has-text-grey-lighter {
  color: #dbdee0 !important; }

.has-background-grey-lighter {
  background-color: #dbdee0 !important; }

.has-text-white-ter {
  color: #ecf0f1 !important; }

.has-background-white-ter {
  background-color: #ecf0f1 !important; }

.has-text-white-bis {
  color: #fafafa !important; }

.has-background-white-bis {
  background-color: #fafafa !important; }

.is-flex-direction-row {
  flex-direction: row !important; }

.is-flex-direction-row-reverse {
  flex-direction: row-reverse !important; }

.is-flex-direction-column {
  flex-direction: column !important; }

.is-flex-direction-column-reverse {
  flex-direction: column-reverse !important; }

.is-flex-wrap-nowrap {
  flex-wrap: nowrap !important; }

.is-flex-wrap-wrap {
  flex-wrap: wrap !important; }

.is-flex-wrap-wrap-reverse {
  flex-wrap: wrap-reverse !important; }

.is-justify-content-flex-start {
  justify-content: flex-start !important; }

.is-justify-content-flex-end {
  justify-content: flex-end !important; }

.is-justify-content-center {
  justify-content: center !important; }

.is-justify-content-space-between {
  justify-content: space-between !important; }

.is-justify-content-space-around {
  justify-content: space-around !important; }

.is-justify-content-space-evenly {
  justify-content: space-evenly !important; }

.is-justify-content-start {
  justify-content: start !important; }

.is-justify-content-end {
  justify-content: end !important; }

.is-justify-content-left {
  justify-content: left !important; }

.is-justify-content-right {
  justify-content: right !important; }

.is-align-content-flex-start {
  align-content: flex-start !important; }

.is-align-content-flex-end {
  align-content: flex-end !important; }

.is-align-content-center {
  align-content: center !important; }

.is-align-content-space-between {
  align-content: space-between !important; }

.is-align-content-space-around {
  align-content: space-around !important; }

.is-align-content-space-evenly {
  align-content: space-evenly !important; }

.is-align-content-stretch {
  align-content: stretch !important; }

.is-align-content-start {
  align-content: start !important; }

.is-align-content-end {
  align-content: end !important; }

.is-align-content-baseline {
  align-content: baseline !important; }

.is-align-items-stretch {
  align-items: stretch !important; }

.is-align-items-flex-start {
  align-items: flex-start !important; }

.is-align-items-flex-end {
  align-items: flex-end !important; }

.is-align-items-center {
  align-items: center !important; }

.is-align-items-baseline {
  align-items: baseline !important; }

.is-align-items-start {
  align-items: start !important; }

.is-align-items-end {
  align-items: end !important; }

.is-align-items-self-start {
  align-items: self-start !important; }

.is-align-items-self-end {
  align-items: self-end !important; }

.is-align-self-auto {
  align-self: auto !important; }

.is-align-self-flex-start {
  align-self: flex-start !important; }

.is-align-self-flex-end {
  align-self: flex-end !important; }

.is-align-self-center {
  align-self: center !important; }

.is-align-self-baseline {
  align-self: baseline !important; }

.is-align-self-stretch {
  align-self: stretch !important; }

.is-flex-grow-0 {
  flex-grow: 0 !important; }

.is-flex-grow-1 {
  flex-grow: 1 !important; }

.is-flex-grow-2 {
  flex-grow: 2 !important; }

.is-flex-grow-3 {
  flex-grow: 3 !important; }

.is-flex-grow-4 {
  flex-grow: 4 !important; }

.is-flex-grow-5 {
  flex-grow: 5 !important; }

.is-flex-shrink-0 {
  flex-shrink: 0 !important; }

.is-flex-shrink-1 {
  flex-shrink: 1 !important; }

.is-flex-shrink-2 {
  flex-shrink: 2 !important; }

.is-flex-shrink-3 {
  flex-shrink: 3 !important; }

.is-flex-shrink-4 {
  flex-shrink: 4 !important; }

.is-flex-shrink-5 {
  flex-shrink: 5 !important; }

.is-clearfix::after {
  clear: both;
  content: " ";
  display: table; }

.is-pulled-left {
  float: left !important; }

.is-pulled-right {
  float: right !important; }

.is-radiusless {
  border-radius: 0 !important; }

.is-shadowless {
  box-shadow: none !important; }

.is-clickable {
  cursor: pointer !important;
  pointer-events: all !important; }

.is-clipped {
  overflow: hidden !important; }

.is-relative {
  position: relative !important; }

.is-marginless {
  margin: 0 !important; }

.is-paddingless {
  padding: 0 !important; }

.m-0 {
  margin: 0 !important; }

.mt-0 {
  margin-top: 0 !important; }

.mr-0 {
  margin-right: 0 !important; }

.mb-0 {
  margin-bottom: 0 !important; }

.ml-0 {
  margin-left: 0 !important; }

.mx-0 {
  margin-left: 0 !important;
  margin-right: 0 !important; }

.my-0 {
  margin-top: 0 !important;
  margin-bottom: 0 !important; }

.m-1 {
  margin: 0.25rem !important; }

.mt-1 {
  margin-top: 0.25rem !important; }

.mr-1 {
  margin-right: 0.25rem !important; }

.mb-1 {
  margin-bottom: 0.25rem !important; }

.ml-1 {
  margin-left: 0.25rem !important; }

.mx-1 {
  margin-left: 0.25rem !important;
  margin-right: 0.25rem !important; }

.my-1 {
  margin-top: 0.25rem !important;
  margin-bottom: 0.25rem !important; }

.m-2 {
  margin: 0.5rem !important; }

.mt-2 {
  margin-top: 0.5rem !important; }

.mr-2 {
  margin-right: 0.5rem !important; }

.mb-2 {
  margin-bottom: 0.5rem !important; }

.ml-2 {
  margin-left: 0.5rem !important; }

.mx-2 {
  margin-left: 0.5rem !important;
  margin-right: 0.5rem !important; }

.my-2 {
  margin-top: 0.5rem !important;
  margin-bottom: 0.5rem !important; }

.m-3 {
  margin: 0.75rem !important; }

.mt-3 {
  margin-top: 0.75rem !important; }

.mr-3 {
  margin-right: 0.75rem !important; }

.mb-3 {
  margin-bottom: 0.75rem !important; }

.ml-3 {
  margin-left: 0.75rem !important; }

.mx-3 {
  margin-left: 0.75rem !important;
  margin-right: 0.75rem !important; }

.my-3 {
  margin-top: 0.75rem !important;
  margin-bottom: 0.75rem !important; }

.m-4 {
  margin: 1rem !important; }

.mt-4 {
  margin-top: 1rem !important; }

.mr-4 {
  margin-right: 1rem !important; }

.mb-4 {
  margin-bottom: 1rem !important; }

.ml-4 {
  margin-left: 1rem !important; }

.mx-4 {
  margin-left: 1rem !important;
  margin-right: 1rem !important; }

.my-4 {
  margin-top: 1rem !important;
  margin-bottom: 1rem !important; }

.m-5 {
  margin: 1.5rem !important; }

.mt-5 {
  margin-top: 1.5rem !important; }

.mr-5 {
  margin-right: 1.5rem !important; }

.mb-5 {
  margin-bottom: 1.5rem !important; }

.ml-5 {
  margin-left: 1.5rem !important; }

.mx-5 {
  margin-left: 1.5rem !important;
  margin-right: 1.5rem !important; }

.my-5 {
  margin-top: 1.5rem !important;
  margin-bottom: 1.5rem !important; }

.m-6 {
  margin: 3rem !important; }

.mt-6 {
  margin-top: 3rem !important; }

.mr-6 {
  margin-right: 3rem !important; }

.mb-6 {
  margin-bottom: 3rem !important; }

.ml-6 {
  margin-left: 3rem !important; }

.mx-6 {
  margin-left: 3rem !important;
  margin-right: 3rem !important; }

.my-6 {
  margin-top: 3rem !important;
  margin-bottom: 3rem !important; }

.m-auto {
  margin: auto !important; }

.mt-auto {
  margin-top: auto !important; }

.mr-auto {
  margin-right: auto !important; }

.mb-auto {
  margin-bottom: auto !important; }

.ml-auto {
  margin-left: auto !important; }

.mx-auto {
  margin-left: auto !important;
  margin-right: auto !important; }

.my-auto {
  margin-top: auto !important;
  margin-bottom: auto !important; }

.p-0 {
  padding: 0 !important; }

.pt-0 {
  padding-top: 0 !important; }

.pr-0 {
  padding-right: 0 !important; }

.pb-0 {
  padding-bottom: 0 !important; }

.pl-0 {
  padding-left: 0 !important; }

.px-0 {
  padding-left: 0 !important;
  padding-right: 0 !important; }

.py-0 {
  padding-top: 0 !important;
  padding-bottom: 0 !important; }

.p-1 {
  padding: 0.25rem !important; }

.pt-1 {
  padding-top: 0.25rem !important; }

.pr-1 {
  padding-right: 0.25rem !important; }

.pb-1 {
  padding-bottom: 0.25rem !important; }

.pl-1 {
  padding-left: 0.25rem !important; }

.px-1 {
  padding-left: 0.25rem !important;
  padding-right: 0.25rem !important; }

.py-1 {
  padding-top: 0.25rem !important;
  padding-bottom: 0.25rem !important; }

.p-2 {
  padding: 0.5rem !important; }

.pt-2 {
  padding-top: 0.5rem !important; }

.pr-2 {
  padding-right: 0.5rem !important; }

.pb-2 {
  padding-bottom: 0.5rem !important; }

.pl-2 {
  padding-left: 0.5rem !important; }

.px-2 {
  padding-left: 0.5rem !important;
  padding-right: 0.5rem !important; }

.py-2 {
  padding-top: 0.5rem !important;
  padding-bottom: 0.5rem !important; }

.p-3 {
  padding: 0.75rem !important; }

.pt-3 {
  padding-top: 0.75rem !important; }

.pr-3 {
  padding-right: 0.75rem !important; }

.pb-3 {
  padding-bottom: 0.75rem !important; }

.pl-3 {
  padding-left: 0.75rem !important; }

.px-3 {
  padding-left: 0.75rem !important;
  padding-right: 0.75rem !important; }

.py-3 {
  padding-top: 0.75rem !important;
  padding-bottom: 0.75rem !important; }

.p-4 {
  padding: 1rem !important; }

.pt-4 {
  padding-top: 1rem !important; }

.pr-4 {
  padding-right: 1rem !important; }

.pb-4 {
  padding-bottom: 1rem !important; }

.pl-4 {
  padding-left: 1rem !important; }

.px-4 {
  padding-left: 1rem !important;
  padding-right: 1rem !important; }

.py-4 {
  padding-top: 1rem !important;
  padding-bottom: 1rem !important; }

.p-5 {
  padding: 1.5rem !important; }

.pt-5 {
  padding-top: 1.5rem !important; }

.pr-5 {
  padding-right: 1.5rem !important; }

.pb-5 {
  padding-bottom: 1.5rem !important; }

.pl-5 {
  padding-left: 1.5rem !important; }

.px-5 {
  padding-left: 1.5rem !important;
  padding-right: 1.5rem !important; }

.py-5 {
  padding-top: 1.5rem !important;
  padding-bottom: 1.5rem !important; }

.p-6 {
  padding: 3rem !important; }

.pt-6 {
  padding-top: 3rem !important; }

.pr-6 {
  padding-right: 3rem !important; }

.pb-6 {
  padding-bottom: 3rem !important; }

.pl-6 {
  padding-left: 3rem !important; }

.px-6 {
  padding-left: 3rem !important;
  padding-right: 3rem !important; }

.py-6 {
  padding-top: 3rem !important;
  padding-bottom: 3rem !important; }

.p-auto {
  padding: auto !important; }

.pt-auto {
  padding-top: auto !important; }

.pr-auto {
  padding-right: auto !important; }

.pb-auto {
  padding-bottom: auto !important; }

.pl-auto {
  padding-left: auto !important; }

.px-auto {
  padding-left: auto !important;
  padding-right: auto !important; }

.py-auto {
  padding-top: auto !important;
  padding-bottom: auto !important; }

.is-size-1 {
  font-size: 3rem !important; }

.is-size-2 {
  font-size: 2.5rem !important; }

.is-size-3 {
  font-size: 2rem !important; }

.is-size-4 {
  font-size: 1.5rem !important; }

.is-size-5 {
  font-size: 1.25rem !important; }

.is-size-6 {
  font-size: 15px !important; }

.is-size-7, html.theme--documenter-dark .docstring > section > a.docs-sourcelink {
  font-size: 0.85em !important; }

@media screen and (max-width: 768px) {
  .is-size-1-mobile {
    font-size: 3rem !important; }
  .is-size-2-mobile {
    font-size: 2.5rem !important; }
  .is-size-3-mobile {
    font-size: 2rem !important; }
  .is-size-4-mobile {
    font-size: 1.5rem !important; }
  .is-size-5-mobile {
    font-size: 1.25rem !important; }
  .is-size-6-mobile {
    font-size: 15px !important; }
  .is-size-7-mobile {
    font-size: 0.85em !important; } }

@media screen and (min-width: 769px), print {
  .is-size-1-tablet {
    font-size: 3rem !important; }
  .is-size-2-tablet {
    font-size: 2.5rem !important; }
  .is-size-3-tablet {
    font-size: 2rem !important; }
  .is-size-4-tablet {
    font-size: 1.5rem !important; }
  .is-size-5-tablet {
    font-size: 1.25rem !important; }
  .is-size-6-tablet {
    font-size: 15px !important; }
  .is-size-7-tablet {
    font-size: 0.85em !important; } }

@media screen and (max-width: 1055px) {
  .is-size-1-touch {
    font-size: 3rem !important; }
  .is-size-2-touch {
    font-size: 2.5rem !important; }
  .is-size-3-touch {
    font-size: 2rem !important; }
  .is-size-4-touch {
    font-size: 1.5rem !important; }
  .is-size-5-touch {
    font-size: 1.25rem !important; }
  .is-size-6-touch {
    font-size: 15px !important; }
  .is-size-7-touch {
    font-size: 0.85em !important; } }

@media screen and (min-width: 1056px) {
  .is-size-1-desktop {
    font-size: 3rem !important; }
  .is-size-2-desktop {
    font-size: 2.5rem !important; }
  .is-size-3-desktop {
    font-size: 2rem !important; }
  .is-size-4-desktop {
    font-size: 1.5rem !important; }
  .is-size-5-desktop {
    font-size: 1.25rem !important; }
  .is-size-6-desktop {
    font-size: 15px !important; }
  .is-size-7-desktop {
    font-size: 0.85em !important; } }

@media screen and (min-width: 1216px) {
  .is-size-1-widescreen {
    font-size: 3rem !important; }
  .is-size-2-widescreen {
    font-size: 2.5rem !important; }
  .is-size-3-widescreen {
    font-size: 2rem !important; }
  .is-size-4-widescreen {
    font-size: 1.5rem !important; }
  .is-size-5-widescreen {
    font-size: 1.25rem !important; }
  .is-size-6-widescreen {
    font-size: 15px !important; }
  .is-size-7-widescreen {
    font-size: 0.85em !important; } }

@media screen and (min-width: 1408px) {
  .is-size-1-fullhd {
    font-size: 3rem !important; }
  .is-size-2-fullhd {
    font-size: 2.5rem !important; }
  .is-size-3-fullhd {
    font-size: 2rem !important; }
  .is-size-4-fullhd {
    font-size: 1.5rem !important; }
  .is-size-5-fullhd {
    font-size: 1.25rem !important; }
  .is-size-6-fullhd {
    font-size: 15px !important; }
  .is-size-7-fullhd {
    font-size: 0.85em !important; } }

.has-text-centered {
  text-align: center !important; }

.has-text-justified {
  text-align: justify !important; }

.has-text-left {
  text-align: left !important; }

.has-text-right {
  text-align: right !important; }

@media screen and (max-width: 768px) {
  .has-text-centered-mobile {
    text-align: center !important; } }

@media screen and (min-width: 769px), print {
  .has-text-centered-tablet {
    text-align: center !important; } }

@media screen and (min-width: 769px) and (max-width: 1055px) {
  .has-text-centered-tablet-only {
    text-align: center !important; } }

@media screen and (max-width: 1055px) {
  .has-text-centered-touch {
    text-align: center !important; } }

@media screen and (min-width: 1056px) {
  .has-text-centered-desktop {
    text-align: center !important; } }

@media screen and (min-width: 1056px) and (max-width: 1215px) {
  .has-text-centered-desktop-only {
    text-align: center !important; } }

@media screen and (min-width: 1216px) {
  .has-text-centered-widescreen {
    text-align: center !important; } }

@media screen and (min-width: 1216px) and (max-width: 1407px) {
  .has-text-centered-widescreen-only {
    text-align: center !important; } }

@media screen and (min-width: 1408px) {
  .has-text-centered-fullhd {
    text-align: center !important; } }

@media screen and (max-width: 768px) {
  .has-text-justified-mobile {
    text-align: justify !important; } }

@media screen and (min-width: 769px), print {
  .has-text-justified-tablet {
    text-align: justify !important; } }

@media screen and (min-width: 769px) and (max-width: 1055px) {
  .has-text-justified-tablet-only {
    text-align: justify !important; } }

@media screen and (max-width: 1055px) {
  .has-text-justified-touch {
    text-align: justify !important; } }

@media screen and (min-width: 1056px) {
  .has-text-justified-desktop {
    text-align: justify !important; } }

@media screen and (min-width: 1056px) and (max-width: 1215px) {
  .has-text-justified-desktop-only {
    text-align: justify !important; } }

@media screen and (min-width: 1216px) {
  .has-text-justified-widescreen {
    text-align: justify !important; } }

@media screen and (min-width: 1216px) and (max-width: 1407px) {
  .has-text-justified-widescreen-only {
    text-align: justify !important; } }

@media screen and (min-width: 1408px) {
  .has-text-justified-fullhd {
    text-align: justify !important; } }

@media screen and (max-width: 768px) {
  .has-text-left-mobile {
    text-align: left !important; } }

@media screen and (min-width: 769px), print {
  .has-text-left-tablet {
    text-align: left !important; } }

@media screen and (min-width: 769px) and (max-width: 1055px) {
  .has-text-left-tablet-only {
    text-align: left !important; } }

@media screen and (max-width: 1055px) {
  .has-text-left-touch {
    text-align: left !important; } }

@media screen and (min-width: 1056px) {
  .has-text-left-desktop {
    text-align: left !important; } }

@media screen and (min-width: 1056px) and (max-width: 1215px) {
  .has-text-left-desktop-only {
    text-align: left !important; } }

@media screen and (min-width: 1216px) {
  .has-text-left-widescreen {
    text-align: left !important; } }

@media screen and (min-width: 1216px) and (max-width: 1407px) {
  .has-text-left-widescreen-only {
    text-align: left !important; } }

@media screen and (min-width: 1408px) {
  .has-text-left-fullhd {
    text-align: left !important; } }

@media screen and (max-width: 768px) {
  .has-text-right-mobile {
    text-align: right !important; } }

@media screen and (min-width: 769px), print {
  .has-text-right-tablet {
    text-align: right !important; } }

@media screen and (min-width: 769px) and (max-width: 1055px) {
  .has-text-right-tablet-only {
    text-align: right !important; } }

@media screen and (max-width: 1055px) {
  .has-text-right-touch {
    text-align: right !important; } }

@media screen and (min-width: 1056px) {
  .has-text-right-desktop {
    text-align: right !important; } }

@media screen and (min-width: 1056px) and (max-width: 1215px) {
  .has-text-right-desktop-only {
    text-align: right !important; } }

@media screen and (min-width: 1216px) {
  .has-text-right-widescreen {
    text-align: right !important; } }

@media screen and (min-width: 1216px) and (max-width: 1407px) {
  .has-text-right-widescreen-only {
    text-align: right !important; } }

@media screen and (min-width: 1408px) {
  .has-text-right-fullhd {
    text-align: right !important; } }

.is-capitalized {
  text-transform: capitalize !important; }

.is-lowercase {
  text-transform: lowercase !important; }

.is-uppercase {
  text-transform: uppercase !important; }

.is-italic {
  font-style: italic !important; }

.is-underlined {
  text-decoration: underline !important; }

.has-text-weight-light {
  font-weight: 300 !important; }

.has-text-weight-normal {
  font-weight: 400 !important; }

.has-text-weight-medium {
  font-weight: 500 !important; }

.has-text-weight-semibold {
  font-weight: 600 !important; }

.has-text-weight-bold {
  font-weight: 700 !important; }

.is-family-primary {
  font-family: "Lato Medium", -apple-system, BlinkMacSystemFont, "Segoe UI", "Helvetica Neue", "Helvetica", "Arial", sans-serif !important; }

.is-family-secondary {
  font-family: "Lato Medium", -apple-system, BlinkMacSystemFont, "Segoe UI", "Helvetica Neue", "Helvetica", "Arial", sans-serif !important; }

.is-family-sans-serif {
  font-family: "Lato Medium", -apple-system, BlinkMacSystemFont, "Segoe UI", "Helvetica Neue", "Helvetica", "Arial", sans-serif !important; }

.is-family-monospace {
  font-family: "JuliaMono", "SFMono-Regular", "Menlo", "Consolas", "Liberation Mono", "DejaVu Sans Mono", monospace !important; }

.is-family-code {
  font-family: "JuliaMono", "SFMono-Regular", "Menlo", "Consolas", "Liberation Mono", "DejaVu Sans Mono", monospace !important; }

.is-block {
  display: block !important; }

@media screen and (max-width: 768px) {
  .is-block-mobile {
    display: block !important; } }

@media screen and (min-width: 769px), print {
  .is-block-tablet {
    display: block !important; } }

@media screen and (min-width: 769px) and (max-width: 1055px) {
  .is-block-tablet-only {
    display: block !important; } }

@media screen and (max-width: 1055px) {
  .is-block-touch {
    display: block !important; } }

@media screen and (min-width: 1056px) {
  .is-block-desktop {
    display: block !important; } }

@media screen and (min-width: 1056px) and (max-width: 1215px) {
  .is-block-desktop-only {
    display: block !important; } }

@media screen and (min-width: 1216px) {
  .is-block-widescreen {
    display: block !important; } }

@media screen and (min-width: 1216px) and (max-width: 1407px) {
  .is-block-widescreen-only {
    display: block !important; } }

@media screen and (min-width: 1408px) {
  .is-block-fullhd {
    display: block !important; } }

.is-flex {
  display: flex !important; }

@media screen and (max-width: 768px) {
  .is-flex-mobile {
    display: flex !important; } }

@media screen and (min-width: 769px), print {
  .is-flex-tablet {
    display: flex !important; } }

@media screen and (min-width: 769px) and (max-width: 1055px) {
  .is-flex-tablet-only {
    display: flex !important; } }

@media screen and (max-width: 1055px) {
  .is-flex-touch {
    display: flex !important; } }

@media screen and (min-width: 1056px) {
  .is-flex-desktop {
    display: flex !important; } }

@media screen and (min-width: 1056px) and (max-width: 1215px) {
  .is-flex-desktop-only {
    display: flex !important; } }

@media screen and (min-width: 1216px) {
  .is-flex-widescreen {
    display: flex !important; } }

@media screen and (min-width: 1216px) and (max-width: 1407px) {
  .is-flex-widescreen-only {
    display: flex !important; } }

@media screen and (min-width: 1408px) {
  .is-flex-fullhd {
    display: flex !important; } }

.is-inline {
  display: inline !important; }

@media screen and (max-width: 768px) {
  .is-inline-mobile {
    display: inline !important; } }

@media screen and (min-width: 769px), print {
  .is-inline-tablet {
    display: inline !important; } }

@media screen and (min-width: 769px) and (max-width: 1055px) {
  .is-inline-tablet-only {
    display: inline !important; } }

@media screen and (max-width: 1055px) {
  .is-inline-touch {
    display: inline !important; } }

@media screen and (min-width: 1056px) {
  .is-inline-desktop {
    display: inline !important; } }

@media screen and (min-width: 1056px) and (max-width: 1215px) {
  .is-inline-desktop-only {
    display: inline !important; } }

@media screen and (min-width: 1216px) {
  .is-inline-widescreen {
    display: inline !important; } }

@media screen and (min-width: 1216px) and (max-width: 1407px) {
  .is-inline-widescreen-only {
    display: inline !important; } }

@media screen and (min-width: 1408px) {
  .is-inline-fullhd {
    display: inline !important; } }

.is-inline-block {
  display: inline-block !important; }

@media screen and (max-width: 768px) {
  .is-inline-block-mobile {
    display: inline-block !important; } }

@media screen and (min-width: 769px), print {
  .is-inline-block-tablet {
    display: inline-block !important; } }

@media screen and (min-width: 769px) and (max-width: 1055px) {
  .is-inline-block-tablet-only {
    display: inline-block !important; } }

@media screen and (max-width: 1055px) {
  .is-inline-block-touch {
    display: inline-block !important; } }

@media screen and (min-width: 1056px) {
  .is-inline-block-desktop {
    display: inline-block !important; } }

@media screen and (min-width: 1056px) and (max-width: 1215px) {
  .is-inline-block-desktop-only {
    display: inline-block !important; } }

@media screen and (min-width: 1216px) {
  .is-inline-block-widescreen {
    display: inline-block !important; } }

@media screen and (min-width: 1216px) and (max-width: 1407px) {
  .is-inline-block-widescreen-only {
    display: inline-block !important; } }

@media screen and (min-width: 1408px) {
  .is-inline-block-fullhd {
    display: inline-block !important; } }

.is-inline-flex {
  display: inline-flex !important; }

@media screen and (max-width: 768px) {
  .is-inline-flex-mobile {
    display: inline-flex !important; } }

@media screen and (min-width: 769px), print {
  .is-inline-flex-tablet {
    display: inline-flex !important; } }

@media screen and (min-width: 769px) and (max-width: 1055px) {
  .is-inline-flex-tablet-only {
    display: inline-flex !important; } }

@media screen and (max-width: 1055px) {
  .is-inline-flex-touch {
    display: inline-flex !important; } }

@media screen and (min-width: 1056px) {
  .is-inline-flex-desktop {
    display: inline-flex !important; } }

@media screen and (min-width: 1056px) and (max-width: 1215px) {
  .is-inline-flex-desktop-only {
    display: inline-flex !important; } }

@media screen and (min-width: 1216px) {
  .is-inline-flex-widescreen {
    display: inline-flex !important; } }

@media screen and (min-width: 1216px) and (max-width: 1407px) {
  .is-inline-flex-widescreen-only {
    display: inline-flex !important; } }

@media screen and (min-width: 1408px) {
  .is-inline-flex-fullhd {
    display: inline-flex !important; } }

.is-hidden {
  display: none !important; }

.is-sr-only {
  border: none !important;
  clip: rect(0, 0, 0, 0) !important;
  height: 0.01em !important;
  overflow: hidden !important;
  padding: 0 !important;
  position: absolute !important;
  white-space: nowrap !important;
  width: 0.01em !important; }

@media screen and (max-width: 768px) {
  .is-hidden-mobile {
    display: none !important; } }

@media screen and (min-width: 769px), print {
  .is-hidden-tablet {
    display: none !important; } }

@media screen and (min-width: 769px) and (max-width: 1055px) {
  .is-hidden-tablet-only {
    display: none !important; } }

@media screen and (max-width: 1055px) {
  .is-hidden-touch {
    display: none !important; } }

@media screen and (min-width: 1056px) {
  .is-hidden-desktop {
    display: none !important; } }

@media screen and (min-width: 1056px) and (max-width: 1215px) {
  .is-hidden-desktop-only {
    display: none !important; } }

@media screen and (min-width: 1216px) {
  .is-hidden-widescreen {
    display: none !important; } }

@media screen and (min-width: 1216px) and (max-width: 1407px) {
  .is-hidden-widescreen-only {
    display: none !important; } }

@media screen and (min-width: 1408px) {
  .is-hidden-fullhd {
    display: none !important; } }

.is-invisible {
  visibility: hidden !important; }

@media screen and (max-width: 768px) {
  .is-invisible-mobile {
    visibility: hidden !important; } }

@media screen and (min-width: 769px), print {
  .is-invisible-tablet {
    visibility: hidden !important; } }

@media screen and (min-width: 769px) and (max-width: 1055px) {
  .is-invisible-tablet-only {
    visibility: hidden !important; } }

@media screen and (max-width: 1055px) {
  .is-invisible-touch {
    visibility: hidden !important; } }

@media screen and (min-width: 1056px) {
  .is-invisible-desktop {
    visibility: hidden !important; } }

@media screen and (min-width: 1056px) and (max-width: 1215px) {
  .is-invisible-desktop-only {
    visibility: hidden !important; } }

@media screen and (min-width: 1216px) {
  .is-invisible-widescreen {
    visibility: hidden !important; } }

@media screen and (min-width: 1216px) and (max-width: 1407px) {
  .is-invisible-widescreen-only {
    visibility: hidden !important; } }

@media screen and (min-width: 1408px) {
  .is-invisible-fullhd {
    visibility: hidden !important; } }

html.theme--documenter-dark {
  /* Bulma Elements */
  /* Bulma Form */
  /* Bulma Components */
  /* Bulma Grid */
  /* Bulma Layout */
  /* https://github.com/jenil/bulmaswatch/blob/v0.8.1/darkly/_overrides.scss */
  /* This file contain the overall layout.
 *
 * The main container is <div> that is identified by id #documenter.
 */
  /* https://github.com/highlightjs/highlight.js/blob/11.7.0/src/styles/a11y-dark.css */
  /*!
  Theme: a11y-dark
  Author: @ericwbailey
  Maintainer: @ericwbailey

  Based on the Tomorrow Night Eighties theme: https://github.com/isagalaev/highlight.js/blob/master/src/styles/tomorrow-night-eighties.css
*/
  /* Comment */
  /* Red */
  /* Orange */
  /* Yellow */
  /* Green */
  /* Blue */
  /* Purple */ }
  html.theme--documenter-dark html {
    background-color: #1f2424;
    font-size: 16px;
    -moz-osx-font-smoothing: grayscale;
    -webkit-font-smoothing: antialiased;
    min-width: 300px;
    overflow-x: auto;
    overflow-y: scroll;
    text-rendering: optimizeLegibility;
    text-size-adjust: 100%; }
  html.theme--documenter-dark article,
  html.theme--documenter-dark aside,
  html.theme--documenter-dark figure,
  html.theme--documenter-dark footer,
  html.theme--documenter-dark header,
  html.theme--documenter-dark hgroup,
  html.theme--documenter-dark section {
    display: block; }
  html.theme--documenter-dark body,
  html.theme--documenter-dark button,
  html.theme--documenter-dark input,
  html.theme--documenter-dark optgroup,
  html.theme--documenter-dark select,
  html.theme--documenter-dark textarea {
    font-family: "Lato Medium", -apple-system, BlinkMacSystemFont, "Segoe UI", "Helvetica Neue", "Helvetica", "Arial", sans-serif; }
  html.theme--documenter-dark code,
  html.theme--documenter-dark pre {
    -moz-osx-font-smoothing: auto;
    -webkit-font-smoothing: auto;
    font-family: "JuliaMono", "SFMono-Regular", "Menlo", "Consolas", "Liberation Mono", "DejaVu Sans Mono", monospace; }
  html.theme--documenter-dark body {
    color: #fff;
    font-size: 1em;
    font-weight: 400;
    line-height: 1.5; }
  html.theme--documenter-dark a {
    color: #1abc9c;
    cursor: pointer;
    text-decoration: none; }
    html.theme--documenter-dark a strong {
      color: currentColor; }
    html.theme--documenter-dark a:hover {
      color: #1dd2af; }
  html.theme--documenter-dark code {
    background-color: rgba(255, 255, 255, 0.05);
    color: #ececec;
    font-size: 0.875em;
    font-weight: normal;
    padding: 0.1em; }
  html.theme--documenter-dark hr {
    background-color: #282f2f;
    border: none;
    display: block;
    height: 2px;
    margin: 1.5rem 0; }
  html.theme--documenter-dark img {
    height: auto;
    max-width: 100%; }
  html.theme--documenter-dark input[type="checkbox"],
  html.theme--documenter-dark input[type="radio"] {
    vertical-align: baseline; }
  html.theme--documenter-dark small {
    font-size: 0.875em; }
  html.theme--documenter-dark span {
    font-style: inherit;
    font-weight: inherit; }
  html.theme--documenter-dark strong {
    color: #f2f2f2;
    font-weight: 700; }
  html.theme--documenter-dark fieldset {
    border: none; }
  html.theme--documenter-dark pre {
    -webkit-overflow-scrolling: touch;
    background-color: #282f2f;
    color: #fff;
    font-size: 0.875em;
    overflow-x: auto;
    padding: 1.25rem 1.5rem;
    white-space: pre;
    word-wrap: normal; }
    html.theme--documenter-dark pre code {
      background-color: transparent;
      color: currentColor;
      font-size: 1em;
      padding: 0; }
  html.theme--documenter-dark table td,
  html.theme--documenter-dark table th {
    vertical-align: top; }
    html.theme--documenter-dark table td:not([align]),
    html.theme--documenter-dark table th:not([align]) {
      text-align: inherit; }
  html.theme--documenter-dark table th {
    color: #f2f2f2; }
  html.theme--documenter-dark .box {
    background-color: #343c3d;
    border-radius: 8px;
    box-shadow: none;
    color: #fff;
    display: block;
    padding: 1.25rem; }
  html.theme--documenter-dark a.box:hover, html.theme--documenter-dark a.box:focus {
    box-shadow: 0 0.5em 1em -0.125em rgba(10, 10, 10, 0.1), 0 0 0 1px #1abc9c; }
  html.theme--documenter-dark a.box:active {
    box-shadow: inset 0 1px 2px rgba(10, 10, 10, 0.2), 0 0 0 1px #1abc9c; }
  html.theme--documenter-dark .button {
    background-color: #282f2f;
    border-color: #4c5759;
    border-width: 1px;
    color: #375a7f;
    cursor: pointer;
    justify-content: center;
    padding-bottom: calc(0.5em - 1px);
    padding-left: 1em;
    padding-right: 1em;
    padding-top: calc(0.5em - 1px);
    text-align: center;
    white-space: nowrap; }
    html.theme--documenter-dark .button strong {
      color: inherit; }
    html.theme--documenter-dark .button .icon, html.theme--documenter-dark .button .icon.is-small, html.theme--documenter-dark .button #documenter .docs-sidebar form.docs-search > input.icon, html.theme--documenter-dark #documenter .docs-sidebar .button form.docs-search > input.icon, html.theme--documenter-dark .button .icon.is-medium, html.theme--documenter-dark .button .icon.is-large {
      height: 1.5em;
      width: 1.5em; }
    html.theme--documenter-dark .button .icon:first-child:not(:last-child) {
      margin-left: calc(-0.5em - 1px);
      margin-right: 0.25em; }
    html.theme--documenter-dark .button .icon:last-child:not(:first-child) {
      margin-left: 0.25em;
      margin-right: calc(-0.5em - 1px); }
    html.theme--documenter-dark .button .icon:first-child:last-child {
      margin-left: calc(-0.5em - 1px);
      margin-right: calc(-0.5em - 1px); }
    html.theme--documenter-dark .button:hover, html.theme--documenter-dark .button.is-hovered {
      border-color: #8c9b9d;
      color: #f2f2f2; }
    html.theme--documenter-dark .button:focus, html.theme--documenter-dark .button.is-focused {
      border-color: #8c9b9d;
      color: #17a689; }
      html.theme--documenter-dark .button:focus:not(:active), html.theme--documenter-dark .button.is-focused:not(:active) {
        box-shadow: 0 0 0 0.125em rgba(26, 188, 156, 0.25); }
    html.theme--documenter-dark .button:active, html.theme--documenter-dark .button.is-active {
      border-color: #343c3d;
      color: #f2f2f2; }
    html.theme--documenter-dark .button.is-text {
      background-color: transparent;
      border-color: transparent;
      color: #fff;
      text-decoration: underline; }
      html.theme--documenter-dark .button.is-text:hover, html.theme--documenter-dark .button.is-text.is-hovered, html.theme--documenter-dark .button.is-text:focus, html.theme--documenter-dark .button.is-text.is-focused {
        background-color: #282f2f;
        color: #f2f2f2; }
      html.theme--documenter-dark .button.is-text:active, html.theme--documenter-dark .button.is-text.is-active {
        background-color: #1d2122;
        color: #f2f2f2; }
      html.theme--documenter-dark .button.is-text[disabled], fieldset[disabled] html.theme--documenter-dark .button.is-text {
        background-color: transparent;
        border-color: transparent;
        box-shadow: none; }
    html.theme--documenter-dark .button.is-ghost {
      background: none;
      border-color: transparent;
      color: #1abc9c;
      text-decoration: none; }
      html.theme--documenter-dark .button.is-ghost:hover, html.theme--documenter-dark .button.is-ghost.is-hovered {
        color: #1abc9c;
        text-decoration: underline; }
    html.theme--documenter-dark .button.is-white {
      background-color: white;
      border-color: transparent;
      color: #0a0a0a; }
      html.theme--documenter-dark .button.is-white:hover, html.theme--documenter-dark .button.is-white.is-hovered {
        background-color: #f9f9f9;
        border-color: transparent;
        color: #0a0a0a; }
      html.theme--documenter-dark .button.is-white:focus, html.theme--documenter-dark .button.is-white.is-focused {
        border-color: transparent;
        color: #0a0a0a; }
        html.theme--documenter-dark .button.is-white:focus:not(:active), html.theme--documenter-dark .button.is-white.is-focused:not(:active) {
          box-shadow: 0 0 0 0.125em rgba(255, 255, 255, 0.25); }
      html.theme--documenter-dark .button.is-white:active, html.theme--documenter-dark .button.is-white.is-active {
        background-color: #f2f2f2;
        border-color: transparent;
        color: #0a0a0a; }
      html.theme--documenter-dark .button.is-white[disabled], fieldset[disabled] html.theme--documenter-dark .button.is-white {
        background-color: white;
        border-color: white;
        box-shadow: none; }
      html.theme--documenter-dark .button.is-white.is-inverted {
        background-color: #0a0a0a;
        color: white; }
        html.theme--documenter-dark .button.is-white.is-inverted:hover, html.theme--documenter-dark .button.is-white.is-inverted.is-hovered {
          background-color: black; }
        html.theme--documenter-dark .button.is-white.is-inverted[disabled], fieldset[disabled] html.theme--documenter-dark .button.is-white.is-inverted {
          background-color: #0a0a0a;
          border-color: transparent;
          box-shadow: none;
          color: white; }
      html.theme--documenter-dark .button.is-white.is-loading::after {
        border-color: transparent transparent #0a0a0a #0a0a0a !important; }
      html.theme--documenter-dark .button.is-white.is-outlined {
        background-color: transparent;
        border-color: white;
        color: white; }
        html.theme--documenter-dark .button.is-white.is-outlined:hover, html.theme--documenter-dark .button.is-white.is-outlined.is-hovered, html.theme--documenter-dark .button.is-white.is-outlined:focus, html.theme--documenter-dark .button.is-white.is-outlined.is-focused {
          background-color: white;
          border-color: white;
          color: #0a0a0a; }
        html.theme--documenter-dark .button.is-white.is-outlined.is-loading::after {
          border-color: transparent transparent white white !important; }
        html.theme--documenter-dark .button.is-white.is-outlined.is-loading:hover::after, html.theme--documenter-dark .button.is-white.is-outlined.is-loading.is-hovered::after, html.theme--documenter-dark .button.is-white.is-outlined.is-loading:focus::after, html.theme--documenter-dark .button.is-white.is-outlined.is-loading.is-focused::after {
          border-color: transparent transparent #0a0a0a #0a0a0a !important; }
        html.theme--documenter-dark .button.is-white.is-outlined[disabled], fieldset[disabled] html.theme--documenter-dark .button.is-white.is-outlined {
          background-color: transparent;
          border-color: white;
          box-shadow: none;
          color: white; }
      html.theme--documenter-dark .button.is-white.is-inverted.is-outlined {
        background-color: transparent;
        border-color: #0a0a0a;
        color: #0a0a0a; }
        html.theme--documenter-dark .button.is-white.is-inverted.is-outlined:hover, html.theme--documenter-dark .button.is-white.is-inverted.is-outlined.is-hovered, html.theme--documenter-dark .button.is-white.is-inverted.is-outlined:focus, html.theme--documenter-dark .button.is-white.is-inverted.is-outlined.is-focused {
          background-color: #0a0a0a;
          color: white; }
        html.theme--documenter-dark .button.is-white.is-inverted.is-outlined.is-loading:hover::after, html.theme--documenter-dark .button.is-white.is-inverted.is-outlined.is-loading.is-hovered::after, html.theme--documenter-dark .button.is-white.is-inverted.is-outlined.is-loading:focus::after, html.theme--documenter-dark .button.is-white.is-inverted.is-outlined.is-loading.is-focused::after {
          border-color: transparent transparent white white !important; }
        html.theme--documenter-dark .button.is-white.is-inverted.is-outlined[disabled], fieldset[disabled] html.theme--documenter-dark .button.is-white.is-inverted.is-outlined {
          background-color: transparent;
          border-color: #0a0a0a;
          box-shadow: none;
          color: #0a0a0a; }
    html.theme--documenter-dark .button.is-black {
      background-color: #0a0a0a;
      border-color: transparent;
      color: white; }
      html.theme--documenter-dark .button.is-black:hover, html.theme--documenter-dark .button.is-black.is-hovered {
        background-color: #040404;
        border-color: transparent;
        color: white; }
      html.theme--documenter-dark .button.is-black:focus, html.theme--documenter-dark .button.is-black.is-focused {
        border-color: transparent;
        color: white; }
        html.theme--documenter-dark .button.is-black:focus:not(:active), html.theme--documenter-dark .button.is-black.is-focused:not(:active) {
          box-shadow: 0 0 0 0.125em rgba(10, 10, 10, 0.25); }
      html.theme--documenter-dark .button.is-black:active, html.theme--documenter-dark .button.is-black.is-active {
        background-color: black;
        border-color: transparent;
        color: white; }
      html.theme--documenter-dark .button.is-black[disabled], fieldset[disabled] html.theme--documenter-dark .button.is-black {
        background-color: #0a0a0a;
        border-color: #0a0a0a;
        box-shadow: none; }
      html.theme--documenter-dark .button.is-black.is-inverted {
        background-color: white;
        color: #0a0a0a; }
        html.theme--documenter-dark .button.is-black.is-inverted:hover, html.theme--documenter-dark .button.is-black.is-inverted.is-hovered {
          background-color: #f2f2f2; }
        html.theme--documenter-dark .button.is-black.is-inverted[disabled], fieldset[disabled] html.theme--documenter-dark .button.is-black.is-inverted {
          background-color: white;
          border-color: transparent;
          box-shadow: none;
          color: #0a0a0a; }
      html.theme--documenter-dark .button.is-black.is-loading::after {
        border-color: transparent transparent white white !important; }
      html.theme--documenter-dark .button.is-black.is-outlined {
        background-color: transparent;
        border-color: #0a0a0a;
        color: #0a0a0a; }
        html.theme--documenter-dark .button.is-black.is-outlined:hover, html.theme--documenter-dark .button.is-black.is-outlined.is-hovered, html.theme--documenter-dark .button.is-black.is-outlined:focus, html.theme--documenter-dark .button.is-black.is-outlined.is-focused {
          background-color: #0a0a0a;
          border-color: #0a0a0a;
          color: white; }
        html.theme--documenter-dark .button.is-black.is-outlined.is-loading::after {
          border-color: transparent transparent #0a0a0a #0a0a0a !important; }
        html.theme--documenter-dark .button.is-black.is-outlined.is-loading:hover::after, html.theme--documenter-dark .button.is-black.is-outlined.is-loading.is-hovered::after, html.theme--documenter-dark .button.is-black.is-outlined.is-loading:focus::after, html.theme--documenter-dark .button.is-black.is-outlined.is-loading.is-focused::after {
          border-color: transparent transparent white white !important; }
        html.theme--documenter-dark .button.is-black.is-outlined[disabled], fieldset[disabled] html.theme--documenter-dark .button.is-black.is-outlined {
          background-color: transparent;
          border-color: #0a0a0a;
          box-shadow: none;
          color: #0a0a0a; }
      html.theme--documenter-dark .button.is-black.is-inverted.is-outlined {
        background-color: transparent;
        border-color: white;
        color: white; }
        html.theme--documenter-dark .button.is-black.is-inverted.is-outlined:hover, html.theme--documenter-dark .button.is-black.is-inverted.is-outlined.is-hovered, html.theme--documenter-dark .button.is-black.is-inverted.is-outlined:focus, html.theme--documenter-dark .button.is-black.is-inverted.is-outlined.is-focused {
          background-color: white;
          color: #0a0a0a; }
        html.theme--documenter-dark .button.is-black.is-inverted.is-outlined.is-loading:hover::after, html.theme--documenter-dark .button.is-black.is-inverted.is-outlined.is-loading.is-hovered::after, html.theme--documenter-dark .button.is-black.is-inverted.is-outlined.is-loading:focus::after, html.theme--documenter-dark .button.is-black.is-inverted.is-outlined.is-loading.is-focused::after {
          border-color: transparent transparent #0a0a0a #0a0a0a !important; }
        html.theme--documenter-dark .button.is-black.is-inverted.is-outlined[disabled], fieldset[disabled] html.theme--documenter-dark .button.is-black.is-inverted.is-outlined {
          background-color: transparent;
          border-color: white;
          box-shadow: none;
          color: white; }
    html.theme--documenter-dark .button.is-light {
      background-color: #ecf0f1;
      border-color: transparent;
      color: rgba(0, 0, 0, 0.7); }
      html.theme--documenter-dark .button.is-light:hover, html.theme--documenter-dark .button.is-light.is-hovered {
        background-color: #e5eaec;
        border-color: transparent;
        color: rgba(0, 0, 0, 0.7); }
      html.theme--documenter-dark .button.is-light:focus, html.theme--documenter-dark .button.is-light.is-focused {
        border-color: transparent;
        color: rgba(0, 0, 0, 0.7); }
        html.theme--documenter-dark .button.is-light:focus:not(:active), html.theme--documenter-dark .button.is-light.is-focused:not(:active) {
          box-shadow: 0 0 0 0.125em rgba(236, 240, 241, 0.25); }
      html.theme--documenter-dark .button.is-light:active, html.theme--documenter-dark .button.is-light.is-active {
        background-color: #dde4e6;
        border-color: transparent;
        color: rgba(0, 0, 0, 0.7); }
      html.theme--documenter-dark .button.is-light[disabled], fieldset[disabled] html.theme--documenter-dark .button.is-light {
        background-color: #ecf0f1;
        border-color: #ecf0f1;
        box-shadow: none; }
      html.theme--documenter-dark .button.is-light.is-inverted {
        background-color: rgba(0, 0, 0, 0.7);
        color: #ecf0f1; }
        html.theme--documenter-dark .button.is-light.is-inverted:hover, html.theme--documenter-dark .button.is-light.is-inverted.is-hovered {
          background-color: rgba(0, 0, 0, 0.7); }
        html.theme--documenter-dark .button.is-light.is-inverted[disabled], fieldset[disabled] html.theme--documenter-dark .button.is-light.is-inverted {
          background-color: rgba(0, 0, 0, 0.7);
          border-color: transparent;
          box-shadow: none;
          color: #ecf0f1; }
      html.theme--documenter-dark .button.is-light.is-loading::after {
        border-color: transparent transparent rgba(0, 0, 0, 0.7) rgba(0, 0, 0, 0.7) !important; }
      html.theme--documenter-dark .button.is-light.is-outlined {
        background-color: transparent;
        border-color: #ecf0f1;
        color: #ecf0f1; }
        html.theme--documenter-dark .button.is-light.is-outlined:hover, html.theme--documenter-dark .button.is-light.is-outlined.is-hovered, html.theme--documenter-dark .button.is-light.is-outlined:focus, html.theme--documenter-dark .button.is-light.is-outlined.is-focused {
          background-color: #ecf0f1;
          border-color: #ecf0f1;
          color: rgba(0, 0, 0, 0.7); }
        html.theme--documenter-dark .button.is-light.is-outlined.is-loading::after {
          border-color: transparent transparent #ecf0f1 #ecf0f1 !important; }
        html.theme--documenter-dark .button.is-light.is-outlined.is-loading:hover::after, html.theme--documenter-dark .button.is-light.is-outlined.is-loading.is-hovered::after, html.theme--documenter-dark .button.is-light.is-outlined.is-loading:focus::after, html.theme--documenter-dark .button.is-light.is-outlined.is-loading.is-focused::after {
          border-color: transparent transparent rgba(0, 0, 0, 0.7) rgba(0, 0, 0, 0.7) !important; }
        html.theme--documenter-dark .button.is-light.is-outlined[disabled], fieldset[disabled] html.theme--documenter-dark .button.is-light.is-outlined {
          background-color: transparent;
          border-color: #ecf0f1;
          box-shadow: none;
          color: #ecf0f1; }
      html.theme--documenter-dark .button.is-light.is-inverted.is-outlined {
        background-color: transparent;
        border-color: rgba(0, 0, 0, 0.7);
        color: rgba(0, 0, 0, 0.7); }
        html.theme--documenter-dark .button.is-light.is-inverted.is-outlined:hover, html.theme--documenter-dark .button.is-light.is-inverted.is-outlined.is-hovered, html.theme--documenter-dark .button.is-light.is-inverted.is-outlined:focus, html.theme--documenter-dark .button.is-light.is-inverted.is-outlined.is-focused {
          background-color: rgba(0, 0, 0, 0.7);
          color: #ecf0f1; }
        html.theme--documenter-dark .button.is-light.is-inverted.is-outlined.is-loading:hover::after, html.theme--documenter-dark .button.is-light.is-inverted.is-outlined.is-loading.is-hovered::after, html.theme--documenter-dark .button.is-light.is-inverted.is-outlined.is-loading:focus::after, html.theme--documenter-dark .button.is-light.is-inverted.is-outlined.is-loading.is-focused::after {
          border-color: transparent transparent #ecf0f1 #ecf0f1 !important; }
        html.theme--documenter-dark .button.is-light.is-inverted.is-outlined[disabled], fieldset[disabled] html.theme--documenter-dark .button.is-light.is-inverted.is-outlined {
          background-color: transparent;
          border-color: rgba(0, 0, 0, 0.7);
          box-shadow: none;
          color: rgba(0, 0, 0, 0.7); }
    html.theme--documenter-dark .button.is-dark, html.theme--documenter-dark .content kbd.button {
      background-color: #282f2f;
      border-color: transparent;
      color: #fff; }
      html.theme--documenter-dark .button.is-dark:hover, html.theme--documenter-dark .content kbd.button:hover, html.theme--documenter-dark .button.is-dark.is-hovered, html.theme--documenter-dark .content kbd.button.is-hovered {
        background-color: #232829;
        border-color: transparent;
        color: #fff; }
      html.theme--documenter-dark .button.is-dark:focus, html.theme--documenter-dark .content kbd.button:focus, html.theme--documenter-dark .button.is-dark.is-focused, html.theme--documenter-dark .content kbd.button.is-focused {
        border-color: transparent;
        color: #fff; }
        html.theme--documenter-dark .button.is-dark:focus:not(:active), html.theme--documenter-dark .content kbd.button:focus:not(:active), html.theme--documenter-dark .button.is-dark.is-focused:not(:active), html.theme--documenter-dark .content kbd.button.is-focused:not(:active) {
          box-shadow: 0 0 0 0.125em rgba(40, 47, 47, 0.25); }
      html.theme--documenter-dark .button.is-dark:active, html.theme--documenter-dark .content kbd.button:active, html.theme--documenter-dark .button.is-dark.is-active, html.theme--documenter-dark .content kbd.button.is-active {
        background-color: #1d2122;
        border-color: transparent;
        color: #fff; }
      html.theme--documenter-dark .button.is-dark[disabled], html.theme--documenter-dark .content kbd.button[disabled], fieldset[disabled] html.theme--documenter-dark .button.is-dark, fieldset[disabled] html.theme--documenter-dark .content kbd.button {
        background-color: #282f2f;
        border-color: #282f2f;
        box-shadow: none; }
      html.theme--documenter-dark .button.is-dark.is-inverted, html.theme--documenter-dark .content kbd.button.is-inverted {
        background-color: #fff;
        color: #282f2f; }
        html.theme--documenter-dark .button.is-dark.is-inverted:hover, html.theme--documenter-dark .content kbd.button.is-inverted:hover, html.theme--documenter-dark .button.is-dark.is-inverted.is-hovered, html.theme--documenter-dark .content kbd.button.is-inverted.is-hovered {
          background-color: #f2f2f2; }
        html.theme--documenter-dark .button.is-dark.is-inverted[disabled], html.theme--documenter-dark .content kbd.button.is-inverted[disabled], fieldset[disabled] html.theme--documenter-dark .button.is-dark.is-inverted, fieldset[disabled] html.theme--documenter-dark .content kbd.button.is-inverted {
          background-color: #fff;
          border-color: transparent;
          box-shadow: none;
          color: #282f2f; }
      html.theme--documenter-dark .button.is-dark.is-loading::after, html.theme--documenter-dark .content kbd.button.is-loading::after {
        border-color: transparent transparent #fff #fff !important; }
      html.theme--documenter-dark .button.is-dark.is-outlined, html.theme--documenter-dark .content kbd.button.is-outlined {
        background-color: transparent;
        border-color: #282f2f;
        color: #282f2f; }
        html.theme--documenter-dark .button.is-dark.is-outlined:hover, html.theme--documenter-dark .content kbd.button.is-outlined:hover, html.theme--documenter-dark .button.is-dark.is-outlined.is-hovered, html.theme--documenter-dark .content kbd.button.is-outlined.is-hovered, html.theme--documenter-dark .button.is-dark.is-outlined:focus, html.theme--documenter-dark .content kbd.button.is-outlined:focus, html.theme--documenter-dark .button.is-dark.is-outlined.is-focused, html.theme--documenter-dark .content kbd.button.is-outlined.is-focused {
          background-color: #282f2f;
          border-color: #282f2f;
          color: #fff; }
        html.theme--documenter-dark .button.is-dark.is-outlined.is-loading::after, html.theme--documenter-dark .content kbd.button.is-outlined.is-loading::after {
          border-color: transparent transparent #282f2f #282f2f !important; }
        html.theme--documenter-dark .button.is-dark.is-outlined.is-loading:hover::after, html.theme--documenter-dark .content kbd.button.is-outlined.is-loading:hover::after, html.theme--documenter-dark .button.is-dark.is-outlined.is-loading.is-hovered::after, html.theme--documenter-dark .content kbd.button.is-outlined.is-loading.is-hovered::after, html.theme--documenter-dark .button.is-dark.is-outlined.is-loading:focus::after, html.theme--documenter-dark .content kbd.button.is-outlined.is-loading:focus::after, html.theme--documenter-dark .button.is-dark.is-outlined.is-loading.is-focused::after, html.theme--documenter-dark .content kbd.button.is-outlined.is-loading.is-focused::after {
          border-color: transparent transparent #fff #fff !important; }
        html.theme--documenter-dark .button.is-dark.is-outlined[disabled], html.theme--documenter-dark .content kbd.button.is-outlined[disabled], fieldset[disabled] html.theme--documenter-dark .button.is-dark.is-outlined, fieldset[disabled] html.theme--documenter-dark .content kbd.button.is-outlined {
          background-color: transparent;
          border-color: #282f2f;
          box-shadow: none;
          color: #282f2f; }
      html.theme--documenter-dark .button.is-dark.is-inverted.is-outlined, html.theme--documenter-dark .content kbd.button.is-inverted.is-outlined {
        background-color: transparent;
        border-color: #fff;
        color: #fff; }
        html.theme--documenter-dark .button.is-dark.is-inverted.is-outlined:hover, html.theme--documenter-dark .content kbd.button.is-inverted.is-outlined:hover, html.theme--documenter-dark .button.is-dark.is-inverted.is-outlined.is-hovered, html.theme--documenter-dark .content kbd.button.is-inverted.is-outlined.is-hovered, html.theme--documenter-dark .button.is-dark.is-inverted.is-outlined:focus, html.theme--documenter-dark .content kbd.button.is-inverted.is-outlined:focus, html.theme--documenter-dark .button.is-dark.is-inverted.is-outlined.is-focused, html.theme--documenter-dark .content kbd.button.is-inverted.is-outlined.is-focused {
          background-color: #fff;
          color: #282f2f; }
        html.theme--documenter-dark .button.is-dark.is-inverted.is-outlined.is-loading:hover::after, html.theme--documenter-dark .content kbd.button.is-inverted.is-outlined.is-loading:hover::after, html.theme--documenter-dark .button.is-dark.is-inverted.is-outlined.is-loading.is-hovered::after, html.theme--documenter-dark .content kbd.button.is-inverted.is-outlined.is-loading.is-hovered::after, html.theme--documenter-dark .button.is-dark.is-inverted.is-outlined.is-loading:focus::after, html.theme--documenter-dark .content kbd.button.is-inverted.is-outlined.is-loading:focus::after, html.theme--documenter-dark .button.is-dark.is-inverted.is-outlined.is-loading.is-focused::after, html.theme--documenter-dark .content kbd.button.is-inverted.is-outlined.is-loading.is-focused::after {
          border-color: transparent transparent #282f2f #282f2f !important; }
        html.theme--documenter-dark .button.is-dark.is-inverted.is-outlined[disabled], html.theme--documenter-dark .content kbd.button.is-inverted.is-outlined[disabled], fieldset[disabled] html.theme--documenter-dark .button.is-dark.is-inverted.is-outlined, fieldset[disabled] html.theme--documenter-dark .content kbd.button.is-inverted.is-outlined {
          background-color: transparent;
          border-color: #fff;
          box-shadow: none;
          color: #fff; }
    html.theme--documenter-dark .button.is-primary, html.theme--documenter-dark .docstring > section > a.button.docs-sourcelink {
      background-color: #375a7f;
      border-color: transparent;
      color: #fff; }
      html.theme--documenter-dark .button.is-primary:hover, html.theme--documenter-dark .docstring > section > a.button.docs-sourcelink:hover, html.theme--documenter-dark .button.is-primary.is-hovered, html.theme--documenter-dark .docstring > section > a.button.is-hovered.docs-sourcelink {
        background-color: #335476;
        border-color: transparent;
        color: #fff; }
      html.theme--documenter-dark .button.is-primary:focus, html.theme--documenter-dark .docstring > section > a.button.docs-sourcelink:focus, html.theme--documenter-dark .button.is-primary.is-focused, html.theme--documenter-dark .docstring > section > a.button.is-focused.docs-sourcelink {
        border-color: transparent;
        color: #fff; }
        html.theme--documenter-dark .button.is-primary:focus:not(:active), html.theme--documenter-dark .docstring > section > a.button.docs-sourcelink:focus:not(:active), html.theme--documenter-dark .button.is-primary.is-focused:not(:active), html.theme--documenter-dark .docstring > section > a.button.is-focused.docs-sourcelink:not(:active) {
          box-shadow: 0 0 0 0.125em rgba(55, 90, 127, 0.25); }
      html.theme--documenter-dark .button.is-primary:active, html.theme--documenter-dark .docstring > section > a.button.docs-sourcelink:active, html.theme--documenter-dark .button.is-primary.is-active, html.theme--documenter-dark .docstring > section > a.button.is-active.docs-sourcelink {
        background-color: #2f4d6d;
        border-color: transparent;
        color: #fff; }
      html.theme--documenter-dark .button.is-primary[disabled], html.theme--documenter-dark .docstring > section > a.button.docs-sourcelink[disabled], fieldset[disabled] html.theme--documenter-dark .button.is-primary, fieldset[disabled] html.theme--documenter-dark .docstring > section > a.button.docs-sourcelink {
        background-color: #375a7f;
        border-color: #375a7f;
        box-shadow: none; }
      html.theme--documenter-dark .button.is-primary.is-inverted, html.theme--documenter-dark .docstring > section > a.button.is-inverted.docs-sourcelink {
        background-color: #fff;
        color: #375a7f; }
        html.theme--documenter-dark .button.is-primary.is-inverted:hover, html.theme--documenter-dark .docstring > section > a.button.is-inverted.docs-sourcelink:hover, html.theme--documenter-dark .button.is-primary.is-inverted.is-hovered, html.theme--documenter-dark .docstring > section > a.button.is-inverted.is-hovered.docs-sourcelink {
          background-color: #f2f2f2; }
        html.theme--documenter-dark .button.is-primary.is-inverted[disabled], html.theme--documenter-dark .docstring > section > a.button.is-inverted.docs-sourcelink[disabled], fieldset[disabled] html.theme--documenter-dark .button.is-primary.is-inverted, fieldset[disabled] html.theme--documenter-dark .docstring > section > a.button.is-inverted.docs-sourcelink {
          background-color: #fff;
          border-color: transparent;
          box-shadow: none;
          color: #375a7f; }
      html.theme--documenter-dark .button.is-primary.is-loading::after, html.theme--documenter-dark .docstring > section > a.button.is-loading.docs-sourcelink::after {
        border-color: transparent transparent #fff #fff !important; }
      html.theme--documenter-dark .button.is-primary.is-outlined, html.theme--documenter-dark .docstring > section > a.button.is-outlined.docs-sourcelink {
        background-color: transparent;
        border-color: #375a7f;
        color: #375a7f; }
        html.theme--documenter-dark .button.is-primary.is-outlined:hover, html.theme--documenter-dark .docstring > section > a.button.is-outlined.docs-sourcelink:hover, html.theme--documenter-dark .button.is-primary.is-outlined.is-hovered, html.theme--documenter-dark .docstring > section > a.button.is-outlined.is-hovered.docs-sourcelink, html.theme--documenter-dark .button.is-primary.is-outlined:focus, html.theme--documenter-dark .docstring > section > a.button.is-outlined.docs-sourcelink:focus, html.theme--documenter-dark .button.is-primary.is-outlined.is-focused, html.theme--documenter-dark .docstring > section > a.button.is-outlined.is-focused.docs-sourcelink {
          background-color: #375a7f;
          border-color: #375a7f;
          color: #fff; }
        html.theme--documenter-dark .button.is-primary.is-outlined.is-loading::after, html.theme--documenter-dark .docstring > section > a.button.is-outlined.is-loading.docs-sourcelink::after {
          border-color: transparent transparent #375a7f #375a7f !important; }
        html.theme--documenter-dark .button.is-primary.is-outlined.is-loading:hover::after, html.theme--documenter-dark .docstring > section > a.button.is-outlined.is-loading.docs-sourcelink:hover::after, html.theme--documenter-dark .button.is-primary.is-outlined.is-loading.is-hovered::after, html.theme--documenter-dark .docstring > section > a.button.is-outlined.is-loading.is-hovered.docs-sourcelink::after, html.theme--documenter-dark .button.is-primary.is-outlined.is-loading:focus::after, html.theme--documenter-dark .docstring > section > a.button.is-outlined.is-loading.docs-sourcelink:focus::after, html.theme--documenter-dark .button.is-primary.is-outlined.is-loading.is-focused::after, html.theme--documenter-dark .docstring > section > a.button.is-outlined.is-loading.is-focused.docs-sourcelink::after {
          border-color: transparent transparent #fff #fff !important; }
        html.theme--documenter-dark .button.is-primary.is-outlined[disabled], html.theme--documenter-dark .docstring > section > a.button.is-outlined.docs-sourcelink[disabled], fieldset[disabled] html.theme--documenter-dark .button.is-primary.is-outlined, fieldset[disabled] html.theme--documenter-dark .docstring > section > a.button.is-outlined.docs-sourcelink {
          background-color: transparent;
          border-color: #375a7f;
          box-shadow: none;
          color: #375a7f; }
      html.theme--documenter-dark .button.is-primary.is-inverted.is-outlined, html.theme--documenter-dark .docstring > section > a.button.is-inverted.is-outlined.docs-sourcelink {
        background-color: transparent;
        border-color: #fff;
        color: #fff; }
        html.theme--documenter-dark .button.is-primary.is-inverted.is-outlined:hover, html.theme--documenter-dark .docstring > section > a.button.is-inverted.is-outlined.docs-sourcelink:hover, html.theme--documenter-dark .button.is-primary.is-inverted.is-outlined.is-hovered, html.theme--documenter-dark .docstring > section > a.button.is-inverted.is-outlined.is-hovered.docs-sourcelink, html.theme--documenter-dark .button.is-primary.is-inverted.is-outlined:focus, html.theme--documenter-dark .docstring > section > a.button.is-inverted.is-outlined.docs-sourcelink:focus, html.theme--documenter-dark .button.is-primary.is-inverted.is-outlined.is-focused, html.theme--documenter-dark .docstring > section > a.button.is-inverted.is-outlined.is-focused.docs-sourcelink {
          background-color: #fff;
          color: #375a7f; }
        html.theme--documenter-dark .button.is-primary.is-inverted.is-outlined.is-loading:hover::after, html.theme--documenter-dark .docstring > section > a.button.is-inverted.is-outlined.is-loading.docs-sourcelink:hover::after, html.theme--documenter-dark .button.is-primary.is-inverted.is-outlined.is-loading.is-hovered::after, html.theme--documenter-dark .docstring > section > a.button.is-inverted.is-outlined.is-loading.is-hovered.docs-sourcelink::after, html.theme--documenter-dark .button.is-primary.is-inverted.is-outlined.is-loading:focus::after, html.theme--documenter-dark .docstring > section > a.button.is-inverted.is-outlined.is-loading.docs-sourcelink:focus::after, html.theme--documenter-dark .button.is-primary.is-inverted.is-outlined.is-loading.is-focused::after, html.theme--documenter-dark .docstring > section > a.button.is-inverted.is-outlined.is-loading.is-focused.docs-sourcelink::after {
          border-color: transparent transparent #375a7f #375a7f !important; }
        html.theme--documenter-dark .button.is-primary.is-inverted.is-outlined[disabled], html.theme--documenter-dark .docstring > section > a.button.is-inverted.is-outlined.docs-sourcelink[disabled], fieldset[disabled] html.theme--documenter-dark .button.is-primary.is-inverted.is-outlined, fieldset[disabled] html.theme--documenter-dark .docstring > section > a.button.is-inverted.is-outlined.docs-sourcelink {
          background-color: transparent;
          border-color: #fff;
          box-shadow: none;
          color: #fff; }
      html.theme--documenter-dark .button.is-primary.is-light, html.theme--documenter-dark .docstring > section > a.button.is-light.docs-sourcelink {
        background-color: #f1f5f9;
        color: #4d7eb2; }
        html.theme--documenter-dark .button.is-primary.is-light:hover, html.theme--documenter-dark .docstring > section > a.button.is-light.docs-sourcelink:hover, html.theme--documenter-dark .button.is-primary.is-light.is-hovered, html.theme--documenter-dark .docstring > section > a.button.is-light.is-hovered.docs-sourcelink {
          background-color: #e8eef5;
          border-color: transparent;
          color: #4d7eb2; }
        html.theme--documenter-dark .button.is-primary.is-light:active, html.theme--documenter-dark .docstring > section > a.button.is-light.docs-sourcelink:active, html.theme--documenter-dark .button.is-primary.is-light.is-active, html.theme--documenter-dark .docstring > section > a.button.is-light.is-active.docs-sourcelink {
          background-color: #dfe8f1;
          border-color: transparent;
          color: #4d7eb2; }
    html.theme--documenter-dark .button.is-link {
      background-color: #1abc9c;
      border-color: transparent;
      color: #fff; }
      html.theme--documenter-dark .button.is-link:hover, html.theme--documenter-dark .button.is-link.is-hovered {
        background-color: #18b193;
        border-color: transparent;
        color: #fff; }
      html.theme--documenter-dark .button.is-link:focus, html.theme--documenter-dark .button.is-link.is-focused {
        border-color: transparent;
        color: #fff; }
        html.theme--documenter-dark .button.is-link:focus:not(:active), html.theme--documenter-dark .button.is-link.is-focused:not(:active) {
          box-shadow: 0 0 0 0.125em rgba(26, 188, 156, 0.25); }
      html.theme--documenter-dark .button.is-link:active, html.theme--documenter-dark .button.is-link.is-active {
        background-color: #17a689;
        border-color: transparent;
        color: #fff; }
      html.theme--documenter-dark .button.is-link[disabled], fieldset[disabled] html.theme--documenter-dark .button.is-link {
        background-color: #1abc9c;
        border-color: #1abc9c;
        box-shadow: none; }
      html.theme--documenter-dark .button.is-link.is-inverted {
        background-color: #fff;
        color: #1abc9c; }
        html.theme--documenter-dark .button.is-link.is-inverted:hover, html.theme--documenter-dark .button.is-link.is-inverted.is-hovered {
          background-color: #f2f2f2; }
        html.theme--documenter-dark .button.is-link.is-inverted[disabled], fieldset[disabled] html.theme--documenter-dark .button.is-link.is-inverted {
          background-color: #fff;
          border-color: transparent;
          box-shadow: none;
          color: #1abc9c; }
      html.theme--documenter-dark .button.is-link.is-loading::after {
        border-color: transparent transparent #fff #fff !important; }
      html.theme--documenter-dark .button.is-link.is-outlined {
        background-color: transparent;
        border-color: #1abc9c;
        color: #1abc9c; }
        html.theme--documenter-dark .button.is-link.is-outlined:hover, html.theme--documenter-dark .button.is-link.is-outlined.is-hovered, html.theme--documenter-dark .button.is-link.is-outlined:focus, html.theme--documenter-dark .button.is-link.is-outlined.is-focused {
          background-color: #1abc9c;
          border-color: #1abc9c;
          color: #fff; }
        html.theme--documenter-dark .button.is-link.is-outlined.is-loading::after {
          border-color: transparent transparent #1abc9c #1abc9c !important; }
        html.theme--documenter-dark .button.is-link.is-outlined.is-loading:hover::after, html.theme--documenter-dark .button.is-link.is-outlined.is-loading.is-hovered::after, html.theme--documenter-dark .button.is-link.is-outlined.is-loading:focus::after, html.theme--documenter-dark .button.is-link.is-outlined.is-loading.is-focused::after {
          border-color: transparent transparent #fff #fff !important; }
        html.theme--documenter-dark .button.is-link.is-outlined[disabled], fieldset[disabled] html.theme--documenter-dark .button.is-link.is-outlined {
          background-color: transparent;
          border-color: #1abc9c;
          box-shadow: none;
          color: #1abc9c; }
      html.theme--documenter-dark .button.is-link.is-inverted.is-outlined {
        background-color: transparent;
        border-color: #fff;
        color: #fff; }
        html.theme--documenter-dark .button.is-link.is-inverted.is-outlined:hover, html.theme--documenter-dark .button.is-link.is-inverted.is-outlined.is-hovered, html.theme--documenter-dark .button.is-link.is-inverted.is-outlined:focus, html.theme--documenter-dark .button.is-link.is-inverted.is-outlined.is-focused {
          background-color: #fff;
          color: #1abc9c; }
        html.theme--documenter-dark .button.is-link.is-inverted.is-outlined.is-loading:hover::after, html.theme--documenter-dark .button.is-link.is-inverted.is-outlined.is-loading.is-hovered::after, html.theme--documenter-dark .button.is-link.is-inverted.is-outlined.is-loading:focus::after, html.theme--documenter-dark .button.is-link.is-inverted.is-outlined.is-loading.is-focused::after {
          border-color: transparent transparent #1abc9c #1abc9c !important; }
        html.theme--documenter-dark .button.is-link.is-inverted.is-outlined[disabled], fieldset[disabled] html.theme--documenter-dark .button.is-link.is-inverted.is-outlined {
          background-color: transparent;
          border-color: #fff;
          box-shadow: none;
          color: #fff; }
      html.theme--documenter-dark .button.is-link.is-light {
        background-color: #edfdf9;
        color: #15987e; }
        html.theme--documenter-dark .button.is-link.is-light:hover, html.theme--documenter-dark .button.is-link.is-light.is-hovered {
          background-color: #e2fbf6;
          border-color: transparent;
          color: #15987e; }
        html.theme--documenter-dark .button.is-link.is-light:active, html.theme--documenter-dark .button.is-link.is-light.is-active {
          background-color: #d7f9f3;
          border-color: transparent;
          color: #15987e; }
    html.theme--documenter-dark .button.is-info {
      background-color: #024c7d;
      border-color: transparent;
      color: #fff; }
      html.theme--documenter-dark .button.is-info:hover, html.theme--documenter-dark .button.is-info.is-hovered {
        background-color: #024470;
        border-color: transparent;
        color: #fff; }
      html.theme--documenter-dark .button.is-info:focus, html.theme--documenter-dark .button.is-info.is-focused {
        border-color: transparent;
        color: #fff; }
        html.theme--documenter-dark .button.is-info:focus:not(:active), html.theme--documenter-dark .button.is-info.is-focused:not(:active) {
          box-shadow: 0 0 0 0.125em rgba(2, 76, 125, 0.25); }
      html.theme--documenter-dark .button.is-info:active, html.theme--documenter-dark .button.is-info.is-active {
        background-color: #023d64;
        border-color: transparent;
        color: #fff; }
      html.theme--documenter-dark .button.is-info[disabled], fieldset[disabled] html.theme--documenter-dark .button.is-info {
        background-color: #024c7d;
        border-color: #024c7d;
        box-shadow: none; }
      html.theme--documenter-dark .button.is-info.is-inverted {
        background-color: #fff;
        color: #024c7d; }
        html.theme--documenter-dark .button.is-info.is-inverted:hover, html.theme--documenter-dark .button.is-info.is-inverted.is-hovered {
          background-color: #f2f2f2; }
        html.theme--documenter-dark .button.is-info.is-inverted[disabled], fieldset[disabled] html.theme--documenter-dark .button.is-info.is-inverted {
          background-color: #fff;
          border-color: transparent;
          box-shadow: none;
          color: #024c7d; }
      html.theme--documenter-dark .button.is-info.is-loading::after {
        border-color: transparent transparent #fff #fff !important; }
      html.theme--documenter-dark .button.is-info.is-outlined {
        background-color: transparent;
        border-color: #024c7d;
        color: #024c7d; }
        html.theme--documenter-dark .button.is-info.is-outlined:hover, html.theme--documenter-dark .button.is-info.is-outlined.is-hovered, html.theme--documenter-dark .button.is-info.is-outlined:focus, html.theme--documenter-dark .button.is-info.is-outlined.is-focused {
          background-color: #024c7d;
          border-color: #024c7d;
          color: #fff; }
        html.theme--documenter-dark .button.is-info.is-outlined.is-loading::after {
          border-color: transparent transparent #024c7d #024c7d !important; }
        html.theme--documenter-dark .button.is-info.is-outlined.is-loading:hover::after, html.theme--documenter-dark .button.is-info.is-outlined.is-loading.is-hovered::after, html.theme--documenter-dark .button.is-info.is-outlined.is-loading:focus::after, html.theme--documenter-dark .button.is-info.is-outlined.is-loading.is-focused::after {
          border-color: transparent transparent #fff #fff !important; }
        html.theme--documenter-dark .button.is-info.is-outlined[disabled], fieldset[disabled] html.theme--documenter-dark .button.is-info.is-outlined {
          background-color: transparent;
          border-color: #024c7d;
          box-shadow: none;
          color: #024c7d; }
      html.theme--documenter-dark .button.is-info.is-inverted.is-outlined {
        background-color: transparent;
        border-color: #fff;
        color: #fff; }
        html.theme--documenter-dark .button.is-info.is-inverted.is-outlined:hover, html.theme--documenter-dark .button.is-info.is-inverted.is-outlined.is-hovered, html.theme--documenter-dark .button.is-info.is-inverted.is-outlined:focus, html.theme--documenter-dark .button.is-info.is-inverted.is-outlined.is-focused {
          background-color: #fff;
          color: #024c7d; }
        html.theme--documenter-dark .button.is-info.is-inverted.is-outlined.is-loading:hover::after, html.theme--documenter-dark .button.is-info.is-inverted.is-outlined.is-loading.is-hovered::after, html.theme--documenter-dark .button.is-info.is-inverted.is-outlined.is-loading:focus::after, html.theme--documenter-dark .button.is-info.is-inverted.is-outlined.is-loading.is-focused::after {
          border-color: transparent transparent #024c7d #024c7d !important; }
        html.theme--documenter-dark .button.is-info.is-inverted.is-outlined[disabled], fieldset[disabled] html.theme--documenter-dark .button.is-info.is-inverted.is-outlined {
          background-color: transparent;
          border-color: #fff;
          box-shadow: none;
          color: #fff; }
      html.theme--documenter-dark .button.is-info.is-light {
        background-color: #ebf7ff;
        color: #0e9dfb; }
        html.theme--documenter-dark .button.is-info.is-light:hover, html.theme--documenter-dark .button.is-info.is-light.is-hovered {
          background-color: #def2fe;
          border-color: transparent;
          color: #0e9dfb; }
        html.theme--documenter-dark .button.is-info.is-light:active, html.theme--documenter-dark .button.is-info.is-light.is-active {
          background-color: #d2edfe;
          border-color: transparent;
          color: #0e9dfb; }
    html.theme--documenter-dark .button.is-success {
      background-color: #008438;
      border-color: transparent;
      color: #fff; }
      html.theme--documenter-dark .button.is-success:hover, html.theme--documenter-dark .button.is-success.is-hovered {
        background-color: #007733;
        border-color: transparent;
        color: #fff; }
      html.theme--documenter-dark .button.is-success:focus, html.theme--documenter-dark .button.is-success.is-focused {
        border-color: transparent;
        color: #fff; }
        html.theme--documenter-dark .button.is-success:focus:not(:active), html.theme--documenter-dark .button.is-success.is-focused:not(:active) {
          box-shadow: 0 0 0 0.125em rgba(0, 132, 56, 0.25); }
      html.theme--documenter-dark .button.is-success:active, html.theme--documenter-dark .button.is-success.is-active {
        background-color: #006b2d;
        border-color: transparent;
        color: #fff; }
      html.theme--documenter-dark .button.is-success[disabled], fieldset[disabled] html.theme--documenter-dark .button.is-success {
        background-color: #008438;
        border-color: #008438;
        box-shadow: none; }
      html.theme--documenter-dark .button.is-success.is-inverted {
        background-color: #fff;
        color: #008438; }
        html.theme--documenter-dark .button.is-success.is-inverted:hover, html.theme--documenter-dark .button.is-success.is-inverted.is-hovered {
          background-color: #f2f2f2; }
        html.theme--documenter-dark .button.is-success.is-inverted[disabled], fieldset[disabled] html.theme--documenter-dark .button.is-success.is-inverted {
          background-color: #fff;
          border-color: transparent;
          box-shadow: none;
          color: #008438; }
      html.theme--documenter-dark .button.is-success.is-loading::after {
        border-color: transparent transparent #fff #fff !important; }
      html.theme--documenter-dark .button.is-success.is-outlined {
        background-color: transparent;
        border-color: #008438;
        color: #008438; }
        html.theme--documenter-dark .button.is-success.is-outlined:hover, html.theme--documenter-dark .button.is-success.is-outlined.is-hovered, html.theme--documenter-dark .button.is-success.is-outlined:focus, html.theme--documenter-dark .button.is-success.is-outlined.is-focused {
          background-color: #008438;
          border-color: #008438;
          color: #fff; }
        html.theme--documenter-dark .button.is-success.is-outlined.is-loading::after {
          border-color: transparent transparent #008438 #008438 !important; }
        html.theme--documenter-dark .button.is-success.is-outlined.is-loading:hover::after, html.theme--documenter-dark .button.is-success.is-outlined.is-loading.is-hovered::after, html.theme--documenter-dark .button.is-success.is-outlined.is-loading:focus::after, html.theme--documenter-dark .button.is-success.is-outlined.is-loading.is-focused::after {
          border-color: transparent transparent #fff #fff !important; }
        html.theme--documenter-dark .button.is-success.is-outlined[disabled], fieldset[disabled] html.theme--documenter-dark .button.is-success.is-outlined {
          background-color: transparent;
          border-color: #008438;
          box-shadow: none;
          color: #008438; }
      html.theme--documenter-dark .button.is-success.is-inverted.is-outlined {
        background-color: transparent;
        border-color: #fff;
        color: #fff; }
        html.theme--documenter-dark .button.is-success.is-inverted.is-outlined:hover, html.theme--documenter-dark .button.is-success.is-inverted.is-outlined.is-hovered, html.theme--documenter-dark .button.is-success.is-inverted.is-outlined:focus, html.theme--documenter-dark .button.is-success.is-inverted.is-outlined.is-focused {
          background-color: #fff;
          color: #008438; }
        html.theme--documenter-dark .button.is-success.is-inverted.is-outlined.is-loading:hover::after, html.theme--documenter-dark .button.is-success.is-inverted.is-outlined.is-loading.is-hovered::after, html.theme--documenter-dark .button.is-success.is-inverted.is-outlined.is-loading:focus::after, html.theme--documenter-dark .button.is-success.is-inverted.is-outlined.is-loading.is-focused::after {
          border-color: transparent transparent #008438 #008438 !important; }
        html.theme--documenter-dark .button.is-success.is-inverted.is-outlined[disabled], fieldset[disabled] html.theme--documenter-dark .button.is-success.is-inverted.is-outlined {
          background-color: transparent;
          border-color: #fff;
          box-shadow: none;
          color: #fff; }
      html.theme--documenter-dark .button.is-success.is-light {
        background-color: #ebfff3;
        color: #00eb64; }
        html.theme--documenter-dark .button.is-success.is-light:hover, html.theme--documenter-dark .button.is-success.is-light.is-hovered {
          background-color: #deffec;
          border-color: transparent;
          color: #00eb64; }
        html.theme--documenter-dark .button.is-success.is-light:active, html.theme--documenter-dark .button.is-success.is-light.is-active {
          background-color: #d1ffe5;
          border-color: transparent;
          color: #00eb64; }
    html.theme--documenter-dark .button.is-warning {
      background-color: #ad8100;
      border-color: transparent;
      color: #fff; }
      html.theme--documenter-dark .button.is-warning:hover, html.theme--documenter-dark .button.is-warning.is-hovered {
        background-color: #a07700;
        border-color: transparent;
        color: #fff; }
      html.theme--documenter-dark .button.is-warning:focus, html.theme--documenter-dark .button.is-warning.is-focused {
        border-color: transparent;
        color: #fff; }
        html.theme--documenter-dark .button.is-warning:focus:not(:active), html.theme--documenter-dark .button.is-warning.is-focused:not(:active) {
          box-shadow: 0 0 0 0.125em rgba(173, 129, 0, 0.25); }
      html.theme--documenter-dark .button.is-warning:active, html.theme--documenter-dark .button.is-warning.is-active {
        background-color: #946e00;
        border-color: transparent;
        color: #fff; }
      html.theme--documenter-dark .button.is-warning[disabled], fieldset[disabled] html.theme--documenter-dark .button.is-warning {
        background-color: #ad8100;
        border-color: #ad8100;
        box-shadow: none; }
      html.theme--documenter-dark .button.is-warning.is-inverted {
        background-color: #fff;
        color: #ad8100; }
        html.theme--documenter-dark .button.is-warning.is-inverted:hover, html.theme--documenter-dark .button.is-warning.is-inverted.is-hovered {
          background-color: #f2f2f2; }
        html.theme--documenter-dark .button.is-warning.is-inverted[disabled], fieldset[disabled] html.theme--documenter-dark .button.is-warning.is-inverted {
          background-color: #fff;
          border-color: transparent;
          box-shadow: none;
          color: #ad8100; }
      html.theme--documenter-dark .button.is-warning.is-loading::after {
        border-color: transparent transparent #fff #fff !important; }
      html.theme--documenter-dark .button.is-warning.is-outlined {
        background-color: transparent;
        border-color: #ad8100;
        color: #ad8100; }
        html.theme--documenter-dark .button.is-warning.is-outlined:hover, html.theme--documenter-dark .button.is-warning.is-outlined.is-hovered, html.theme--documenter-dark .button.is-warning.is-outlined:focus, html.theme--documenter-dark .button.is-warning.is-outlined.is-focused {
          background-color: #ad8100;
          border-color: #ad8100;
          color: #fff; }
        html.theme--documenter-dark .button.is-warning.is-outlined.is-loading::after {
          border-color: transparent transparent #ad8100 #ad8100 !important; }
        html.theme--documenter-dark .button.is-warning.is-outlined.is-loading:hover::after, html.theme--documenter-dark .button.is-warning.is-outlined.is-loading.is-hovered::after, html.theme--documenter-dark .button.is-warning.is-outlined.is-loading:focus::after, html.theme--documenter-dark .button.is-warning.is-outlined.is-loading.is-focused::after {
          border-color: transparent transparent #fff #fff !important; }
        html.theme--documenter-dark .button.is-warning.is-outlined[disabled], fieldset[disabled] html.theme--documenter-dark .button.is-warning.is-outlined {
          background-color: transparent;
          border-color: #ad8100;
          box-shadow: none;
          color: #ad8100; }
      html.theme--documenter-dark .button.is-warning.is-inverted.is-outlined {
        background-color: transparent;
        border-color: #fff;
        color: #fff; }
        html.theme--documenter-dark .button.is-warning.is-inverted.is-outlined:hover, html.theme--documenter-dark .button.is-warning.is-inverted.is-outlined.is-hovered, html.theme--documenter-dark .button.is-warning.is-inverted.is-outlined:focus, html.theme--documenter-dark .button.is-warning.is-inverted.is-outlined.is-focused {
          background-color: #fff;
          color: #ad8100; }
        html.theme--documenter-dark .button.is-warning.is-inverted.is-outlined.is-loading:hover::after, html.theme--documenter-dark .button.is-warning.is-inverted.is-outlined.is-loading.is-hovered::after, html.theme--documenter-dark .button.is-warning.is-inverted.is-outlined.is-loading:focus::after, html.theme--documenter-dark .button.is-warning.is-inverted.is-outlined.is-loading.is-focused::after {
          border-color: transparent transparent #ad8100 #ad8100 !important; }
        html.theme--documenter-dark .button.is-warning.is-inverted.is-outlined[disabled], fieldset[disabled] html.theme--documenter-dark .button.is-warning.is-inverted.is-outlined {
          background-color: transparent;
          border-color: #fff;
          box-shadow: none;
          color: #fff; }
      html.theme--documenter-dark .button.is-warning.is-light {
        background-color: #fffaeb;
        color: #d19c00; }
        html.theme--documenter-dark .button.is-warning.is-light:hover, html.theme--documenter-dark .button.is-warning.is-light.is-hovered {
          background-color: #fff7de;
          border-color: transparent;
          color: #d19c00; }
        html.theme--documenter-dark .button.is-warning.is-light:active, html.theme--documenter-dark .button.is-warning.is-light.is-active {
          background-color: #fff3d1;
          border-color: transparent;
          color: #d19c00; }
    html.theme--documenter-dark .button.is-danger {
      background-color: #9e1b0d;
      border-color: transparent;
      color: #fff; }
      html.theme--documenter-dark .button.is-danger:hover, html.theme--documenter-dark .button.is-danger.is-hovered {
        background-color: #92190c;
        border-color: transparent;
        color: #fff; }
      html.theme--documenter-dark .button.is-danger:focus, html.theme--documenter-dark .button.is-danger.is-focused {
        border-color: transparent;
        color: #fff; }
        html.theme--documenter-dark .button.is-danger:focus:not(:active), html.theme--documenter-dark .button.is-danger.is-focused:not(:active) {
          box-shadow: 0 0 0 0.125em rgba(158, 27, 13, 0.25); }
      html.theme--documenter-dark .button.is-danger:active, html.theme--documenter-dark .button.is-danger.is-active {
        background-color: #86170b;
        border-color: transparent;
        color: #fff; }
      html.theme--documenter-dark .button.is-danger[disabled], fieldset[disabled] html.theme--documenter-dark .button.is-danger {
        background-color: #9e1b0d;
        border-color: #9e1b0d;
        box-shadow: none; }
      html.theme--documenter-dark .button.is-danger.is-inverted {
        background-color: #fff;
        color: #9e1b0d; }
        html.theme--documenter-dark .button.is-danger.is-inverted:hover, html.theme--documenter-dark .button.is-danger.is-inverted.is-hovered {
          background-color: #f2f2f2; }
        html.theme--documenter-dark .button.is-danger.is-inverted[disabled], fieldset[disabled] html.theme--documenter-dark .button.is-danger.is-inverted {
          background-color: #fff;
          border-color: transparent;
          box-shadow: none;
          color: #9e1b0d; }
      html.theme--documenter-dark .button.is-danger.is-loading::after {
        border-color: transparent transparent #fff #fff !important; }
      html.theme--documenter-dark .button.is-danger.is-outlined {
        background-color: transparent;
        border-color: #9e1b0d;
        color: #9e1b0d; }
        html.theme--documenter-dark .button.is-danger.is-outlined:hover, html.theme--documenter-dark .button.is-danger.is-outlined.is-hovered, html.theme--documenter-dark .button.is-danger.is-outlined:focus, html.theme--documenter-dark .button.is-danger.is-outlined.is-focused {
          background-color: #9e1b0d;
          border-color: #9e1b0d;
          color: #fff; }
        html.theme--documenter-dark .button.is-danger.is-outlined.is-loading::after {
          border-color: transparent transparent #9e1b0d #9e1b0d !important; }
        html.theme--documenter-dark .button.is-danger.is-outlined.is-loading:hover::after, html.theme--documenter-dark .button.is-danger.is-outlined.is-loading.is-hovered::after, html.theme--documenter-dark .button.is-danger.is-outlined.is-loading:focus::after, html.theme--documenter-dark .button.is-danger.is-outlined.is-loading.is-focused::after {
          border-color: transparent transparent #fff #fff !important; }
        html.theme--documenter-dark .button.is-danger.is-outlined[disabled], fieldset[disabled] html.theme--documenter-dark .button.is-danger.is-outlined {
          background-color: transparent;
          border-color: #9e1b0d;
          box-shadow: none;
          color: #9e1b0d; }
      html.theme--documenter-dark .button.is-danger.is-inverted.is-outlined {
        background-color: transparent;
        border-color: #fff;
        color: #fff; }
        html.theme--documenter-dark .button.is-danger.is-inverted.is-outlined:hover, html.theme--documenter-dark .button.is-danger.is-inverted.is-outlined.is-hovered, html.theme--documenter-dark .button.is-danger.is-inverted.is-outlined:focus, html.theme--documenter-dark .button.is-danger.is-inverted.is-outlined.is-focused {
          background-color: #fff;
          color: #9e1b0d; }
        html.theme--documenter-dark .button.is-danger.is-inverted.is-outlined.is-loading:hover::after, html.theme--documenter-dark .button.is-danger.is-inverted.is-outlined.is-loading.is-hovered::after, html.theme--documenter-dark .button.is-danger.is-inverted.is-outlined.is-loading:focus::after, html.theme--documenter-dark .button.is-danger.is-inverted.is-outlined.is-loading.is-focused::after {
          border-color: transparent transparent #9e1b0d #9e1b0d !important; }
        html.theme--documenter-dark .button.is-danger.is-inverted.is-outlined[disabled], fieldset[disabled] html.theme--documenter-dark .button.is-danger.is-inverted.is-outlined {
          background-color: transparent;
          border-color: #fff;
          box-shadow: none;
          color: #fff; }
      html.theme--documenter-dark .button.is-danger.is-light {
        background-color: #fdeeec;
        color: #ec311d; }
        html.theme--documenter-dark .button.is-danger.is-light:hover, html.theme--documenter-dark .button.is-danger.is-light.is-hovered {
          background-color: #fce3e0;
          border-color: transparent;
          color: #ec311d; }
        html.theme--documenter-dark .button.is-danger.is-light:active, html.theme--documenter-dark .button.is-danger.is-light.is-active {
          background-color: #fcd8d5;
          border-color: transparent;
          color: #ec311d; }
    html.theme--documenter-dark .button.is-small, html.theme--documenter-dark #documenter .docs-sidebar form.docs-search > input.button {
      font-size: 0.85em; }
      html.theme--documenter-dark .button.is-small:not(.is-rounded), html.theme--documenter-dark #documenter .docs-sidebar form.docs-search > input.button:not(.is-rounded) {
        border-radius: 3px; }
    html.theme--documenter-dark .button.is-normal {
      font-size: 15px; }
    html.theme--documenter-dark .button.is-medium {
      font-size: 1.25rem; }
    html.theme--documenter-dark .button.is-large {
      font-size: 1.5rem; }
    html.theme--documenter-dark .button[disabled], fieldset[disabled] html.theme--documenter-dark .button {
      background-color: #8c9b9d;
      border-color: #5e6d6f;
      box-shadow: none;
      opacity: 0.5; }
    html.theme--documenter-dark .button.is-fullwidth {
      display: flex;
      width: 100%; }
    html.theme--documenter-dark .button.is-loading {
      color: transparent !important;
      pointer-events: none; }
      html.theme--documenter-dark .button.is-loading::after {
        position: absolute;
        left: calc(50% - (1em * 0.5));
        top: calc(50% - (1em * 0.5));
        position: absolute !important; }
    html.theme--documenter-dark .button.is-static {
      background-color: #282f2f;
      border-color: #5e6d6f;
      color: #dbdee0;
      box-shadow: none;
      pointer-events: none; }
    html.theme--documenter-dark .button.is-rounded, html.theme--documenter-dark #documenter .docs-sidebar form.docs-search > input.button {
      border-radius: 9999px;
      padding-left: calc(1em + 0.25em);
      padding-right: calc(1em + 0.25em); }
  html.theme--documenter-dark .buttons {
    align-items: center;
    display: flex;
    flex-wrap: wrap;
    justify-content: flex-start; }
    html.theme--documenter-dark .buttons .button {
      margin-bottom: 0.5rem; }
      html.theme--documenter-dark .buttons .button:not(:last-child):not(.is-fullwidth) {
        margin-right: 0.5rem; }
    html.theme--documenter-dark .buttons:last-child {
      margin-bottom: -0.5rem; }
    html.theme--documenter-dark .buttons:not(:last-child) {
      margin-bottom: 1rem; }
    html.theme--documenter-dark .buttons.are-small .button:not(.is-normal):not(.is-medium):not(.is-large) {
      font-size: 0.85em; }
      html.theme--documenter-dark .buttons.are-small .button:not(.is-normal):not(.is-medium):not(.is-large):not(.is-rounded) {
        border-radius: 3px; }
    html.theme--documenter-dark .buttons.are-medium .button:not(.is-small):not(.is-normal):not(.is-large) {
      font-size: 1.25rem; }
    html.theme--documenter-dark .buttons.are-large .button:not(.is-small):not(.is-normal):not(.is-medium) {
      font-size: 1.5rem; }
    html.theme--documenter-dark .buttons.has-addons .button:not(:first-child) {
      border-bottom-left-radius: 0;
      border-top-left-radius: 0; }
    html.theme--documenter-dark .buttons.has-addons .button:not(:last-child) {
      border-bottom-right-radius: 0;
      border-top-right-radius: 0;
      margin-right: -1px; }
    html.theme--documenter-dark .buttons.has-addons .button:last-child {
      margin-right: 0; }
    html.theme--documenter-dark .buttons.has-addons .button:hover, html.theme--documenter-dark .buttons.has-addons .button.is-hovered {
      z-index: 2; }
    html.theme--documenter-dark .buttons.has-addons .button:focus, html.theme--documenter-dark .buttons.has-addons .button.is-focused, html.theme--documenter-dark .buttons.has-addons .button:active, html.theme--documenter-dark .buttons.has-addons .button.is-active, html.theme--documenter-dark .buttons.has-addons .button.is-selected {
      z-index: 3; }
      html.theme--documenter-dark .buttons.has-addons .button:focus:hover, html.theme--documenter-dark .buttons.has-addons .button.is-focused:hover, html.theme--documenter-dark .buttons.has-addons .button:active:hover, html.theme--documenter-dark .buttons.has-addons .button.is-active:hover, html.theme--documenter-dark .buttons.has-addons .button.is-selected:hover {
        z-index: 4; }
    html.theme--documenter-dark .buttons.has-addons .button.is-expanded {
      flex-grow: 1;
      flex-shrink: 1; }
    html.theme--documenter-dark .buttons.is-centered {
      justify-content: center; }
      html.theme--documenter-dark .buttons.is-centered:not(.has-addons) .button:not(.is-fullwidth) {
        margin-left: 0.25rem;
        margin-right: 0.25rem; }
    html.theme--documenter-dark .buttons.is-right {
      justify-content: flex-end; }
      html.theme--documenter-dark .buttons.is-right:not(.has-addons) .button:not(.is-fullwidth) {
        margin-left: 0.25rem;
        margin-right: 0.25rem; }
  @media screen and (max-width: 768px) {
    html.theme--documenter-dark .button.is-responsive.is-small, html.theme--documenter-dark #documenter .docs-sidebar form.docs-search > input.is-responsive {
      font-size: 0.6375em; }
    html.theme--documenter-dark .button.is-responsive,
    html.theme--documenter-dark .button.is-responsive.is-normal {
      font-size: 0.74375em; }
    html.theme--documenter-dark .button.is-responsive.is-medium {
      font-size: 0.85em; }
    html.theme--documenter-dark .button.is-responsive.is-large {
      font-size: 15px; } }
  @media screen and (min-width: 769px) and (max-width: 1055px) {
    html.theme--documenter-dark .button.is-responsive.is-small, html.theme--documenter-dark #documenter .docs-sidebar form.docs-search > input.is-responsive {
      font-size: 0.74375em; }
    html.theme--documenter-dark .button.is-responsive,
    html.theme--documenter-dark .button.is-responsive.is-normal {
      font-size: 0.85em; }
    html.theme--documenter-dark .button.is-responsive.is-medium {
      font-size: 15px; }
    html.theme--documenter-dark .button.is-responsive.is-large {
      font-size: 1.25rem; } }
  html.theme--documenter-dark .container {
    flex-grow: 1;
    margin: 0 auto;
    position: relative;
    width: auto; }
    html.theme--documenter-dark .container.is-fluid {
      max-width: none !important;
      padding-left: 32px;
      padding-right: 32px;
      width: 100%; }
    @media screen and (min-width: 1056px) {
      html.theme--documenter-dark .container {
        max-width: 992px; } }
    @media screen and (max-width: 1215px) {
      html.theme--documenter-dark .container.is-widescreen:not(.is-max-desktop) {
        max-width: 1152px; } }
    @media screen and (max-width: 1407px) {
      html.theme--documenter-dark .container.is-fullhd:not(.is-max-desktop):not(.is-max-widescreen) {
        max-width: 1344px; } }
    @media screen and (min-width: 1216px) {
      html.theme--documenter-dark .container:not(.is-max-desktop) {
        max-width: 1152px; } }
    @media screen and (min-width: 1408px) {
      html.theme--documenter-dark .container:not(.is-max-desktop):not(.is-max-widescreen) {
        max-width: 1344px; } }
  html.theme--documenter-dark .content li + li {
    margin-top: 0.25em; }
  html.theme--documenter-dark .content p:not(:last-child),
  html.theme--documenter-dark .content dl:not(:last-child),
  html.theme--documenter-dark .content ol:not(:last-child),
  html.theme--documenter-dark .content ul:not(:last-child),
  html.theme--documenter-dark .content blockquote:not(:last-child),
  html.theme--documenter-dark .content pre:not(:last-child),
  html.theme--documenter-dark .content table:not(:last-child) {
    margin-bottom: 1em; }
  html.theme--documenter-dark .content h1,
  html.theme--documenter-dark .content h2,
  html.theme--documenter-dark .content h3,
  html.theme--documenter-dark .content h4,
  html.theme--documenter-dark .content h5,
  html.theme--documenter-dark .content h6 {
    color: #f2f2f2;
    font-weight: 600;
    line-height: 1.125; }
  html.theme--documenter-dark .content h1 {
    font-size: 2em;
    margin-bottom: 0.5em; }
    html.theme--documenter-dark .content h1:not(:first-child) {
      margin-top: 1em; }
  html.theme--documenter-dark .content h2 {
    font-size: 1.75em;
    margin-bottom: 0.5714em; }
    html.theme--documenter-dark .content h2:not(:first-child) {
      margin-top: 1.1428em; }
  html.theme--documenter-dark .content h3 {
    font-size: 1.5em;
    margin-bottom: 0.6666em; }
    html.theme--documenter-dark .content h3:not(:first-child) {
      margin-top: 1.3333em; }
  html.theme--documenter-dark .content h4 {
    font-size: 1.25em;
    margin-bottom: 0.8em; }
  html.theme--documenter-dark .content h5 {
    font-size: 1.125em;
    margin-bottom: 0.8888em; }
  html.theme--documenter-dark .content h6 {
    font-size: 1em;
    margin-bottom: 1em; }
  html.theme--documenter-dark .content blockquote {
    background-color: #282f2f;
    border-left: 5px solid #5e6d6f;
    padding: 1.25em 1.5em; }
  html.theme--documenter-dark .content ol {
    list-style-position: outside;
    margin-left: 2em;
    margin-top: 1em; }
    html.theme--documenter-dark .content ol:not([type]) {
      list-style-type: decimal; }
      html.theme--documenter-dark .content ol.is-lower-alpha:not([type]) {
        list-style-type: lower-alpha; }
      html.theme--documenter-dark .content ol.is-lower-roman:not([type]) {
        list-style-type: lower-roman; }
      html.theme--documenter-dark .content ol.is-upper-alpha:not([type]) {
        list-style-type: upper-alpha; }
      html.theme--documenter-dark .content ol.is-upper-roman:not([type]) {
        list-style-type: upper-roman; }
  html.theme--documenter-dark .content ul {
    list-style: disc outside;
    margin-left: 2em;
    margin-top: 1em; }
    html.theme--documenter-dark .content ul ul {
      list-style-type: circle;
      margin-top: 0.5em; }
      html.theme--documenter-dark .content ul ul ul {
        list-style-type: square; }
  html.theme--documenter-dark .content dd {
    margin-left: 2em; }
  html.theme--documenter-dark .content figure {
    margin-left: 2em;
    margin-right: 2em;
    text-align: center; }
    html.theme--documenter-dark .content figure:not(:first-child) {
      margin-top: 2em; }
    html.theme--documenter-dark .content figure:not(:last-child) {
      margin-bottom: 2em; }
    html.theme--documenter-dark .content figure img {
      display: inline-block; }
    html.theme--documenter-dark .content figure figcaption {
      font-style: italic; }
  html.theme--documenter-dark .content pre {
    -webkit-overflow-scrolling: touch;
    overflow-x: auto;
    padding: 0;
    white-space: pre;
    word-wrap: normal; }
  html.theme--documenter-dark .content sup,
  html.theme--documenter-dark .content sub {
    font-size: 75%; }
  html.theme--documenter-dark .content table {
    width: 100%; }
    html.theme--documenter-dark .content table td,
    html.theme--documenter-dark .content table th {
      border: 1px solid #5e6d6f;
      border-width: 0 0 1px;
      padding: 0.5em 0.75em;
      vertical-align: top; }
    html.theme--documenter-dark .content table th {
      color: #f2f2f2; }
      html.theme--documenter-dark .content table th:not([align]) {
        text-align: inherit; }
    html.theme--documenter-dark .content table thead td,
    html.theme--documenter-dark .content table thead th {
      border-width: 0 0 2px;
      color: #f2f2f2; }
    html.theme--documenter-dark .content table tfoot td,
    html.theme--documenter-dark .content table tfoot th {
      border-width: 2px 0 0;
      color: #f2f2f2; }
    html.theme--documenter-dark .content table tbody tr:last-child td,
    html.theme--documenter-dark .content table tbody tr:last-child th {
      border-bottom-width: 0; }
  html.theme--documenter-dark .content .tabs li + li {
    margin-top: 0; }
  html.theme--documenter-dark .content.is-small, html.theme--documenter-dark #documenter .docs-sidebar form.docs-search > input.content {
    font-size: 0.85em; }
  html.theme--documenter-dark .content.is-normal {
    font-size: 15px; }
  html.theme--documenter-dark .content.is-medium {
    font-size: 1.25rem; }
  html.theme--documenter-dark .content.is-large {
    font-size: 1.5rem; }
  html.theme--documenter-dark .icon {
    align-items: center;
    display: inline-flex;
    justify-content: center;
    height: 1.5rem;
    width: 1.5rem; }
    html.theme--documenter-dark .icon.is-small, html.theme--documenter-dark #documenter .docs-sidebar form.docs-search > input.icon {
      height: 1rem;
      width: 1rem; }
    html.theme--documenter-dark .icon.is-medium {
      height: 2rem;
      width: 2rem; }
    html.theme--documenter-dark .icon.is-large {
      height: 3rem;
      width: 3rem; }
  html.theme--documenter-dark .icon-text {
    align-items: flex-start;
    color: inherit;
    display: inline-flex;
    flex-wrap: wrap;
    line-height: 1.5rem;
    vertical-align: top; }
    html.theme--documenter-dark .icon-text .icon {
      flex-grow: 0;
      flex-shrink: 0; }
      html.theme--documenter-dark .icon-text .icon:not(:last-child) {
        margin-right: 0.25em; }
      html.theme--documenter-dark .icon-text .icon:not(:first-child) {
        margin-left: 0.25em; }
  html.theme--documenter-dark div.icon-text {
    display: flex; }
  html.theme--documenter-dark .image, html.theme--documenter-dark #documenter .docs-sidebar .docs-logo > img {
    display: block;
    position: relative; }
    html.theme--documenter-dark .image img, html.theme--documenter-dark #documenter .docs-sidebar .docs-logo > img img {
      display: block;
      height: auto;
      width: 100%; }
      html.theme--documenter-dark .image img.is-rounded, html.theme--documenter-dark #documenter .docs-sidebar .docs-logo > img img.is-rounded {
        border-radius: 9999px; }
    html.theme--documenter-dark .image.is-fullwidth, html.theme--documenter-dark #documenter .docs-sidebar .docs-logo > img.is-fullwidth {
      width: 100%; }
    html.theme--documenter-dark .image.is-square img, html.theme--documenter-dark #documenter .docs-sidebar .docs-logo > img.is-square img,
    html.theme--documenter-dark .image.is-square .has-ratio,
    html.theme--documenter-dark #documenter .docs-sidebar .docs-logo > img.is-square .has-ratio, html.theme--documenter-dark .image.is-1by1 img, html.theme--documenter-dark #documenter .docs-sidebar .docs-logo > img.is-1by1 img,
    html.theme--documenter-dark .image.is-1by1 .has-ratio,
    html.theme--documenter-dark #documenter .docs-sidebar .docs-logo > img.is-1by1 .has-ratio, html.theme--documenter-dark .image.is-5by4 img, html.theme--documenter-dark #documenter .docs-sidebar .docs-logo > img.is-5by4 img,
    html.theme--documenter-dark .image.is-5by4 .has-ratio,
    html.theme--documenter-dark #documenter .docs-sidebar .docs-logo > img.is-5by4 .has-ratio, html.theme--documenter-dark .image.is-4by3 img, html.theme--documenter-dark #documenter .docs-sidebar .docs-logo > img.is-4by3 img,
    html.theme--documenter-dark .image.is-4by3 .has-ratio,
    html.theme--documenter-dark #documenter .docs-sidebar .docs-logo > img.is-4by3 .has-ratio, html.theme--documenter-dark .image.is-3by2 img, html.theme--documenter-dark #documenter .docs-sidebar .docs-logo > img.is-3by2 img,
    html.theme--documenter-dark .image.is-3by2 .has-ratio,
    html.theme--documenter-dark #documenter .docs-sidebar .docs-logo > img.is-3by2 .has-ratio, html.theme--documenter-dark .image.is-5by3 img, html.theme--documenter-dark #documenter .docs-sidebar .docs-logo > img.is-5by3 img,
    html.theme--documenter-dark .image.is-5by3 .has-ratio,
    html.theme--documenter-dark #documenter .docs-sidebar .docs-logo > img.is-5by3 .has-ratio, html.theme--documenter-dark .image.is-16by9 img, html.theme--documenter-dark #documenter .docs-sidebar .docs-logo > img.is-16by9 img,
    html.theme--documenter-dark .image.is-16by9 .has-ratio,
    html.theme--documenter-dark #documenter .docs-sidebar .docs-logo > img.is-16by9 .has-ratio, html.theme--documenter-dark .image.is-2by1 img, html.theme--documenter-dark #documenter .docs-sidebar .docs-logo > img.is-2by1 img,
    html.theme--documenter-dark .image.is-2by1 .has-ratio,
    html.theme--documenter-dark #documenter .docs-sidebar .docs-logo > img.is-2by1 .has-ratio, html.theme--documenter-dark .image.is-3by1 img, html.theme--documenter-dark #documenter .docs-sidebar .docs-logo > img.is-3by1 img,
    html.theme--documenter-dark .image.is-3by1 .has-ratio,
    html.theme--documenter-dark #documenter .docs-sidebar .docs-logo > img.is-3by1 .has-ratio, html.theme--documenter-dark .image.is-4by5 img, html.theme--documenter-dark #documenter .docs-sidebar .docs-logo > img.is-4by5 img,
    html.theme--documenter-dark .image.is-4by5 .has-ratio,
    html.theme--documenter-dark #documenter .docs-sidebar .docs-logo > img.is-4by5 .has-ratio, html.theme--documenter-dark .image.is-3by4 img, html.theme--documenter-dark #documenter .docs-sidebar .docs-logo > img.is-3by4 img,
    html.theme--documenter-dark .image.is-3by4 .has-ratio,
    html.theme--documenter-dark #documenter .docs-sidebar .docs-logo > img.is-3by4 .has-ratio, html.theme--documenter-dark .image.is-2by3 img, html.theme--documenter-dark #documenter .docs-sidebar .docs-logo > img.is-2by3 img,
    html.theme--documenter-dark .image.is-2by3 .has-ratio,
    html.theme--documenter-dark #documenter .docs-sidebar .docs-logo > img.is-2by3 .has-ratio, html.theme--documenter-dark .image.is-3by5 img, html.theme--documenter-dark #documenter .docs-sidebar .docs-logo > img.is-3by5 img,
    html.theme--documenter-dark .image.is-3by5 .has-ratio,
    html.theme--documenter-dark #documenter .docs-sidebar .docs-logo > img.is-3by5 .has-ratio, html.theme--documenter-dark .image.is-9by16 img, html.theme--documenter-dark #documenter .docs-sidebar .docs-logo > img.is-9by16 img,
    html.theme--documenter-dark .image.is-9by16 .has-ratio,
    html.theme--documenter-dark #documenter .docs-sidebar .docs-logo > img.is-9by16 .has-ratio, html.theme--documenter-dark .image.is-1by2 img, html.theme--documenter-dark #documenter .docs-sidebar .docs-logo > img.is-1by2 img,
    html.theme--documenter-dark .image.is-1by2 .has-ratio,
    html.theme--documenter-dark #documenter .docs-sidebar .docs-logo > img.is-1by2 .has-ratio, html.theme--documenter-dark .image.is-1by3 img, html.theme--documenter-dark #documenter .docs-sidebar .docs-logo > img.is-1by3 img,
    html.theme--documenter-dark .image.is-1by3 .has-ratio,
    html.theme--documenter-dark #documenter .docs-sidebar .docs-logo > img.is-1by3 .has-ratio {
      height: 100%;
      width: 100%; }
    html.theme--documenter-dark .image.is-square, html.theme--documenter-dark #documenter .docs-sidebar .docs-logo > img.is-square, html.theme--documenter-dark .image.is-1by1, html.theme--documenter-dark #documenter .docs-sidebar .docs-logo > img.is-1by1 {
      padding-top: 100%; }
    html.theme--documenter-dark .image.is-5by4, html.theme--documenter-dark #documenter .docs-sidebar .docs-logo > img.is-5by4 {
      padding-top: 80%; }
    html.theme--documenter-dark .image.is-4by3, html.theme--documenter-dark #documenter .docs-sidebar .docs-logo > img.is-4by3 {
      padding-top: 75%; }
    html.theme--documenter-dark .image.is-3by2, html.theme--documenter-dark #documenter .docs-sidebar .docs-logo > img.is-3by2 {
      padding-top: 66.6666%; }
    html.theme--documenter-dark .image.is-5by3, html.theme--documenter-dark #documenter .docs-sidebar .docs-logo > img.is-5by3 {
      padding-top: 60%; }
    html.theme--documenter-dark .image.is-16by9, html.theme--documenter-dark #documenter .docs-sidebar .docs-logo > img.is-16by9 {
      padding-top: 56.25%; }
    html.theme--documenter-dark .image.is-2by1, html.theme--documenter-dark #documenter .docs-sidebar .docs-logo > img.is-2by1 {
      padding-top: 50%; }
    html.theme--documenter-dark .image.is-3by1, html.theme--documenter-dark #documenter .docs-sidebar .docs-logo > img.is-3by1 {
      padding-top: 33.3333%; }
    html.theme--documenter-dark .image.is-4by5, html.theme--documenter-dark #documenter .docs-sidebar .docs-logo > img.is-4by5 {
      padding-top: 125%; }
    html.theme--documenter-dark .image.is-3by4, html.theme--documenter-dark #documenter .docs-sidebar .docs-logo > img.is-3by4 {
      padding-top: 133.3333%; }
    html.theme--documenter-dark .image.is-2by3, html.theme--documenter-dark #documenter .docs-sidebar .docs-logo > img.is-2by3 {
      padding-top: 150%; }
    html.theme--documenter-dark .image.is-3by5, html.theme--documenter-dark #documenter .docs-sidebar .docs-logo > img.is-3by5 {
      padding-top: 166.6666%; }
    html.theme--documenter-dark .image.is-9by16, html.theme--documenter-dark #documenter .docs-sidebar .docs-logo > img.is-9by16 {
      padding-top: 177.7777%; }
    html.theme--documenter-dark .image.is-1by2, html.theme--documenter-dark #documenter .docs-sidebar .docs-logo > img.is-1by2 {
      padding-top: 200%; }
    html.theme--documenter-dark .image.is-1by3, html.theme--documenter-dark #documenter .docs-sidebar .docs-logo > img.is-1by3 {
      padding-top: 300%; }
    html.theme--documenter-dark .image.is-16x16, html.theme--documenter-dark #documenter .docs-sidebar .docs-logo > img.is-16x16 {
      height: 16px;
      width: 16px; }
    html.theme--documenter-dark .image.is-24x24, html.theme--documenter-dark #documenter .docs-sidebar .docs-logo > img.is-24x24 {
      height: 24px;
      width: 24px; }
    html.theme--documenter-dark .image.is-32x32, html.theme--documenter-dark #documenter .docs-sidebar .docs-logo > img.is-32x32 {
      height: 32px;
      width: 32px; }
    html.theme--documenter-dark .image.is-48x48, html.theme--documenter-dark #documenter .docs-sidebar .docs-logo > img.is-48x48 {
      height: 48px;
      width: 48px; }
    html.theme--documenter-dark .image.is-64x64, html.theme--documenter-dark #documenter .docs-sidebar .docs-logo > img.is-64x64 {
      height: 64px;
      width: 64px; }
    html.theme--documenter-dark .image.is-96x96, html.theme--documenter-dark #documenter .docs-sidebar .docs-logo > img.is-96x96 {
      height: 96px;
      width: 96px; }
    html.theme--documenter-dark .image.is-128x128, html.theme--documenter-dark #documenter .docs-sidebar .docs-logo > img.is-128x128 {
      height: 128px;
      width: 128px; }
  html.theme--documenter-dark .notification {
    background-color: #282f2f;
    border-radius: 0.4em;
    position: relative;
    padding: 1.25rem 2.5rem 1.25rem 1.5rem; }
    html.theme--documenter-dark .notification a:not(.button):not(.dropdown-item) {
      color: currentColor;
      text-decoration: underline; }
    html.theme--documenter-dark .notification strong {
      color: currentColor; }
    html.theme--documenter-dark .notification code,
    html.theme--documenter-dark .notification pre {
      background: white; }
    html.theme--documenter-dark .notification pre code {
      background: transparent; }
    html.theme--documenter-dark .notification > .delete {
      right: 0.5rem;
      position: absolute;
      top: 0.5rem; }
    html.theme--documenter-dark .notification .title,
    html.theme--documenter-dark .notification .subtitle,
    html.theme--documenter-dark .notification .content {
      color: currentColor; }
    html.theme--documenter-dark .notification.is-white {
      background-color: white;
      color: #0a0a0a; }
    html.theme--documenter-dark .notification.is-black {
      background-color: #0a0a0a;
      color: white; }
    html.theme--documenter-dark .notification.is-light {
      background-color: #ecf0f1;
      color: rgba(0, 0, 0, 0.7); }
    html.theme--documenter-dark .notification.is-dark, html.theme--documenter-dark .content kbd.notification {
      background-color: #282f2f;
      color: #fff; }
    html.theme--documenter-dark .notification.is-primary, html.theme--documenter-dark .docstring > section > a.notification.docs-sourcelink {
      background-color: #375a7f;
      color: #fff; }
      html.theme--documenter-dark .notification.is-primary.is-light, html.theme--documenter-dark .docstring > section > a.notification.is-light.docs-sourcelink {
        background-color: #f1f5f9;
        color: #4d7eb2; }
    html.theme--documenter-dark .notification.is-link {
      background-color: #1abc9c;
      color: #fff; }
      html.theme--documenter-dark .notification.is-link.is-light {
        background-color: #edfdf9;
        color: #15987e; }
    html.theme--documenter-dark .notification.is-info {
      background-color: #024c7d;
      color: #fff; }
      html.theme--documenter-dark .notification.is-info.is-light {
        background-color: #ebf7ff;
        color: #0e9dfb; }
    html.theme--documenter-dark .notification.is-success {
      background-color: #008438;
      color: #fff; }
      html.theme--documenter-dark .notification.is-success.is-light {
        background-color: #ebfff3;
        color: #00eb64; }
    html.theme--documenter-dark .notification.is-warning {
      background-color: #ad8100;
      color: #fff; }
      html.theme--documenter-dark .notification.is-warning.is-light {
        background-color: #fffaeb;
        color: #d19c00; }
    html.theme--documenter-dark .notification.is-danger {
      background-color: #9e1b0d;
      color: #fff; }
      html.theme--documenter-dark .notification.is-danger.is-light {
        background-color: #fdeeec;
        color: #ec311d; }
  html.theme--documenter-dark .progress {
    -moz-appearance: none;
    -webkit-appearance: none;
    border: none;
    border-radius: 9999px;
    display: block;
    height: 15px;
    overflow: hidden;
    padding: 0;
    width: 100%; }
    html.theme--documenter-dark .progress::-webkit-progress-bar {
      background-color: #343c3d; }
    html.theme--documenter-dark .progress::-webkit-progress-value {
      background-color: #dbdee0; }
    html.theme--documenter-dark .progress::-moz-progress-bar {
      background-color: #dbdee0; }
    html.theme--documenter-dark .progress::-ms-fill {
      background-color: #dbdee0;
      border: none; }
    html.theme--documenter-dark .progress.is-white::-webkit-progress-value {
      background-color: white; }
    html.theme--documenter-dark .progress.is-white::-moz-progress-bar {
      background-color: white; }
    html.theme--documenter-dark .progress.is-white::-ms-fill {
      background-color: white; }
    html.theme--documenter-dark .progress.is-white:indeterminate {
      background-image: linear-gradient(to right, white 30%, #343c3d 30%); }
    html.theme--documenter-dark .progress.is-black::-webkit-progress-value {
      background-color: #0a0a0a; }
    html.theme--documenter-dark .progress.is-black::-moz-progress-bar {
      background-color: #0a0a0a; }
    html.theme--documenter-dark .progress.is-black::-ms-fill {
      background-color: #0a0a0a; }
    html.theme--documenter-dark .progress.is-black:indeterminate {
      background-image: linear-gradient(to right, #0a0a0a 30%, #343c3d 30%); }
    html.theme--documenter-dark .progress.is-light::-webkit-progress-value {
      background-color: #ecf0f1; }
    html.theme--documenter-dark .progress.is-light::-moz-progress-bar {
      background-color: #ecf0f1; }
    html.theme--documenter-dark .progress.is-light::-ms-fill {
      background-color: #ecf0f1; }
    html.theme--documenter-dark .progress.is-light:indeterminate {
      background-image: linear-gradient(to right, #ecf0f1 30%, #343c3d 30%); }
    html.theme--documenter-dark .progress.is-dark::-webkit-progress-value, html.theme--documenter-dark .content kbd.progress::-webkit-progress-value {
      background-color: #282f2f; }
    html.theme--documenter-dark .progress.is-dark::-moz-progress-bar, html.theme--documenter-dark .content kbd.progress::-moz-progress-bar {
      background-color: #282f2f; }
    html.theme--documenter-dark .progress.is-dark::-ms-fill, html.theme--documenter-dark .content kbd.progress::-ms-fill {
      background-color: #282f2f; }
    html.theme--documenter-dark .progress.is-dark:indeterminate, html.theme--documenter-dark .content kbd.progress:indeterminate {
      background-image: linear-gradient(to right, #282f2f 30%, #343c3d 30%); }
    html.theme--documenter-dark .progress.is-primary::-webkit-progress-value, html.theme--documenter-dark .docstring > section > a.progress.docs-sourcelink::-webkit-progress-value {
      background-color: #375a7f; }
    html.theme--documenter-dark .progress.is-primary::-moz-progress-bar, html.theme--documenter-dark .docstring > section > a.progress.docs-sourcelink::-moz-progress-bar {
      background-color: #375a7f; }
    html.theme--documenter-dark .progress.is-primary::-ms-fill, html.theme--documenter-dark .docstring > section > a.progress.docs-sourcelink::-ms-fill {
      background-color: #375a7f; }
    html.theme--documenter-dark .progress.is-primary:indeterminate, html.theme--documenter-dark .docstring > section > a.progress.docs-sourcelink:indeterminate {
      background-image: linear-gradient(to right, #375a7f 30%, #343c3d 30%); }
    html.theme--documenter-dark .progress.is-link::-webkit-progress-value {
      background-color: #1abc9c; }
    html.theme--documenter-dark .progress.is-link::-moz-progress-bar {
      background-color: #1abc9c; }
    html.theme--documenter-dark .progress.is-link::-ms-fill {
      background-color: #1abc9c; }
    html.theme--documenter-dark .progress.is-link:indeterminate {
      background-image: linear-gradient(to right, #1abc9c 30%, #343c3d 30%); }
    html.theme--documenter-dark .progress.is-info::-webkit-progress-value {
      background-color: #024c7d; }
    html.theme--documenter-dark .progress.is-info::-moz-progress-bar {
      background-color: #024c7d; }
    html.theme--documenter-dark .progress.is-info::-ms-fill {
      background-color: #024c7d; }
    html.theme--documenter-dark .progress.is-info:indeterminate {
      background-image: linear-gradient(to right, #024c7d 30%, #343c3d 30%); }
    html.theme--documenter-dark .progress.is-success::-webkit-progress-value {
      background-color: #008438; }
    html.theme--documenter-dark .progress.is-success::-moz-progress-bar {
      background-color: #008438; }
    html.theme--documenter-dark .progress.is-success::-ms-fill {
      background-color: #008438; }
    html.theme--documenter-dark .progress.is-success:indeterminate {
      background-image: linear-gradient(to right, #008438 30%, #343c3d 30%); }
    html.theme--documenter-dark .progress.is-warning::-webkit-progress-value {
      background-color: #ad8100; }
    html.theme--documenter-dark .progress.is-warning::-moz-progress-bar {
      background-color: #ad8100; }
    html.theme--documenter-dark .progress.is-warning::-ms-fill {
      background-color: #ad8100; }
    html.theme--documenter-dark .progress.is-warning:indeterminate {
      background-image: linear-gradient(to right, #ad8100 30%, #343c3d 30%); }
    html.theme--documenter-dark .progress.is-danger::-webkit-progress-value {
      background-color: #9e1b0d; }
    html.theme--documenter-dark .progress.is-danger::-moz-progress-bar {
      background-color: #9e1b0d; }
    html.theme--documenter-dark .progress.is-danger::-ms-fill {
      background-color: #9e1b0d; }
    html.theme--documenter-dark .progress.is-danger:indeterminate {
      background-image: linear-gradient(to right, #9e1b0d 30%, #343c3d 30%); }
    html.theme--documenter-dark .progress:indeterminate {
      animation-duration: 1.5s;
      animation-iteration-count: infinite;
      animation-name: moveIndeterminate;
      animation-timing-function: linear;
      background-color: #343c3d;
      background-image: linear-gradient(to right, #fff 30%, #343c3d 30%);
      background-position: top left;
      background-repeat: no-repeat;
      background-size: 150% 150%; }
      html.theme--documenter-dark .progress:indeterminate::-webkit-progress-bar {
        background-color: transparent; }
      html.theme--documenter-dark .progress:indeterminate::-moz-progress-bar {
        background-color: transparent; }
      html.theme--documenter-dark .progress:indeterminate::-ms-fill {
        animation-name: none; }
    html.theme--documenter-dark .progress.is-small, html.theme--documenter-dark #documenter .docs-sidebar form.docs-search > input.progress {
      height: 0.85em; }
    html.theme--documenter-dark .progress.is-medium {
      height: 1.25rem; }
    html.theme--documenter-dark .progress.is-large {
      height: 1.5rem; }

@keyframes moveIndeterminate {
  from {
    background-position: 200% 0; }
  to {
    background-position: -200% 0; } }
  html.theme--documenter-dark .table {
    background-color: #343c3d;
    color: #fff; }
    html.theme--documenter-dark .table td,
    html.theme--documenter-dark .table th {
      border: 1px solid #5e6d6f;
      border-width: 0 0 1px;
      padding: 0.5em 0.75em;
      vertical-align: top; }
      html.theme--documenter-dark .table td.is-white,
      html.theme--documenter-dark .table th.is-white {
        background-color: white;
        border-color: white;
        color: #0a0a0a; }
      html.theme--documenter-dark .table td.is-black,
      html.theme--documenter-dark .table th.is-black {
        background-color: #0a0a0a;
        border-color: #0a0a0a;
        color: white; }
      html.theme--documenter-dark .table td.is-light,
      html.theme--documenter-dark .table th.is-light {
        background-color: #ecf0f1;
        border-color: #ecf0f1;
        color: rgba(0, 0, 0, 0.7); }
      html.theme--documenter-dark .table td.is-dark,
      html.theme--documenter-dark .table th.is-dark {
        background-color: #282f2f;
        border-color: #282f2f;
        color: #fff; }
      html.theme--documenter-dark .table td.is-primary,
      html.theme--documenter-dark .table th.is-primary {
        background-color: #375a7f;
        border-color: #375a7f;
        color: #fff; }
      html.theme--documenter-dark .table td.is-link,
      html.theme--documenter-dark .table th.is-link {
        background-color: #1abc9c;
        border-color: #1abc9c;
        color: #fff; }
      html.theme--documenter-dark .table td.is-info,
      html.theme--documenter-dark .table th.is-info {
        background-color: #024c7d;
        border-color: #024c7d;
        color: #fff; }
      html.theme--documenter-dark .table td.is-success,
      html.theme--documenter-dark .table th.is-success {
        background-color: #008438;
        border-color: #008438;
        color: #fff; }
      html.theme--documenter-dark .table td.is-warning,
      html.theme--documenter-dark .table th.is-warning {
        background-color: #ad8100;
        border-color: #ad8100;
        color: #fff; }
      html.theme--documenter-dark .table td.is-danger,
      html.theme--documenter-dark .table th.is-danger {
        background-color: #9e1b0d;
        border-color: #9e1b0d;
        color: #fff; }
      html.theme--documenter-dark .table td.is-narrow,
      html.theme--documenter-dark .table th.is-narrow {
        white-space: nowrap;
        width: 1%; }
      html.theme--documenter-dark .table td.is-selected,
      html.theme--documenter-dark .table th.is-selected {
        background-color: #375a7f;
        color: #fff; }
        html.theme--documenter-dark .table td.is-selected a,
        html.theme--documenter-dark .table td.is-selected strong,
        html.theme--documenter-dark .table th.is-selected a,
        html.theme--documenter-dark .table th.is-selected strong {
          color: currentColor; }
      html.theme--documenter-dark .table td.is-vcentered,
      html.theme--documenter-dark .table th.is-vcentered {
        vertical-align: middle; }
    html.theme--documenter-dark .table th {
      color: #f2f2f2; }
      html.theme--documenter-dark .table th:not([align]) {
        text-align: left; }
    html.theme--documenter-dark .table tr.is-selected {
      background-color: #375a7f;
      color: #fff; }
      html.theme--documenter-dark .table tr.is-selected a,
      html.theme--documenter-dark .table tr.is-selected strong {
        color: currentColor; }
      html.theme--documenter-dark .table tr.is-selected td,
      html.theme--documenter-dark .table tr.is-selected th {
        border-color: #fff;
        color: currentColor; }
    html.theme--documenter-dark .table thead {
      background-color: transparent; }
      html.theme--documenter-dark .table thead td,
      html.theme--documenter-dark .table thead th {
        border-width: 0 0 2px;
        color: #f2f2f2; }
    html.theme--documenter-dark .table tfoot {
      background-color: transparent; }
      html.theme--documenter-dark .table tfoot td,
      html.theme--documenter-dark .table tfoot th {
        border-width: 2px 0 0;
        color: #f2f2f2; }
    html.theme--documenter-dark .table tbody {
      background-color: transparent; }
      html.theme--documenter-dark .table tbody tr:last-child td,
      html.theme--documenter-dark .table tbody tr:last-child th {
        border-bottom-width: 0; }
    html.theme--documenter-dark .table.is-bordered td,
    html.theme--documenter-dark .table.is-bordered th {
      border-width: 1px; }
    html.theme--documenter-dark .table.is-bordered tr:last-child td,
    html.theme--documenter-dark .table.is-bordered tr:last-child th {
      border-bottom-width: 1px; }
    html.theme--documenter-dark .table.is-fullwidth {
      width: 100%; }
    html.theme--documenter-dark .table.is-hoverable tbody tr:not(.is-selected):hover {
      background-color: #282f2f; }
    html.theme--documenter-dark .table.is-hoverable.is-striped tbody tr:not(.is-selected):hover {
      background-color: #282f2f; }
      html.theme--documenter-dark .table.is-hoverable.is-striped tbody tr:not(.is-selected):hover:nth-child(even) {
        background-color: #2d3435; }
    html.theme--documenter-dark .table.is-narrow td,
    html.theme--documenter-dark .table.is-narrow th {
      padding: 0.25em 0.5em; }
    html.theme--documenter-dark .table.is-striped tbody tr:not(.is-selected):nth-child(even) {
      background-color: #282f2f; }
  html.theme--documenter-dark .table-container {
    -webkit-overflow-scrolling: touch;
    overflow: auto;
    overflow-y: hidden;
    max-width: 100%; }
  html.theme--documenter-dark .tags {
    align-items: center;
    display: flex;
    flex-wrap: wrap;
    justify-content: flex-start; }
    html.theme--documenter-dark .tags .tag, html.theme--documenter-dark .tags .content kbd, html.theme--documenter-dark .content .tags kbd, html.theme--documenter-dark .tags .docstring > section > a.docs-sourcelink {
      margin-bottom: 0.5rem; }
      html.theme--documenter-dark .tags .tag:not(:last-child), html.theme--documenter-dark .tags .content kbd:not(:last-child), html.theme--documenter-dark .content .tags kbd:not(:last-child), html.theme--documenter-dark .tags .docstring > section > a.docs-sourcelink:not(:last-child) {
        margin-right: 0.5rem; }
    html.theme--documenter-dark .tags:last-child {
      margin-bottom: -0.5rem; }
    html.theme--documenter-dark .tags:not(:last-child) {
      margin-bottom: 1rem; }
    html.theme--documenter-dark .tags.are-medium .tag:not(.is-normal):not(.is-large), html.theme--documenter-dark .tags.are-medium .content kbd:not(.is-normal):not(.is-large), html.theme--documenter-dark .content .tags.are-medium kbd:not(.is-normal):not(.is-large), html.theme--documenter-dark .tags.are-medium .docstring > section > a.docs-sourcelink:not(.is-normal):not(.is-large) {
      font-size: 15px; }
    html.theme--documenter-dark .tags.are-large .tag:not(.is-normal):not(.is-medium), html.theme--documenter-dark .tags.are-large .content kbd:not(.is-normal):not(.is-medium), html.theme--documenter-dark .content .tags.are-large kbd:not(.is-normal):not(.is-medium), html.theme--documenter-dark .tags.are-large .docstring > section > a.docs-sourcelink:not(.is-normal):not(.is-medium) {
      font-size: 1.25rem; }
    html.theme--documenter-dark .tags.is-centered {
      justify-content: center; }
      html.theme--documenter-dark .tags.is-centered .tag, html.theme--documenter-dark .tags.is-centered .content kbd, html.theme--documenter-dark .content .tags.is-centered kbd, html.theme--documenter-dark .tags.is-centered .docstring > section > a.docs-sourcelink {
        margin-right: 0.25rem;
        margin-left: 0.25rem; }
    html.theme--documenter-dark .tags.is-right {
      justify-content: flex-end; }
      html.theme--documenter-dark .tags.is-right .tag:not(:first-child), html.theme--documenter-dark .tags.is-right .content kbd:not(:first-child), html.theme--documenter-dark .content .tags.is-right kbd:not(:first-child), html.theme--documenter-dark .tags.is-right .docstring > section > a.docs-sourcelink:not(:first-child) {
        margin-left: 0.5rem; }
      html.theme--documenter-dark .tags.is-right .tag:not(:last-child), html.theme--documenter-dark .tags.is-right .content kbd:not(:last-child), html.theme--documenter-dark .content .tags.is-right kbd:not(:last-child), html.theme--documenter-dark .tags.is-right .docstring > section > a.docs-sourcelink:not(:last-child) {
        margin-right: 0; }
    html.theme--documenter-dark .tags.has-addons .tag, html.theme--documenter-dark .tags.has-addons .content kbd, html.theme--documenter-dark .content .tags.has-addons kbd, html.theme--documenter-dark .tags.has-addons .docstring > section > a.docs-sourcelink {
      margin-right: 0; }
      html.theme--documenter-dark .tags.has-addons .tag:not(:first-child), html.theme--documenter-dark .tags.has-addons .content kbd:not(:first-child), html.theme--documenter-dark .content .tags.has-addons kbd:not(:first-child), html.theme--documenter-dark .tags.has-addons .docstring > section > a.docs-sourcelink:not(:first-child) {
        margin-left: 0;
        border-top-left-radius: 0;
        border-bottom-left-radius: 0; }
      html.theme--documenter-dark .tags.has-addons .tag:not(:last-child), html.theme--documenter-dark .tags.has-addons .content kbd:not(:last-child), html.theme--documenter-dark .content .tags.has-addons kbd:not(:last-child), html.theme--documenter-dark .tags.has-addons .docstring > section > a.docs-sourcelink:not(:last-child) {
        border-top-right-radius: 0;
        border-bottom-right-radius: 0; }
  html.theme--documenter-dark .tag:not(body), html.theme--documenter-dark .content kbd:not(body), html.theme--documenter-dark .docstring > section > a.docs-sourcelink:not(body) {
    align-items: center;
    background-color: #282f2f;
    border-radius: 0.4em;
    color: #fff;
    display: inline-flex;
    font-size: 0.85em;
    height: 2em;
    justify-content: center;
    line-height: 1.5;
    padding-left: 0.75em;
    padding-right: 0.75em;
    white-space: nowrap; }
    html.theme--documenter-dark .tag:not(body) .delete, html.theme--documenter-dark .content kbd:not(body) .delete, html.theme--documenter-dark .docstring > section > a.docs-sourcelink:not(body) .delete {
      margin-left: 0.25rem;
      margin-right: -0.375rem; }
    html.theme--documenter-dark .tag.is-white:not(body), html.theme--documenter-dark .content kbd.is-white:not(body), html.theme--documenter-dark .docstring > section > a.docs-sourcelink.is-white:not(body) {
      background-color: white;
      color: #0a0a0a; }
    html.theme--documenter-dark .tag.is-black:not(body), html.theme--documenter-dark .content kbd.is-black:not(body), html.theme--documenter-dark .docstring > section > a.docs-sourcelink.is-black:not(body) {
      background-color: #0a0a0a;
      color: white; }
    html.theme--documenter-dark .tag.is-light:not(body), html.theme--documenter-dark .content kbd.is-light:not(body), html.theme--documenter-dark .docstring > section > a.docs-sourcelink.is-light:not(body) {
      background-color: #ecf0f1;
      color: rgba(0, 0, 0, 0.7); }
    html.theme--documenter-dark .tag.is-dark:not(body), html.theme--documenter-dark .content kbd:not(body), html.theme--documenter-dark .docstring > section > a.docs-sourcelink.is-dark:not(body), html.theme--documenter-dark .content .docstring > section > kbd:not(body) {
      background-color: #282f2f;
      color: #fff; }
    html.theme--documenter-dark .tag.is-primary:not(body), html.theme--documenter-dark .content kbd.is-primary:not(body), html.theme--documenter-dark .docstring > section > a.docs-sourcelink:not(body) {
      background-color: #375a7f;
      color: #fff; }
      html.theme--documenter-dark .tag.is-primary.is-light:not(body), html.theme--documenter-dark .content kbd.is-primary.is-light:not(body), html.theme--documenter-dark .docstring > section > a.docs-sourcelink.is-light:not(body) {
        background-color: #f1f5f9;
        color: #4d7eb2; }
    html.theme--documenter-dark .tag.is-link:not(body), html.theme--documenter-dark .content kbd.is-link:not(body), html.theme--documenter-dark .docstring > section > a.docs-sourcelink.is-link:not(body) {
      background-color: #1abc9c;
      color: #fff; }
      html.theme--documenter-dark .tag.is-link.is-light:not(body), html.theme--documenter-dark .content kbd.is-link.is-light:not(body), html.theme--documenter-dark .docstring > section > a.docs-sourcelink.is-link.is-light:not(body) {
        background-color: #edfdf9;
        color: #15987e; }
    html.theme--documenter-dark .tag.is-info:not(body), html.theme--documenter-dark .content kbd.is-info:not(body), html.theme--documenter-dark .docstring > section > a.docs-sourcelink.is-info:not(body) {
      background-color: #024c7d;
      color: #fff; }
      html.theme--documenter-dark .tag.is-info.is-light:not(body), html.theme--documenter-dark .content kbd.is-info.is-light:not(body), html.theme--documenter-dark .docstring > section > a.docs-sourcelink.is-info.is-light:not(body) {
        background-color: #ebf7ff;
        color: #0e9dfb; }
    html.theme--documenter-dark .tag.is-success:not(body), html.theme--documenter-dark .content kbd.is-success:not(body), html.theme--documenter-dark .docstring > section > a.docs-sourcelink.is-success:not(body) {
      background-color: #008438;
      color: #fff; }
      html.theme--documenter-dark .tag.is-success.is-light:not(body), html.theme--documenter-dark .content kbd.is-success.is-light:not(body), html.theme--documenter-dark .docstring > section > a.docs-sourcelink.is-success.is-light:not(body) {
        background-color: #ebfff3;
        color: #00eb64; }
    html.theme--documenter-dark .tag.is-warning:not(body), html.theme--documenter-dark .content kbd.is-warning:not(body), html.theme--documenter-dark .docstring > section > a.docs-sourcelink.is-warning:not(body) {
      background-color: #ad8100;
      color: #fff; }
      html.theme--documenter-dark .tag.is-warning.is-light:not(body), html.theme--documenter-dark .content kbd.is-warning.is-light:not(body), html.theme--documenter-dark .docstring > section > a.docs-sourcelink.is-warning.is-light:not(body) {
        background-color: #fffaeb;
        color: #d19c00; }
    html.theme--documenter-dark .tag.is-danger:not(body), html.theme--documenter-dark .content kbd.is-danger:not(body), html.theme--documenter-dark .docstring > section > a.docs-sourcelink.is-danger:not(body) {
      background-color: #9e1b0d;
      color: #fff; }
      html.theme--documenter-dark .tag.is-danger.is-light:not(body), html.theme--documenter-dark .content kbd.is-danger.is-light:not(body), html.theme--documenter-dark .docstring > section > a.docs-sourcelink.is-danger.is-light:not(body) {
        background-color: #fdeeec;
        color: #ec311d; }
    html.theme--documenter-dark .tag.is-normal:not(body), html.theme--documenter-dark .content kbd.is-normal:not(body), html.theme--documenter-dark .docstring > section > a.docs-sourcelink.is-normal:not(body) {
      font-size: 0.85em; }
    html.theme--documenter-dark .tag.is-medium:not(body), html.theme--documenter-dark .content kbd.is-medium:not(body), html.theme--documenter-dark .docstring > section > a.docs-sourcelink.is-medium:not(body) {
      font-size: 15px; }
    html.theme--documenter-dark .tag.is-large:not(body), html.theme--documenter-dark .content kbd.is-large:not(body), html.theme--documenter-dark .docstring > section > a.docs-sourcelink.is-large:not(body) {
      font-size: 1.25rem; }
    html.theme--documenter-dark .tag:not(body) .icon:first-child:not(:last-child), html.theme--documenter-dark .content kbd:not(body) .icon:first-child:not(:last-child), html.theme--documenter-dark .docstring > section > a.docs-sourcelink:not(body) .icon:first-child:not(:last-child) {
      margin-left: -0.375em;
      margin-right: 0.1875em; }
    html.theme--documenter-dark .tag:not(body) .icon:last-child:not(:first-child), html.theme--documenter-dark .content kbd:not(body) .icon:last-child:not(:first-child), html.theme--documenter-dark .docstring > section > a.docs-sourcelink:not(body) .icon:last-child:not(:first-child) {
      margin-left: 0.1875em;
      margin-right: -0.375em; }
    html.theme--documenter-dark .tag:not(body) .icon:first-child:last-child, html.theme--documenter-dark .content kbd:not(body) .icon:first-child:last-child, html.theme--documenter-dark .docstring > section > a.docs-sourcelink:not(body) .icon:first-child:last-child {
      margin-left: -0.375em;
      margin-right: -0.375em; }
    html.theme--documenter-dark .tag.is-delete:not(body), html.theme--documenter-dark .content kbd.is-delete:not(body), html.theme--documenter-dark .docstring > section > a.docs-sourcelink.is-delete:not(body) {
      margin-left: 1px;
      padding: 0;
      position: relative;
      width: 2em; }
      html.theme--documenter-dark .tag.is-delete:not(body)::before, html.theme--documenter-dark .content kbd.is-delete:not(body)::before, html.theme--documenter-dark .docstring > section > a.docs-sourcelink.is-delete:not(body)::before, html.theme--documenter-dark .tag.is-delete:not(body)::after, html.theme--documenter-dark .content kbd.is-delete:not(body)::after, html.theme--documenter-dark .docstring > section > a.docs-sourcelink.is-delete:not(body)::after {
        background-color: currentColor;
        content: "";
        display: block;
        left: 50%;
        position: absolute;
        top: 50%;
        transform: translateX(-50%) translateY(-50%) rotate(45deg);
        transform-origin: center center; }
      html.theme--documenter-dark .tag.is-delete:not(body)::before, html.theme--documenter-dark .content kbd.is-delete:not(body)::before, html.theme--documenter-dark .docstring > section > a.docs-sourcelink.is-delete:not(body)::before {
        height: 1px;
        width: 50%; }
      html.theme--documenter-dark .tag.is-delete:not(body)::after, html.theme--documenter-dark .content kbd.is-delete:not(body)::after, html.theme--documenter-dark .docstring > section > a.docs-sourcelink.is-delete:not(body)::after {
        height: 50%;
        width: 1px; }
      html.theme--documenter-dark .tag.is-delete:not(body):hover, html.theme--documenter-dark .content kbd.is-delete:not(body):hover, html.theme--documenter-dark .docstring > section > a.docs-sourcelink.is-delete:not(body):hover, html.theme--documenter-dark .tag.is-delete:not(body):focus, html.theme--documenter-dark .content kbd.is-delete:not(body):focus, html.theme--documenter-dark .docstring > section > a.docs-sourcelink.is-delete:not(body):focus {
        background-color: #1d2122; }
      html.theme--documenter-dark .tag.is-delete:not(body):active, html.theme--documenter-dark .content kbd.is-delete:not(body):active, html.theme--documenter-dark .docstring > section > a.docs-sourcelink.is-delete:not(body):active {
        background-color: #111414; }
    html.theme--documenter-dark .tag.is-rounded:not(body), html.theme--documenter-dark #documenter .docs-sidebar form.docs-search > input:not(body), html.theme--documenter-dark .content kbd.is-rounded:not(body), html.theme--documenter-dark #documenter .docs-sidebar .content form.docs-search > input:not(body), html.theme--documenter-dark .docstring > section > a.docs-sourcelink.is-rounded:not(body) {
      border-radius: 9999px; }
  html.theme--documenter-dark a.tag:hover, html.theme--documenter-dark .docstring > section > a.docs-sourcelink:hover {
    text-decoration: underline; }
  html.theme--documenter-dark .title,
  html.theme--documenter-dark .subtitle {
    word-break: break-word; }
    html.theme--documenter-dark .title em,
    html.theme--documenter-dark .title span,
    html.theme--documenter-dark .subtitle em,
    html.theme--documenter-dark .subtitle span {
      font-weight: inherit; }
    html.theme--documenter-dark .title sub,
    html.theme--documenter-dark .subtitle sub {
      font-size: 0.75em; }
    html.theme--documenter-dark .title sup,
    html.theme--documenter-dark .subtitle sup {
      font-size: 0.75em; }
    html.theme--documenter-dark .title .tag, html.theme--documenter-dark .title .content kbd, html.theme--documenter-dark .content .title kbd, html.theme--documenter-dark .title .docstring > section > a.docs-sourcelink,
    html.theme--documenter-dark .subtitle .tag,
    html.theme--documenter-dark .subtitle .content kbd,
    html.theme--documenter-dark .content .subtitle kbd,
    html.theme--documenter-dark .subtitle .docstring > section > a.docs-sourcelink {
      vertical-align: middle; }
  html.theme--documenter-dark .title {
    color: #fff;
    font-size: 2rem;
    font-weight: 500;
    line-height: 1.125; }
    html.theme--documenter-dark .title strong {
      color: inherit;
      font-weight: inherit; }
    html.theme--documenter-dark .title:not(.is-spaced) + .subtitle {
      margin-top: -1.25rem; }
    html.theme--documenter-dark .title.is-1 {
      font-size: 3rem; }
    html.theme--documenter-dark .title.is-2 {
      font-size: 2.5rem; }
    html.theme--documenter-dark .title.is-3 {
      font-size: 2rem; }
    html.theme--documenter-dark .title.is-4 {
      font-size: 1.5rem; }
    html.theme--documenter-dark .title.is-5 {
      font-size: 1.25rem; }
    html.theme--documenter-dark .title.is-6 {
      font-size: 15px; }
    html.theme--documenter-dark .title.is-7 {
      font-size: 0.85em; }
  html.theme--documenter-dark .subtitle {
    color: #8c9b9d;
    font-size: 1.25rem;
    font-weight: 400;
    line-height: 1.25; }
    html.theme--documenter-dark .subtitle strong {
      color: #8c9b9d;
      font-weight: 600; }
    html.theme--documenter-dark .subtitle:not(.is-spaced) + .title {
      margin-top: -1.25rem; }
    html.theme--documenter-dark .subtitle.is-1 {
      font-size: 3rem; }
    html.theme--documenter-dark .subtitle.is-2 {
      font-size: 2.5rem; }
    html.theme--documenter-dark .subtitle.is-3 {
      font-size: 2rem; }
    html.theme--documenter-dark .subtitle.is-4 {
      font-size: 1.5rem; }
    html.theme--documenter-dark .subtitle.is-5 {
      font-size: 1.25rem; }
    html.theme--documenter-dark .subtitle.is-6 {
      font-size: 15px; }
    html.theme--documenter-dark .subtitle.is-7 {
      font-size: 0.85em; }
  html.theme--documenter-dark .heading {
    display: block;
    font-size: 11px;
    letter-spacing: 1px;
    margin-bottom: 5px;
    text-transform: uppercase; }
  html.theme--documenter-dark .number {
    align-items: center;
    background-color: #282f2f;
    border-radius: 9999px;
    display: inline-flex;
    font-size: 1.25rem;
    height: 2em;
    justify-content: center;
    margin-right: 1.5rem;
    min-width: 2.5em;
    padding: 0.25rem 0.5rem;
    text-align: center;
    vertical-align: top; }
  html.theme--documenter-dark .select select, html.theme--documenter-dark .textarea, html.theme--documenter-dark .input, html.theme--documenter-dark #documenter .docs-sidebar form.docs-search > input {
    background-color: #1f2424;
    border-color: #5e6d6f;
    border-radius: 0.4em;
    color: #dbdee0; }
    html.theme--documenter-dark .select select::-moz-placeholder, html.theme--documenter-dark .textarea::-moz-placeholder, html.theme--documenter-dark .input::-moz-placeholder, html.theme--documenter-dark #documenter .docs-sidebar form.docs-search > input::-moz-placeholder {
      color: rgba(219, 222, 224, 0.3); }
    html.theme--documenter-dark .select select::-webkit-input-placeholder, html.theme--documenter-dark .textarea::-webkit-input-placeholder, html.theme--documenter-dark .input::-webkit-input-placeholder, html.theme--documenter-dark #documenter .docs-sidebar form.docs-search > input::-webkit-input-placeholder {
      color: rgba(219, 222, 224, 0.3); }
    html.theme--documenter-dark .select select:-moz-placeholder, html.theme--documenter-dark .textarea:-moz-placeholder, html.theme--documenter-dark .input:-moz-placeholder, html.theme--documenter-dark #documenter .docs-sidebar form.docs-search > input:-moz-placeholder {
      color: rgba(219, 222, 224, 0.3); }
    html.theme--documenter-dark .select select:-ms-input-placeholder, html.theme--documenter-dark .textarea:-ms-input-placeholder, html.theme--documenter-dark .input:-ms-input-placeholder, html.theme--documenter-dark #documenter .docs-sidebar form.docs-search > input:-ms-input-placeholder {
      color: rgba(219, 222, 224, 0.3); }
    html.theme--documenter-dark .select select:hover, html.theme--documenter-dark .textarea:hover, html.theme--documenter-dark .input:hover, html.theme--documenter-dark #documenter .docs-sidebar form.docs-search > input:hover, html.theme--documenter-dark .select select.is-hovered, html.theme--documenter-dark .is-hovered.textarea, html.theme--documenter-dark .is-hovered.input, html.theme--documenter-dark #documenter .docs-sidebar form.docs-search > input.is-hovered {
      border-color: #8c9b9d; }
    html.theme--documenter-dark .select select:focus, html.theme--documenter-dark .textarea:focus, html.theme--documenter-dark .input:focus, html.theme--documenter-dark #documenter .docs-sidebar form.docs-search > input:focus, html.theme--documenter-dark .select select.is-focused, html.theme--documenter-dark .is-focused.textarea, html.theme--documenter-dark .is-focused.input, html.theme--documenter-dark #documenter .docs-sidebar form.docs-search > input.is-focused, html.theme--documenter-dark .select select:active, html.theme--documenter-dark .textarea:active, html.theme--documenter-dark .input:active, html.theme--documenter-dark #documenter .docs-sidebar form.docs-search > input:active, html.theme--documenter-dark .select select.is-active, html.theme--documenter-dark .is-active.textarea, html.theme--documenter-dark .is-active.input, html.theme--documenter-dark #documenter .docs-sidebar form.docs-search > input.is-active {
      border-color: #1abc9c;
      box-shadow: 0 0 0 0.125em rgba(26, 188, 156, 0.25); }
    html.theme--documenter-dark .select select[disabled], html.theme--documenter-dark .textarea[disabled], html.theme--documenter-dark .input[disabled], html.theme--documenter-dark #documenter .docs-sidebar form.docs-search > input[disabled], fieldset[disabled] html.theme--documenter-dark .select select, fieldset[disabled] html.theme--documenter-dark .textarea, fieldset[disabled] html.theme--documenter-dark .input, fieldset[disabled] html.theme--documenter-dark #documenter .docs-sidebar form.docs-search > input {
      background-color: #8c9b9d;
      border-color: #282f2f;
      box-shadow: none;
      color: white; }
      html.theme--documenter-dark .select select[disabled]::-moz-placeholder, html.theme--documenter-dark .textarea[disabled]::-moz-placeholder, html.theme--documenter-dark .input[disabled]::-moz-placeholder, html.theme--documenter-dark #documenter .docs-sidebar form.docs-search > input[disabled]::-moz-placeholder, fieldset[disabled] html.theme--documenter-dark .select select::-moz-placeholder, fieldset[disabled] html.theme--documenter-dark .textarea::-moz-placeholder, fieldset[disabled] html.theme--documenter-dark .input::-moz-placeholder, fieldset[disabled] html.theme--documenter-dark #documenter .docs-sidebar form.docs-search > input::-moz-placeholder {
        color: rgba(255, 255, 255, 0.3); }
      html.theme--documenter-dark .select select[disabled]::-webkit-input-placeholder, html.theme--documenter-dark .textarea[disabled]::-webkit-input-placeholder, html.theme--documenter-dark .input[disabled]::-webkit-input-placeholder, html.theme--documenter-dark #documenter .docs-sidebar form.docs-search > input[disabled]::-webkit-input-placeholder, fieldset[disabled] html.theme--documenter-dark .select select::-webkit-input-placeholder, fieldset[disabled] html.theme--documenter-dark .textarea::-webkit-input-placeholder, fieldset[disabled] html.theme--documenter-dark .input::-webkit-input-placeholder, fieldset[disabled] html.theme--documenter-dark #documenter .docs-sidebar form.docs-search > input::-webkit-input-placeholder {
        color: rgba(255, 255, 255, 0.3); }
      html.theme--documenter-dark .select select[disabled]:-moz-placeholder, html.theme--documenter-dark .textarea[disabled]:-moz-placeholder, html.theme--documenter-dark .input[disabled]:-moz-placeholder, html.theme--documenter-dark #documenter .docs-sidebar form.docs-search > input[disabled]:-moz-placeholder, fieldset[disabled] html.theme--documenter-dark .select select:-moz-placeholder, fieldset[disabled] html.theme--documenter-dark .textarea:-moz-placeholder, fieldset[disabled] html.theme--documenter-dark .input:-moz-placeholder, fieldset[disabled] html.theme--documenter-dark #documenter .docs-sidebar form.docs-search > input:-moz-placeholder {
        color: rgba(255, 255, 255, 0.3); }
      html.theme--documenter-dark .select select[disabled]:-ms-input-placeholder, html.theme--documenter-dark .textarea[disabled]:-ms-input-placeholder, html.theme--documenter-dark .input[disabled]:-ms-input-placeholder, html.theme--documenter-dark #documenter .docs-sidebar form.docs-search > input[disabled]:-ms-input-placeholder, fieldset[disabled] html.theme--documenter-dark .select select:-ms-input-placeholder, fieldset[disabled] html.theme--documenter-dark .textarea:-ms-input-placeholder, fieldset[disabled] html.theme--documenter-dark .input:-ms-input-placeholder, fieldset[disabled] html.theme--documenter-dark #documenter .docs-sidebar form.docs-search > input:-ms-input-placeholder {
        color: rgba(255, 255, 255, 0.3); }
  html.theme--documenter-dark .textarea, html.theme--documenter-dark .input, html.theme--documenter-dark #documenter .docs-sidebar form.docs-search > input {
    box-shadow: inset 0 0.0625em 0.125em rgba(10, 10, 10, 0.05);
    max-width: 100%;
    width: 100%; }
    html.theme--documenter-dark .textarea[readonly], html.theme--documenter-dark .input[readonly], html.theme--documenter-dark #documenter .docs-sidebar form.docs-search > input[readonly] {
      box-shadow: none; }
    html.theme--documenter-dark .is-white.textarea, html.theme--documenter-dark .is-white.input, html.theme--documenter-dark #documenter .docs-sidebar form.docs-search > input.is-white {
      border-color: white; }
      html.theme--documenter-dark .is-white.textarea:focus, html.theme--documenter-dark .is-white.input:focus, html.theme--documenter-dark #documenter .docs-sidebar form.docs-search > input.is-white:focus, html.theme--documenter-dark .is-white.is-focused.textarea, html.theme--documenter-dark .is-white.is-focused.input, html.theme--documenter-dark #documenter .docs-sidebar form.docs-search > input.is-focused, html.theme--documenter-dark .is-white.textarea:active, html.theme--documenter-dark .is-white.input:active, html.theme--documenter-dark #documenter .docs-sidebar form.docs-search > input.is-white:active, html.theme--documenter-dark .is-white.is-active.textarea, html.theme--documenter-dark .is-white.is-active.input, html.theme--documenter-dark #documenter .docs-sidebar form.docs-search > input.is-active {
        box-shadow: 0 0 0 0.125em rgba(255, 255, 255, 0.25); }
    html.theme--documenter-dark .is-black.textarea, html.theme--documenter-dark .is-black.input, html.theme--documenter-dark #documenter .docs-sidebar form.docs-search > input.is-black {
      border-color: #0a0a0a; }
      html.theme--documenter-dark .is-black.textarea:focus, html.theme--documenter-dark .is-black.input:focus, html.theme--documenter-dark #documenter .docs-sidebar form.docs-search > input.is-black:focus, html.theme--documenter-dark .is-black.is-focused.textarea, html.theme--documenter-dark .is-black.is-focused.input, html.theme--documenter-dark #documenter .docs-sidebar form.docs-search > input.is-focused, html.theme--documenter-dark .is-black.textarea:active, html.theme--documenter-dark .is-black.input:active, html.theme--documenter-dark #documenter .docs-sidebar form.docs-search > input.is-black:active, html.theme--documenter-dark .is-black.is-active.textarea, html.theme--documenter-dark .is-black.is-active.input, html.theme--documenter-dark #documenter .docs-sidebar form.docs-search > input.is-active {
        box-shadow: 0 0 0 0.125em rgba(10, 10, 10, 0.25); }
    html.theme--documenter-dark .is-light.textarea, html.theme--documenter-dark .is-light.input, html.theme--documenter-dark #documenter .docs-sidebar form.docs-search > input.is-light {
      border-color: #ecf0f1; }
      html.theme--documenter-dark .is-light.textarea:focus, html.theme--documenter-dark .is-light.input:focus, html.theme--documenter-dark #documenter .docs-sidebar form.docs-search > input.is-light:focus, html.theme--documenter-dark .is-light.is-focused.textarea, html.theme--documenter-dark .is-light.is-focused.input, html.theme--documenter-dark #documenter .docs-sidebar form.docs-search > input.is-focused, html.theme--documenter-dark .is-light.textarea:active, html.theme--documenter-dark .is-light.input:active, html.theme--documenter-dark #documenter .docs-sidebar form.docs-search > input.is-light:active, html.theme--documenter-dark .is-light.is-active.textarea, html.theme--documenter-dark .is-light.is-active.input, html.theme--documenter-dark #documenter .docs-sidebar form.docs-search > input.is-active {
        box-shadow: 0 0 0 0.125em rgba(236, 240, 241, 0.25); }
    html.theme--documenter-dark .is-dark.textarea, html.theme--documenter-dark .content kbd.textarea, html.theme--documenter-dark .is-dark.input, html.theme--documenter-dark #documenter .docs-sidebar form.docs-search > input.is-dark, html.theme--documenter-dark .content kbd.input {
      border-color: #282f2f; }
      html.theme--documenter-dark .is-dark.textarea:focus, html.theme--documenter-dark .content kbd.textarea:focus, html.theme--documenter-dark .is-dark.input:focus, html.theme--documenter-dark #documenter .docs-sidebar form.docs-search > input.is-dark:focus, html.theme--documenter-dark .content kbd.input:focus, html.theme--documenter-dark .is-dark.is-focused.textarea, html.theme--documenter-dark .content kbd.is-focused.textarea, html.theme--documenter-dark .is-dark.is-focused.input, html.theme--documenter-dark #documenter .docs-sidebar form.docs-search > input.is-focused, html.theme--documenter-dark .content kbd.is-focused.input, html.theme--documenter-dark #documenter .docs-sidebar .content form.docs-search > input.is-focused, html.theme--documenter-dark .is-dark.textarea:active, html.theme--documenter-dark .content kbd.textarea:active, html.theme--documenter-dark .is-dark.input:active, html.theme--documenter-dark #documenter .docs-sidebar form.docs-search > input.is-dark:active, html.theme--documenter-dark .content kbd.input:active, html.theme--documenter-dark .is-dark.is-active.textarea, html.theme--documenter-dark .content kbd.is-active.textarea, html.theme--documenter-dark .is-dark.is-active.input, html.theme--documenter-dark #documenter .docs-sidebar form.docs-search > input.is-active, html.theme--documenter-dark .content kbd.is-active.input, html.theme--documenter-dark #documenter .docs-sidebar .content form.docs-search > input.is-active {
        box-shadow: 0 0 0 0.125em rgba(40, 47, 47, 0.25); }
    html.theme--documenter-dark .is-primary.textarea, html.theme--documenter-dark .docstring > section > a.textarea.docs-sourcelink, html.theme--documenter-dark .is-primary.input, html.theme--documenter-dark #documenter .docs-sidebar form.docs-search > input.is-primary, html.theme--documenter-dark .docstring > section > a.input.docs-sourcelink {
      border-color: #375a7f; }
      html.theme--documenter-dark .is-primary.textarea:focus, html.theme--documenter-dark .docstring > section > a.textarea.docs-sourcelink:focus, html.theme--documenter-dark .is-primary.input:focus, html.theme--documenter-dark #documenter .docs-sidebar form.docs-search > input.is-primary:focus, html.theme--documenter-dark .docstring > section > a.input.docs-sourcelink:focus, html.theme--documenter-dark .is-primary.is-focused.textarea, html.theme--documenter-dark .docstring > section > a.is-focused.textarea.docs-sourcelink, html.theme--documenter-dark .is-primary.is-focused.input, html.theme--documenter-dark #documenter .docs-sidebar form.docs-search > input.is-focused, html.theme--documenter-dark .docstring > section > a.is-focused.input.docs-sourcelink, html.theme--documenter-dark .is-primary.textarea:active, html.theme--documenter-dark .docstring > section > a.textarea.docs-sourcelink:active, html.theme--documenter-dark .is-primary.input:active, html.theme--documenter-dark #documenter .docs-sidebar form.docs-search > input.is-primary:active, html.theme--documenter-dark .docstring > section > a.input.docs-sourcelink:active, html.theme--documenter-dark .is-primary.is-active.textarea, html.theme--documenter-dark .docstring > section > a.is-active.textarea.docs-sourcelink, html.theme--documenter-dark .is-primary.is-active.input, html.theme--documenter-dark #documenter .docs-sidebar form.docs-search > input.is-active, html.theme--documenter-dark .docstring > section > a.is-active.input.docs-sourcelink {
        box-shadow: 0 0 0 0.125em rgba(55, 90, 127, 0.25); }
    html.theme--documenter-dark .is-link.textarea, html.theme--documenter-dark .is-link.input, html.theme--documenter-dark #documenter .docs-sidebar form.docs-search > input.is-link {
      border-color: #1abc9c; }
      html.theme--documenter-dark .is-link.textarea:focus, html.theme--documenter-dark .is-link.input:focus, html.theme--documenter-dark #documenter .docs-sidebar form.docs-search > input.is-link:focus, html.theme--documenter-dark .is-link.is-focused.textarea, html.theme--documenter-dark .is-link.is-focused.input, html.theme--documenter-dark #documenter .docs-sidebar form.docs-search > input.is-focused, html.theme--documenter-dark .is-link.textarea:active, html.theme--documenter-dark .is-link.input:active, html.theme--documenter-dark #documenter .docs-sidebar form.docs-search > input.is-link:active, html.theme--documenter-dark .is-link.is-active.textarea, html.theme--documenter-dark .is-link.is-active.input, html.theme--documenter-dark #documenter .docs-sidebar form.docs-search > input.is-active {
        box-shadow: 0 0 0 0.125em rgba(26, 188, 156, 0.25); }
    html.theme--documenter-dark .is-info.textarea, html.theme--documenter-dark .is-info.input, html.theme--documenter-dark #documenter .docs-sidebar form.docs-search > input.is-info {
      border-color: #024c7d; }
      html.theme--documenter-dark .is-info.textarea:focus, html.theme--documenter-dark .is-info.input:focus, html.theme--documenter-dark #documenter .docs-sidebar form.docs-search > input.is-info:focus, html.theme--documenter-dark .is-info.is-focused.textarea, html.theme--documenter-dark .is-info.is-focused.input, html.theme--documenter-dark #documenter .docs-sidebar form.docs-search > input.is-focused, html.theme--documenter-dark .is-info.textarea:active, html.theme--documenter-dark .is-info.input:active, html.theme--documenter-dark #documenter .docs-sidebar form.docs-search > input.is-info:active, html.theme--documenter-dark .is-info.is-active.textarea, html.theme--documenter-dark .is-info.is-active.input, html.theme--documenter-dark #documenter .docs-sidebar form.docs-search > input.is-active {
        box-shadow: 0 0 0 0.125em rgba(2, 76, 125, 0.25); }
    html.theme--documenter-dark .is-success.textarea, html.theme--documenter-dark .is-success.input, html.theme--documenter-dark #documenter .docs-sidebar form.docs-search > input.is-success {
      border-color: #008438; }
      html.theme--documenter-dark .is-success.textarea:focus, html.theme--documenter-dark .is-success.input:focus, html.theme--documenter-dark #documenter .docs-sidebar form.docs-search > input.is-success:focus, html.theme--documenter-dark .is-success.is-focused.textarea, html.theme--documenter-dark .is-success.is-focused.input, html.theme--documenter-dark #documenter .docs-sidebar form.docs-search > input.is-focused, html.theme--documenter-dark .is-success.textarea:active, html.theme--documenter-dark .is-success.input:active, html.theme--documenter-dark #documenter .docs-sidebar form.docs-search > input.is-success:active, html.theme--documenter-dark .is-success.is-active.textarea, html.theme--documenter-dark .is-success.is-active.input, html.theme--documenter-dark #documenter .docs-sidebar form.docs-search > input.is-active {
        box-shadow: 0 0 0 0.125em rgba(0, 132, 56, 0.25); }
    html.theme--documenter-dark .is-warning.textarea, html.theme--documenter-dark .is-warning.input, html.theme--documenter-dark #documenter .docs-sidebar form.docs-search > input.is-warning {
      border-color: #ad8100; }
      html.theme--documenter-dark .is-warning.textarea:focus, html.theme--documenter-dark .is-warning.input:focus, html.theme--documenter-dark #documenter .docs-sidebar form.docs-search > input.is-warning:focus, html.theme--documenter-dark .is-warning.is-focused.textarea, html.theme--documenter-dark .is-warning.is-focused.input, html.theme--documenter-dark #documenter .docs-sidebar form.docs-search > input.is-focused, html.theme--documenter-dark .is-warning.textarea:active, html.theme--documenter-dark .is-warning.input:active, html.theme--documenter-dark #documenter .docs-sidebar form.docs-search > input.is-warning:active, html.theme--documenter-dark .is-warning.is-active.textarea, html.theme--documenter-dark .is-warning.is-active.input, html.theme--documenter-dark #documenter .docs-sidebar form.docs-search > input.is-active {
        box-shadow: 0 0 0 0.125em rgba(173, 129, 0, 0.25); }
    html.theme--documenter-dark .is-danger.textarea, html.theme--documenter-dark .is-danger.input, html.theme--documenter-dark #documenter .docs-sidebar form.docs-search > input.is-danger {
      border-color: #9e1b0d; }
      html.theme--documenter-dark .is-danger.textarea:focus, html.theme--documenter-dark .is-danger.input:focus, html.theme--documenter-dark #documenter .docs-sidebar form.docs-search > input.is-danger:focus, html.theme--documenter-dark .is-danger.is-focused.textarea, html.theme--documenter-dark .is-danger.is-focused.input, html.theme--documenter-dark #documenter .docs-sidebar form.docs-search > input.is-focused, html.theme--documenter-dark .is-danger.textarea:active, html.theme--documenter-dark .is-danger.input:active, html.theme--documenter-dark #documenter .docs-sidebar form.docs-search > input.is-danger:active, html.theme--documenter-dark .is-danger.is-active.textarea, html.theme--documenter-dark .is-danger.is-active.input, html.theme--documenter-dark #documenter .docs-sidebar form.docs-search > input.is-active {
        box-shadow: 0 0 0 0.125em rgba(158, 27, 13, 0.25); }
    html.theme--documenter-dark .is-small.textarea, html.theme--documenter-dark .is-small.input, html.theme--documenter-dark #documenter .docs-sidebar form.docs-search > input {
      border-radius: 3px;
      font-size: 0.85em; }
    html.theme--documenter-dark .is-medium.textarea, html.theme--documenter-dark .is-medium.input, html.theme--documenter-dark #documenter .docs-sidebar form.docs-search > input.is-medium {
      font-size: 1.25rem; }
    html.theme--documenter-dark .is-large.textarea, html.theme--documenter-dark .is-large.input, html.theme--documenter-dark #documenter .docs-sidebar form.docs-search > input.is-large {
      font-size: 1.5rem; }
    html.theme--documenter-dark .is-fullwidth.textarea, html.theme--documenter-dark .is-fullwidth.input, html.theme--documenter-dark #documenter .docs-sidebar form.docs-search > input.is-fullwidth {
      display: block;
      width: 100%; }
    html.theme--documenter-dark .is-inline.textarea, html.theme--documenter-dark .is-inline.input, html.theme--documenter-dark #documenter .docs-sidebar form.docs-search > input.is-inline {
      display: inline;
      width: auto; }
  html.theme--documenter-dark .input.is-rounded, html.theme--documenter-dark #documenter .docs-sidebar form.docs-search > input {
    border-radius: 9999px;
    padding-left: calc(calc(0.75em - 1px) + 0.375em);
    padding-right: calc(calc(0.75em - 1px) + 0.375em); }
  html.theme--documenter-dark .input.is-static, html.theme--documenter-dark #documenter .docs-sidebar form.docs-search > input.is-static {
    background-color: transparent;
    border-color: transparent;
    box-shadow: none;
    padding-left: 0;
    padding-right: 0; }
  html.theme--documenter-dark .textarea {
    display: block;
    max-width: 100%;
    min-width: 100%;
    padding: calc(0.75em - 1px);
    resize: vertical; }
    html.theme--documenter-dark .textarea:not([rows]) {
      max-height: 40em;
      min-height: 8em; }
    html.theme--documenter-dark .textarea[rows] {
      height: initial; }
    html.theme--documenter-dark .textarea.has-fixed-size {
      resize: none; }
  html.theme--documenter-dark .radio, html.theme--documenter-dark .checkbox {
    cursor: pointer;
    display: inline-block;
    line-height: 1.25;
    position: relative; }
    html.theme--documenter-dark .radio input, html.theme--documenter-dark .checkbox input {
      cursor: pointer; }
    html.theme--documenter-dark .radio:hover, html.theme--documenter-dark .checkbox:hover {
      color: #8c9b9d; }
    html.theme--documenter-dark .radio[disabled], html.theme--documenter-dark .checkbox[disabled], fieldset[disabled] html.theme--documenter-dark .radio, fieldset[disabled] html.theme--documenter-dark .checkbox,
    html.theme--documenter-dark .radio input[disabled],
    html.theme--documenter-dark .checkbox input[disabled] {
      color: white;
      cursor: not-allowed; }
  html.theme--documenter-dark .radio + .radio {
    margin-left: 0.5em; }
  html.theme--documenter-dark .select {
    display: inline-block;
    max-width: 100%;
    position: relative;
    vertical-align: top; }
    html.theme--documenter-dark .select:not(.is-multiple) {
      height: 2.5em; }
    html.theme--documenter-dark .select:not(.is-multiple):not(.is-loading)::after {
      border-color: #1abc9c;
      right: 1.125em;
      z-index: 4; }
    html.theme--documenter-dark .select.is-rounded select, html.theme--documenter-dark #documenter .docs-sidebar form.docs-search > input.select select {
      border-radius: 9999px;
      padding-left: 1em; }
    html.theme--documenter-dark .select select {
      cursor: pointer;
      display: block;
      font-size: 1em;
      max-width: 100%;
      outline: none; }
      html.theme--documenter-dark .select select::-ms-expand {
        display: none; }
      html.theme--documenter-dark .select select[disabled]:hover, fieldset[disabled] html.theme--documenter-dark .select select:hover {
        border-color: #282f2f; }
      html.theme--documenter-dark .select select:not([multiple]) {
        padding-right: 2.5em; }
      html.theme--documenter-dark .select select[multiple] {
        height: auto;
        padding: 0; }
        html.theme--documenter-dark .select select[multiple] option {
          padding: 0.5em 1em; }
    html.theme--documenter-dark .select:not(.is-multiple):not(.is-loading):hover::after {
      border-color: #8c9b9d; }
    html.theme--documenter-dark .select.is-white:not(:hover)::after {
      border-color: white; }
    html.theme--documenter-dark .select.is-white select {
      border-color: white; }
      html.theme--documenter-dark .select.is-white select:hover, html.theme--documenter-dark .select.is-white select.is-hovered {
        border-color: #f2f2f2; }
      html.theme--documenter-dark .select.is-white select:focus, html.theme--documenter-dark .select.is-white select.is-focused, html.theme--documenter-dark .select.is-white select:active, html.theme--documenter-dark .select.is-white select.is-active {
        box-shadow: 0 0 0 0.125em rgba(255, 255, 255, 0.25); }
    html.theme--documenter-dark .select.is-black:not(:hover)::after {
      border-color: #0a0a0a; }
    html.theme--documenter-dark .select.is-black select {
      border-color: #0a0a0a; }
      html.theme--documenter-dark .select.is-black select:hover, html.theme--documenter-dark .select.is-black select.is-hovered {
        border-color: black; }
      html.theme--documenter-dark .select.is-black select:focus, html.theme--documenter-dark .select.is-black select.is-focused, html.theme--documenter-dark .select.is-black select:active, html.theme--documenter-dark .select.is-black select.is-active {
        box-shadow: 0 0 0 0.125em rgba(10, 10, 10, 0.25); }
    html.theme--documenter-dark .select.is-light:not(:hover)::after {
      border-color: #ecf0f1; }
    html.theme--documenter-dark .select.is-light select {
      border-color: #ecf0f1; }
      html.theme--documenter-dark .select.is-light select:hover, html.theme--documenter-dark .select.is-light select.is-hovered {
        border-color: #dde4e6; }
      html.theme--documenter-dark .select.is-light select:focus, html.theme--documenter-dark .select.is-light select.is-focused, html.theme--documenter-dark .select.is-light select:active, html.theme--documenter-dark .select.is-light select.is-active {
        box-shadow: 0 0 0 0.125em rgba(236, 240, 241, 0.25); }
    html.theme--documenter-dark .select.is-dark:not(:hover)::after, html.theme--documenter-dark .content kbd.select:not(:hover)::after {
      border-color: #282f2f; }
    html.theme--documenter-dark .select.is-dark select, html.theme--documenter-dark .content kbd.select select {
      border-color: #282f2f; }
      html.theme--documenter-dark .select.is-dark select:hover, html.theme--documenter-dark .content kbd.select select:hover, html.theme--documenter-dark .select.is-dark select.is-hovered, html.theme--documenter-dark .content kbd.select select.is-hovered {
        border-color: #1d2122; }
      html.theme--documenter-dark .select.is-dark select:focus, html.theme--documenter-dark .content kbd.select select:focus, html.theme--documenter-dark .select.is-dark select.is-focused, html.theme--documenter-dark .content kbd.select select.is-focused, html.theme--documenter-dark .select.is-dark select:active, html.theme--documenter-dark .content kbd.select select:active, html.theme--documenter-dark .select.is-dark select.is-active, html.theme--documenter-dark .content kbd.select select.is-active {
        box-shadow: 0 0 0 0.125em rgba(40, 47, 47, 0.25); }
    html.theme--documenter-dark .select.is-primary:not(:hover)::after, html.theme--documenter-dark .docstring > section > a.select.docs-sourcelink:not(:hover)::after {
      border-color: #375a7f; }
    html.theme--documenter-dark .select.is-primary select, html.theme--documenter-dark .docstring > section > a.select.docs-sourcelink select {
      border-color: #375a7f; }
      html.theme--documenter-dark .select.is-primary select:hover, html.theme--documenter-dark .docstring > section > a.select.docs-sourcelink select:hover, html.theme--documenter-dark .select.is-primary select.is-hovered, html.theme--documenter-dark .docstring > section > a.select.docs-sourcelink select.is-hovered {
        border-color: #2f4d6d; }
      html.theme--documenter-dark .select.is-primary select:focus, html.theme--documenter-dark .docstring > section > a.select.docs-sourcelink select:focus, html.theme--documenter-dark .select.is-primary select.is-focused, html.theme--documenter-dark .docstring > section > a.select.docs-sourcelink select.is-focused, html.theme--documenter-dark .select.is-primary select:active, html.theme--documenter-dark .docstring > section > a.select.docs-sourcelink select:active, html.theme--documenter-dark .select.is-primary select.is-active, html.theme--documenter-dark .docstring > section > a.select.docs-sourcelink select.is-active {
        box-shadow: 0 0 0 0.125em rgba(55, 90, 127, 0.25); }
    html.theme--documenter-dark .select.is-link:not(:hover)::after {
      border-color: #1abc9c; }
    html.theme--documenter-dark .select.is-link select {
      border-color: #1abc9c; }
      html.theme--documenter-dark .select.is-link select:hover, html.theme--documenter-dark .select.is-link select.is-hovered {
        border-color: #17a689; }
      html.theme--documenter-dark .select.is-link select:focus, html.theme--documenter-dark .select.is-link select.is-focused, html.theme--documenter-dark .select.is-link select:active, html.theme--documenter-dark .select.is-link select.is-active {
        box-shadow: 0 0 0 0.125em rgba(26, 188, 156, 0.25); }
    html.theme--documenter-dark .select.is-info:not(:hover)::after {
      border-color: #024c7d; }
    html.theme--documenter-dark .select.is-info select {
      border-color: #024c7d; }
      html.theme--documenter-dark .select.is-info select:hover, html.theme--documenter-dark .select.is-info select.is-hovered {
        border-color: #023d64; }
      html.theme--documenter-dark .select.is-info select:focus, html.theme--documenter-dark .select.is-info select.is-focused, html.theme--documenter-dark .select.is-info select:active, html.theme--documenter-dark .select.is-info select.is-active {
        box-shadow: 0 0 0 0.125em rgba(2, 76, 125, 0.25); }
    html.theme--documenter-dark .select.is-success:not(:hover)::after {
      border-color: #008438; }
    html.theme--documenter-dark .select.is-success select {
      border-color: #008438; }
      html.theme--documenter-dark .select.is-success select:hover, html.theme--documenter-dark .select.is-success select.is-hovered {
        border-color: #006b2d; }
      html.theme--documenter-dark .select.is-success select:focus, html.theme--documenter-dark .select.is-success select.is-focused, html.theme--documenter-dark .select.is-success select:active, html.theme--documenter-dark .select.is-success select.is-active {
        box-shadow: 0 0 0 0.125em rgba(0, 132, 56, 0.25); }
    html.theme--documenter-dark .select.is-warning:not(:hover)::after {
      border-color: #ad8100; }
    html.theme--documenter-dark .select.is-warning select {
      border-color: #ad8100; }
      html.theme--documenter-dark .select.is-warning select:hover, html.theme--documenter-dark .select.is-warning select.is-hovered {
        border-color: #946e00; }
      html.theme--documenter-dark .select.is-warning select:focus, html.theme--documenter-dark .select.is-warning select.is-focused, html.theme--documenter-dark .select.is-warning select:active, html.theme--documenter-dark .select.is-warning select.is-active {
        box-shadow: 0 0 0 0.125em rgba(173, 129, 0, 0.25); }
    html.theme--documenter-dark .select.is-danger:not(:hover)::after {
      border-color: #9e1b0d; }
    html.theme--documenter-dark .select.is-danger select {
      border-color: #9e1b0d; }
      html.theme--documenter-dark .select.is-danger select:hover, html.theme--documenter-dark .select.is-danger select.is-hovered {
        border-color: #86170b; }
      html.theme--documenter-dark .select.is-danger select:focus, html.theme--documenter-dark .select.is-danger select.is-focused, html.theme--documenter-dark .select.is-danger select:active, html.theme--documenter-dark .select.is-danger select.is-active {
        box-shadow: 0 0 0 0.125em rgba(158, 27, 13, 0.25); }
    html.theme--documenter-dark .select.is-small, html.theme--documenter-dark #documenter .docs-sidebar form.docs-search > input.select {
      border-radius: 3px;
      font-size: 0.85em; }
    html.theme--documenter-dark .select.is-medium {
      font-size: 1.25rem; }
    html.theme--documenter-dark .select.is-large {
      font-size: 1.5rem; }
    html.theme--documenter-dark .select.is-disabled::after {
      border-color: white !important;
      opacity: 0.5; }
    html.theme--documenter-dark .select.is-fullwidth {
      width: 100%; }
      html.theme--documenter-dark .select.is-fullwidth select {
        width: 100%; }
    html.theme--documenter-dark .select.is-loading::after {
      margin-top: 0;
      position: absolute;
      right: 0.625em;
      top: 0.625em;
      transform: none; }
    html.theme--documenter-dark .select.is-loading.is-small:after, html.theme--documenter-dark #documenter .docs-sidebar form.docs-search > input.is-loading:after {
      font-size: 0.85em; }
    html.theme--documenter-dark .select.is-loading.is-medium:after {
      font-size: 1.25rem; }
    html.theme--documenter-dark .select.is-loading.is-large:after {
      font-size: 1.5rem; }
  html.theme--documenter-dark .file {
    align-items: stretch;
    display: flex;
    justify-content: flex-start;
    position: relative; }
    html.theme--documenter-dark .file.is-white .file-cta {
      background-color: white;
      border-color: transparent;
      color: #0a0a0a; }
    html.theme--documenter-dark .file.is-white:hover .file-cta, html.theme--documenter-dark .file.is-white.is-hovered .file-cta {
      background-color: #f9f9f9;
      border-color: transparent;
      color: #0a0a0a; }
    html.theme--documenter-dark .file.is-white:focus .file-cta, html.theme--documenter-dark .file.is-white.is-focused .file-cta {
      border-color: transparent;
      box-shadow: 0 0 0.5em rgba(255, 255, 255, 0.25);
      color: #0a0a0a; }
    html.theme--documenter-dark .file.is-white:active .file-cta, html.theme--documenter-dark .file.is-white.is-active .file-cta {
      background-color: #f2f2f2;
      border-color: transparent;
      color: #0a0a0a; }
    html.theme--documenter-dark .file.is-black .file-cta {
      background-color: #0a0a0a;
      border-color: transparent;
      color: white; }
    html.theme--documenter-dark .file.is-black:hover .file-cta, html.theme--documenter-dark .file.is-black.is-hovered .file-cta {
      background-color: #040404;
      border-color: transparent;
      color: white; }
    html.theme--documenter-dark .file.is-black:focus .file-cta, html.theme--documenter-dark .file.is-black.is-focused .file-cta {
      border-color: transparent;
      box-shadow: 0 0 0.5em rgba(10, 10, 10, 0.25);
      color: white; }
    html.theme--documenter-dark .file.is-black:active .file-cta, html.theme--documenter-dark .file.is-black.is-active .file-cta {
      background-color: black;
      border-color: transparent;
      color: white; }
    html.theme--documenter-dark .file.is-light .file-cta {
      background-color: #ecf0f1;
      border-color: transparent;
      color: rgba(0, 0, 0, 0.7); }
    html.theme--documenter-dark .file.is-light:hover .file-cta, html.theme--documenter-dark .file.is-light.is-hovered .file-cta {
      background-color: #e5eaec;
      border-color: transparent;
      color: rgba(0, 0, 0, 0.7); }
    html.theme--documenter-dark .file.is-light:focus .file-cta, html.theme--documenter-dark .file.is-light.is-focused .file-cta {
      border-color: transparent;
      box-shadow: 0 0 0.5em rgba(236, 240, 241, 0.25);
      color: rgba(0, 0, 0, 0.7); }
    html.theme--documenter-dark .file.is-light:active .file-cta, html.theme--documenter-dark .file.is-light.is-active .file-cta {
      background-color: #dde4e6;
      border-color: transparent;
      color: rgba(0, 0, 0, 0.7); }
    html.theme--documenter-dark .file.is-dark .file-cta, html.theme--documenter-dark .content kbd.file .file-cta {
      background-color: #282f2f;
      border-color: transparent;
      color: #fff; }
    html.theme--documenter-dark .file.is-dark:hover .file-cta, html.theme--documenter-dark .content kbd.file:hover .file-cta, html.theme--documenter-dark .file.is-dark.is-hovered .file-cta, html.theme--documenter-dark .content kbd.file.is-hovered .file-cta {
      background-color: #232829;
      border-color: transparent;
      color: #fff; }
    html.theme--documenter-dark .file.is-dark:focus .file-cta, html.theme--documenter-dark .content kbd.file:focus .file-cta, html.theme--documenter-dark .file.is-dark.is-focused .file-cta, html.theme--documenter-dark .content kbd.file.is-focused .file-cta {
      border-color: transparent;
      box-shadow: 0 0 0.5em rgba(40, 47, 47, 0.25);
      color: #fff; }
    html.theme--documenter-dark .file.is-dark:active .file-cta, html.theme--documenter-dark .content kbd.file:active .file-cta, html.theme--documenter-dark .file.is-dark.is-active .file-cta, html.theme--documenter-dark .content kbd.file.is-active .file-cta {
      background-color: #1d2122;
      border-color: transparent;
      color: #fff; }
    html.theme--documenter-dark .file.is-primary .file-cta, html.theme--documenter-dark .docstring > section > a.file.docs-sourcelink .file-cta {
      background-color: #375a7f;
      border-color: transparent;
      color: #fff; }
    html.theme--documenter-dark .file.is-primary:hover .file-cta, html.theme--documenter-dark .docstring > section > a.file.docs-sourcelink:hover .file-cta, html.theme--documenter-dark .file.is-primary.is-hovered .file-cta, html.theme--documenter-dark .docstring > section > a.file.is-hovered.docs-sourcelink .file-cta {
      background-color: #335476;
      border-color: transparent;
      color: #fff; }
    html.theme--documenter-dark .file.is-primary:focus .file-cta, html.theme--documenter-dark .docstring > section > a.file.docs-sourcelink:focus .file-cta, html.theme--documenter-dark .file.is-primary.is-focused .file-cta, html.theme--documenter-dark .docstring > section > a.file.is-focused.docs-sourcelink .file-cta {
      border-color: transparent;
      box-shadow: 0 0 0.5em rgba(55, 90, 127, 0.25);
      color: #fff; }
    html.theme--documenter-dark .file.is-primary:active .file-cta, html.theme--documenter-dark .docstring > section > a.file.docs-sourcelink:active .file-cta, html.theme--documenter-dark .file.is-primary.is-active .file-cta, html.theme--documenter-dark .docstring > section > a.file.is-active.docs-sourcelink .file-cta {
      background-color: #2f4d6d;
      border-color: transparent;
      color: #fff; }
    html.theme--documenter-dark .file.is-link .file-cta {
      background-color: #1abc9c;
      border-color: transparent;
      color: #fff; }
    html.theme--documenter-dark .file.is-link:hover .file-cta, html.theme--documenter-dark .file.is-link.is-hovered .file-cta {
      background-color: #18b193;
      border-color: transparent;
      color: #fff; }
    html.theme--documenter-dark .file.is-link:focus .file-cta, html.theme--documenter-dark .file.is-link.is-focused .file-cta {
      border-color: transparent;
      box-shadow: 0 0 0.5em rgba(26, 188, 156, 0.25);
      color: #fff; }
    html.theme--documenter-dark .file.is-link:active .file-cta, html.theme--documenter-dark .file.is-link.is-active .file-cta {
      background-color: #17a689;
      border-color: transparent;
      color: #fff; }
    html.theme--documenter-dark .file.is-info .file-cta {
      background-color: #024c7d;
      border-color: transparent;
      color: #fff; }
    html.theme--documenter-dark .file.is-info:hover .file-cta, html.theme--documenter-dark .file.is-info.is-hovered .file-cta {
      background-color: #024470;
      border-color: transparent;
      color: #fff; }
    html.theme--documenter-dark .file.is-info:focus .file-cta, html.theme--documenter-dark .file.is-info.is-focused .file-cta {
      border-color: transparent;
      box-shadow: 0 0 0.5em rgba(2, 76, 125, 0.25);
      color: #fff; }
    html.theme--documenter-dark .file.is-info:active .file-cta, html.theme--documenter-dark .file.is-info.is-active .file-cta {
      background-color: #023d64;
      border-color: transparent;
      color: #fff; }
    html.theme--documenter-dark .file.is-success .file-cta {
      background-color: #008438;
      border-color: transparent;
      color: #fff; }
    html.theme--documenter-dark .file.is-success:hover .file-cta, html.theme--documenter-dark .file.is-success.is-hovered .file-cta {
      background-color: #007733;
      border-color: transparent;
      color: #fff; }
    html.theme--documenter-dark .file.is-success:focus .file-cta, html.theme--documenter-dark .file.is-success.is-focused .file-cta {
      border-color: transparent;
      box-shadow: 0 0 0.5em rgba(0, 132, 56, 0.25);
      color: #fff; }
    html.theme--documenter-dark .file.is-success:active .file-cta, html.theme--documenter-dark .file.is-success.is-active .file-cta {
      background-color: #006b2d;
      border-color: transparent;
      color: #fff; }
    html.theme--documenter-dark .file.is-warning .file-cta {
      background-color: #ad8100;
      border-color: transparent;
      color: #fff; }
    html.theme--documenter-dark .file.is-warning:hover .file-cta, html.theme--documenter-dark .file.is-warning.is-hovered .file-cta {
      background-color: #a07700;
      border-color: transparent;
      color: #fff; }
    html.theme--documenter-dark .file.is-warning:focus .file-cta, html.theme--documenter-dark .file.is-warning.is-focused .file-cta {
      border-color: transparent;
      box-shadow: 0 0 0.5em rgba(173, 129, 0, 0.25);
      color: #fff; }
    html.theme--documenter-dark .file.is-warning:active .file-cta, html.theme--documenter-dark .file.is-warning.is-active .file-cta {
      background-color: #946e00;
      border-color: transparent;
      color: #fff; }
    html.theme--documenter-dark .file.is-danger .file-cta {
      background-color: #9e1b0d;
      border-color: transparent;
      color: #fff; }
    html.theme--documenter-dark .file.is-danger:hover .file-cta, html.theme--documenter-dark .file.is-danger.is-hovered .file-cta {
      background-color: #92190c;
      border-color: transparent;
      color: #fff; }
    html.theme--documenter-dark .file.is-danger:focus .file-cta, html.theme--documenter-dark .file.is-danger.is-focused .file-cta {
      border-color: transparent;
      box-shadow: 0 0 0.5em rgba(158, 27, 13, 0.25);
      color: #fff; }
    html.theme--documenter-dark .file.is-danger:active .file-cta, html.theme--documenter-dark .file.is-danger.is-active .file-cta {
      background-color: #86170b;
      border-color: transparent;
      color: #fff; }
    html.theme--documenter-dark .file.is-small, html.theme--documenter-dark #documenter .docs-sidebar form.docs-search > input.file {
      font-size: 0.85em; }
    html.theme--documenter-dark .file.is-normal {
      font-size: 15px; }
    html.theme--documenter-dark .file.is-medium {
      font-size: 1.25rem; }
      html.theme--documenter-dark .file.is-medium .file-icon .fa {
        font-size: 21px; }
    html.theme--documenter-dark .file.is-large {
      font-size: 1.5rem; }
      html.theme--documenter-dark .file.is-large .file-icon .fa {
        font-size: 28px; }
    html.theme--documenter-dark .file.has-name .file-cta {
      border-bottom-right-radius: 0;
      border-top-right-radius: 0; }
    html.theme--documenter-dark .file.has-name .file-name {
      border-bottom-left-radius: 0;
      border-top-left-radius: 0; }
    html.theme--documenter-dark .file.has-name.is-empty .file-cta {
      border-radius: 0.4em; }
    html.theme--documenter-dark .file.has-name.is-empty .file-name {
      display: none; }
    html.theme--documenter-dark .file.is-boxed .file-label {
      flex-direction: column; }
    html.theme--documenter-dark .file.is-boxed .file-cta {
      flex-direction: column;
      height: auto;
      padding: 1em 3em; }
    html.theme--documenter-dark .file.is-boxed .file-name {
      border-width: 0 1px 1px; }
    html.theme--documenter-dark .file.is-boxed .file-icon {
      height: 1.5em;
      width: 1.5em; }
      html.theme--documenter-dark .file.is-boxed .file-icon .fa {
        font-size: 21px; }
    html.theme--documenter-dark .file.is-boxed.is-small .file-icon .fa, html.theme--documenter-dark #documenter .docs-sidebar form.docs-search > input.is-boxed .file-icon .fa {
      font-size: 14px; }
    html.theme--documenter-dark .file.is-boxed.is-medium .file-icon .fa {
      font-size: 28px; }
    html.theme--documenter-dark .file.is-boxed.is-large .file-icon .fa {
      font-size: 35px; }
    html.theme--documenter-dark .file.is-boxed.has-name .file-cta {
      border-radius: 0.4em 0.4em 0 0; }
    html.theme--documenter-dark .file.is-boxed.has-name .file-name {
      border-radius: 0 0 0.4em 0.4em;
      border-width: 0 1px 1px; }
    html.theme--documenter-dark .file.is-centered {
      justify-content: center; }
    html.theme--documenter-dark .file.is-fullwidth .file-label {
      width: 100%; }
    html.theme--documenter-dark .file.is-fullwidth .file-name {
      flex-grow: 1;
      max-width: none; }
    html.theme--documenter-dark .file.is-right {
      justify-content: flex-end; }
      html.theme--documenter-dark .file.is-right .file-cta {
        border-radius: 0 0.4em 0.4em 0; }
      html.theme--documenter-dark .file.is-right .file-name {
        border-radius: 0.4em 0 0 0.4em;
        border-width: 1px 0 1px 1px;
        order: -1; }
  html.theme--documenter-dark .file-label {
    align-items: stretch;
    display: flex;
    cursor: pointer;
    justify-content: flex-start;
    overflow: hidden;
    position: relative; }
    html.theme--documenter-dark .file-label:hover .file-cta {
      background-color: #232829;
      color: #f2f2f2; }
    html.theme--documenter-dark .file-label:hover .file-name {
      border-color: #596668; }
    html.theme--documenter-dark .file-label:active .file-cta {
      background-color: #1d2122;
      color: #f2f2f2; }
    html.theme--documenter-dark .file-label:active .file-name {
      border-color: #535f61; }
  html.theme--documenter-dark .file-input {
    height: 100%;
    left: 0;
    opacity: 0;
    outline: none;
    position: absolute;
    top: 0;
    width: 100%; }
  html.theme--documenter-dark .file-cta,
  html.theme--documenter-dark .file-name {
    border-color: #5e6d6f;
    border-radius: 0.4em;
    font-size: 1em;
    padding-left: 1em;
    padding-right: 1em;
    white-space: nowrap; }
  html.theme--documenter-dark .file-cta {
    background-color: #282f2f;
    color: #fff; }
  html.theme--documenter-dark .file-name {
    border-color: #5e6d6f;
    border-style: solid;
    border-width: 1px 1px 1px 0;
    display: block;
    max-width: 16em;
    overflow: hidden;
    text-align: inherit;
    text-overflow: ellipsis; }
  html.theme--documenter-dark .file-icon {
    align-items: center;
    display: flex;
    height: 1em;
    justify-content: center;
    margin-right: 0.5em;
    width: 1em; }
    html.theme--documenter-dark .file-icon .fa {
      font-size: 14px; }
  html.theme--documenter-dark .label {
    color: #f2f2f2;
    display: block;
    font-size: 15px;
    font-weight: 700; }
    html.theme--documenter-dark .label:not(:last-child) {
      margin-bottom: 0.5em; }
    html.theme--documenter-dark .label.is-small, html.theme--documenter-dark #documenter .docs-sidebar form.docs-search > input.label {
      font-size: 0.85em; }
    html.theme--documenter-dark .label.is-medium {
      font-size: 1.25rem; }
    html.theme--documenter-dark .label.is-large {
      font-size: 1.5rem; }
  html.theme--documenter-dark .help {
    display: block;
    font-size: 0.85em;
    margin-top: 0.25rem; }
    html.theme--documenter-dark .help.is-white {
      color: white; }
    html.theme--documenter-dark .help.is-black {
      color: #0a0a0a; }
    html.theme--documenter-dark .help.is-light {
      color: #ecf0f1; }
    html.theme--documenter-dark .help.is-dark, html.theme--documenter-dark .content kbd.help {
      color: #282f2f; }
    html.theme--documenter-dark .help.is-primary, html.theme--documenter-dark .docstring > section > a.help.docs-sourcelink {
      color: #375a7f; }
    html.theme--documenter-dark .help.is-link {
      color: #1abc9c; }
    html.theme--documenter-dark .help.is-info {
      color: #024c7d; }
    html.theme--documenter-dark .help.is-success {
      color: #008438; }
    html.theme--documenter-dark .help.is-warning {
      color: #ad8100; }
    html.theme--documenter-dark .help.is-danger {
      color: #9e1b0d; }
  html.theme--documenter-dark .field:not(:last-child) {
    margin-bottom: 0.75rem; }
  html.theme--documenter-dark .field.has-addons {
    display: flex;
    justify-content: flex-start; }
    html.theme--documenter-dark .field.has-addons .control:not(:last-child) {
      margin-right: -1px; }
    html.theme--documenter-dark .field.has-addons .control:not(:first-child):not(:last-child) .button,
    html.theme--documenter-dark .field.has-addons .control:not(:first-child):not(:last-child) .input,
    html.theme--documenter-dark .field.has-addons .control:not(:first-child):not(:last-child) #documenter .docs-sidebar form.docs-search > input,
    html.theme--documenter-dark #documenter .docs-sidebar .field.has-addons .control:not(:first-child):not(:last-child) form.docs-search > input,
    html.theme--documenter-dark .field.has-addons .control:not(:first-child):not(:last-child) .select select {
      border-radius: 0; }
    html.theme--documenter-dark .field.has-addons .control:first-child:not(:only-child) .button,
    html.theme--documenter-dark .field.has-addons .control:first-child:not(:only-child) .input,
    html.theme--documenter-dark .field.has-addons .control:first-child:not(:only-child) #documenter .docs-sidebar form.docs-search > input,
    html.theme--documenter-dark #documenter .docs-sidebar .field.has-addons .control:first-child:not(:only-child) form.docs-search > input,
    html.theme--documenter-dark .field.has-addons .control:first-child:not(:only-child) .select select {
      border-bottom-right-radius: 0;
      border-top-right-radius: 0; }
    html.theme--documenter-dark .field.has-addons .control:last-child:not(:only-child) .button,
    html.theme--documenter-dark .field.has-addons .control:last-child:not(:only-child) .input,
    html.theme--documenter-dark .field.has-addons .control:last-child:not(:only-child) #documenter .docs-sidebar form.docs-search > input,
    html.theme--documenter-dark #documenter .docs-sidebar .field.has-addons .control:last-child:not(:only-child) form.docs-search > input,
    html.theme--documenter-dark .field.has-addons .control:last-child:not(:only-child) .select select {
      border-bottom-left-radius: 0;
      border-top-left-radius: 0; }
    html.theme--documenter-dark .field.has-addons .control .button:not([disabled]):hover, html.theme--documenter-dark .field.has-addons .control .button.is-hovered:not([disabled]),
    html.theme--documenter-dark .field.has-addons .control .input:not([disabled]):hover,
    html.theme--documenter-dark .field.has-addons .control #documenter .docs-sidebar form.docs-search > input:not([disabled]):hover,
    html.theme--documenter-dark #documenter .docs-sidebar .field.has-addons .control form.docs-search > input:not([disabled]):hover,
    html.theme--documenter-dark .field.has-addons .control .input.is-hovered:not([disabled]),
    html.theme--documenter-dark .field.has-addons .control #documenter .docs-sidebar form.docs-search > input.is-hovered:not([disabled]),
    html.theme--documenter-dark #documenter .docs-sidebar .field.has-addons .control form.docs-search > input.is-hovered:not([disabled]),
    html.theme--documenter-dark .field.has-addons .control .select select:not([disabled]):hover,
    html.theme--documenter-dark .field.has-addons .control .select select.is-hovered:not([disabled]) {
      z-index: 2; }
    html.theme--documenter-dark .field.has-addons .control .button:not([disabled]):focus, html.theme--documenter-dark .field.has-addons .control .button.is-focused:not([disabled]), html.theme--documenter-dark .field.has-addons .control .button:not([disabled]):active, html.theme--documenter-dark .field.has-addons .control .button.is-active:not([disabled]),
    html.theme--documenter-dark .field.has-addons .control .input:not([disabled]):focus,
    html.theme--documenter-dark .field.has-addons .control #documenter .docs-sidebar form.docs-search > input:not([disabled]):focus,
    html.theme--documenter-dark #documenter .docs-sidebar .field.has-addons .control form.docs-search > input:not([disabled]):focus,
    html.theme--documenter-dark .field.has-addons .control .input.is-focused:not([disabled]),
    html.theme--documenter-dark .field.has-addons .control #documenter .docs-sidebar form.docs-search > input.is-focused:not([disabled]),
    html.theme--documenter-dark #documenter .docs-sidebar .field.has-addons .control form.docs-search > input.is-focused:not([disabled]),
    html.theme--documenter-dark .field.has-addons .control .input:not([disabled]):active,
    html.theme--documenter-dark .field.has-addons .control #documenter .docs-sidebar form.docs-search > input:not([disabled]):active,
    html.theme--documenter-dark #documenter .docs-sidebar .field.has-addons .control form.docs-search > input:not([disabled]):active,
    html.theme--documenter-dark .field.has-addons .control .input.is-active:not([disabled]),
    html.theme--documenter-dark .field.has-addons .control #documenter .docs-sidebar form.docs-search > input.is-active:not([disabled]),
    html.theme--documenter-dark #documenter .docs-sidebar .field.has-addons .control form.docs-search > input.is-active:not([disabled]),
    html.theme--documenter-dark .field.has-addons .control .select select:not([disabled]):focus,
    html.theme--documenter-dark .field.has-addons .control .select select.is-focused:not([disabled]),
    html.theme--documenter-dark .field.has-addons .control .select select:not([disabled]):active,
    html.theme--documenter-dark .field.has-addons .control .select select.is-active:not([disabled]) {
      z-index: 3; }
      html.theme--documenter-dark .field.has-addons .control .button:not([disabled]):focus:hover, html.theme--documenter-dark .field.has-addons .control .button.is-focused:not([disabled]):hover, html.theme--documenter-dark .field.has-addons .control .button:not([disabled]):active:hover, html.theme--documenter-dark .field.has-addons .control .button.is-active:not([disabled]):hover,
      html.theme--documenter-dark .field.has-addons .control .input:not([disabled]):focus:hover,
      html.theme--documenter-dark .field.has-addons .control #documenter .docs-sidebar form.docs-search > input:not([disabled]):focus:hover,
      html.theme--documenter-dark #documenter .docs-sidebar .field.has-addons .control form.docs-search > input:not([disabled]):focus:hover,
      html.theme--documenter-dark .field.has-addons .control .input.is-focused:not([disabled]):hover,
      html.theme--documenter-dark .field.has-addons .control #documenter .docs-sidebar form.docs-search > input.is-focused:not([disabled]):hover,
      html.theme--documenter-dark #documenter .docs-sidebar .field.has-addons .control form.docs-search > input.is-focused:not([disabled]):hover,
      html.theme--documenter-dark .field.has-addons .control .input:not([disabled]):active:hover,
      html.theme--documenter-dark .field.has-addons .control #documenter .docs-sidebar form.docs-search > input:not([disabled]):active:hover,
      html.theme--documenter-dark #documenter .docs-sidebar .field.has-addons .control form.docs-search > input:not([disabled]):active:hover,
      html.theme--documenter-dark .field.has-addons .control .input.is-active:not([disabled]):hover,
      html.theme--documenter-dark .field.has-addons .control #documenter .docs-sidebar form.docs-search > input.is-active:not([disabled]):hover,
      html.theme--documenter-dark #documenter .docs-sidebar .field.has-addons .control form.docs-search > input.is-active:not([disabled]):hover,
      html.theme--documenter-dark .field.has-addons .control .select select:not([disabled]):focus:hover,
      html.theme--documenter-dark .field.has-addons .control .select select.is-focused:not([disabled]):hover,
      html.theme--documenter-dark .field.has-addons .control .select select:not([disabled]):active:hover,
      html.theme--documenter-dark .field.has-addons .control .select select.is-active:not([disabled]):hover {
        z-index: 4; }
    html.theme--documenter-dark .field.has-addons .control.is-expanded {
      flex-grow: 1;
      flex-shrink: 1; }
    html.theme--documenter-dark .field.has-addons.has-addons-centered {
      justify-content: center; }
    html.theme--documenter-dark .field.has-addons.has-addons-right {
      justify-content: flex-end; }
    html.theme--documenter-dark .field.has-addons.has-addons-fullwidth .control {
      flex-grow: 1;
      flex-shrink: 0; }
  html.theme--documenter-dark .field.is-grouped {
    display: flex;
    justify-content: flex-start; }
    html.theme--documenter-dark .field.is-grouped > .control {
      flex-shrink: 0; }
      html.theme--documenter-dark .field.is-grouped > .control:not(:last-child) {
        margin-bottom: 0;
        margin-right: 0.75rem; }
      html.theme--documenter-dark .field.is-grouped > .control.is-expanded {
        flex-grow: 1;
        flex-shrink: 1; }
    html.theme--documenter-dark .field.is-grouped.is-grouped-centered {
      justify-content: center; }
    html.theme--documenter-dark .field.is-grouped.is-grouped-right {
      justify-content: flex-end; }
    html.theme--documenter-dark .field.is-grouped.is-grouped-multiline {
      flex-wrap: wrap; }
      html.theme--documenter-dark .field.is-grouped.is-grouped-multiline > .control:last-child, html.theme--documenter-dark .field.is-grouped.is-grouped-multiline > .control:not(:last-child) {
        margin-bottom: 0.75rem; }
      html.theme--documenter-dark .field.is-grouped.is-grouped-multiline:last-child {
        margin-bottom: -0.75rem; }
      html.theme--documenter-dark .field.is-grouped.is-grouped-multiline:not(:last-child) {
        margin-bottom: 0; }
  @media screen and (min-width: 769px), print {
    html.theme--documenter-dark .field.is-horizontal {
      display: flex; } }
  html.theme--documenter-dark .field-label .label {
    font-size: inherit; }
  @media screen and (max-width: 768px) {
    html.theme--documenter-dark .field-label {
      margin-bottom: 0.5rem; } }
  @media screen and (min-width: 769px), print {
    html.theme--documenter-dark .field-label {
      flex-basis: 0;
      flex-grow: 1;
      flex-shrink: 0;
      margin-right: 1.5rem;
      text-align: right; }
      html.theme--documenter-dark .field-label.is-small, html.theme--documenter-dark #documenter .docs-sidebar form.docs-search > input.field-label {
        font-size: 0.85em;
        padding-top: 0.375em; }
      html.theme--documenter-dark .field-label.is-normal {
        padding-top: 0.375em; }
      html.theme--documenter-dark .field-label.is-medium {
        font-size: 1.25rem;
        padding-top: 0.375em; }
      html.theme--documenter-dark .field-label.is-large {
        font-size: 1.5rem;
        padding-top: 0.375em; } }
  html.theme--documenter-dark .field-body .field .field {
    margin-bottom: 0; }
  @media screen and (min-width: 769px), print {
    html.theme--documenter-dark .field-body {
      display: flex;
      flex-basis: 0;
      flex-grow: 5;
      flex-shrink: 1; }
      html.theme--documenter-dark .field-body .field {
        margin-bottom: 0; }
      html.theme--documenter-dark .field-body > .field {
        flex-shrink: 1; }
        html.theme--documenter-dark .field-body > .field:not(.is-narrow) {
          flex-grow: 1; }
        html.theme--documenter-dark .field-body > .field:not(:last-child) {
          margin-right: 0.75rem; } }
  html.theme--documenter-dark .control {
    box-sizing: border-box;
    clear: both;
    font-size: 15px;
    position: relative;
    text-align: inherit; }
    html.theme--documenter-dark .control.has-icons-left .input:focus ~ .icon, html.theme--documenter-dark .control.has-icons-left #documenter .docs-sidebar form.docs-search > input:focus ~ .icon, html.theme--documenter-dark #documenter .docs-sidebar .control.has-icons-left form.docs-search > input:focus ~ .icon,
    html.theme--documenter-dark .control.has-icons-left .select:focus ~ .icon, html.theme--documenter-dark .control.has-icons-right .input:focus ~ .icon, html.theme--documenter-dark .control.has-icons-right #documenter .docs-sidebar form.docs-search > input:focus ~ .icon, html.theme--documenter-dark #documenter .docs-sidebar .control.has-icons-right form.docs-search > input:focus ~ .icon,
    html.theme--documenter-dark .control.has-icons-right .select:focus ~ .icon {
      color: #282f2f; }
    html.theme--documenter-dark .control.has-icons-left .input.is-small ~ .icon, html.theme--documenter-dark .control.has-icons-left #documenter .docs-sidebar form.docs-search > input ~ .icon, html.theme--documenter-dark #documenter .docs-sidebar .control.has-icons-left form.docs-search > input ~ .icon,
    html.theme--documenter-dark .control.has-icons-left .select.is-small ~ .icon, html.theme--documenter-dark .control.has-icons-right .input.is-small ~ .icon, html.theme--documenter-dark .control.has-icons-right #documenter .docs-sidebar form.docs-search > input ~ .icon, html.theme--documenter-dark #documenter .docs-sidebar .control.has-icons-right form.docs-search > input ~ .icon,
    html.theme--documenter-dark .control.has-icons-right .select.is-small ~ .icon {
      font-size: 0.85em; }
    html.theme--documenter-dark .control.has-icons-left .input.is-medium ~ .icon, html.theme--documenter-dark .control.has-icons-left #documenter .docs-sidebar form.docs-search > input.is-medium ~ .icon, html.theme--documenter-dark #documenter .docs-sidebar .control.has-icons-left form.docs-search > input.is-medium ~ .icon,
    html.theme--documenter-dark .control.has-icons-left .select.is-medium ~ .icon, html.theme--documenter-dark .control.has-icons-right .input.is-medium ~ .icon, html.theme--documenter-dark .control.has-icons-right #documenter .docs-sidebar form.docs-search > input.is-medium ~ .icon, html.theme--documenter-dark #documenter .docs-sidebar .control.has-icons-right form.docs-search > input.is-medium ~ .icon,
    html.theme--documenter-dark .control.has-icons-right .select.is-medium ~ .icon {
      font-size: 1.25rem; }
    html.theme--documenter-dark .control.has-icons-left .input.is-large ~ .icon, html.theme--documenter-dark .control.has-icons-left #documenter .docs-sidebar form.docs-search > input.is-large ~ .icon, html.theme--documenter-dark #documenter .docs-sidebar .control.has-icons-left form.docs-search > input.is-large ~ .icon,
    html.theme--documenter-dark .control.has-icons-left .select.is-large ~ .icon, html.theme--documenter-dark .control.has-icons-right .input.is-large ~ .icon, html.theme--documenter-dark .control.has-icons-right #documenter .docs-sidebar form.docs-search > input.is-large ~ .icon, html.theme--documenter-dark #documenter .docs-sidebar .control.has-icons-right form.docs-search > input.is-large ~ .icon,
    html.theme--documenter-dark .control.has-icons-right .select.is-large ~ .icon {
      font-size: 1.5rem; }
    html.theme--documenter-dark .control.has-icons-left .icon, html.theme--documenter-dark .control.has-icons-right .icon {
      color: #5e6d6f;
      height: 2.5em;
      pointer-events: none;
      position: absolute;
      top: 0;
      width: 2.5em;
      z-index: 4; }
    html.theme--documenter-dark .control.has-icons-left .input, html.theme--documenter-dark .control.has-icons-left #documenter .docs-sidebar form.docs-search > input, html.theme--documenter-dark #documenter .docs-sidebar .control.has-icons-left form.docs-search > input,
    html.theme--documenter-dark .control.has-icons-left .select select {
      padding-left: 2.5em; }
    html.theme--documenter-dark .control.has-icons-left .icon.is-left {
      left: 0; }
    html.theme--documenter-dark .control.has-icons-right .input, html.theme--documenter-dark .control.has-icons-right #documenter .docs-sidebar form.docs-search > input, html.theme--documenter-dark #documenter .docs-sidebar .control.has-icons-right form.docs-search > input,
    html.theme--documenter-dark .control.has-icons-right .select select {
      padding-right: 2.5em; }
    html.theme--documenter-dark .control.has-icons-right .icon.is-right {
      right: 0; }
    html.theme--documenter-dark .control.is-loading::after {
      position: absolute !important;
      right: 0.625em;
      top: 0.625em;
      z-index: 4; }
    html.theme--documenter-dark .control.is-loading.is-small:after, html.theme--documenter-dark #documenter .docs-sidebar form.docs-search > input.is-loading:after {
      font-size: 0.85em; }
    html.theme--documenter-dark .control.is-loading.is-medium:after {
      font-size: 1.25rem; }
    html.theme--documenter-dark .control.is-loading.is-large:after {
      font-size: 1.5rem; }
  html.theme--documenter-dark .breadcrumb {
    font-size: 15px;
    white-space: nowrap; }
    html.theme--documenter-dark .breadcrumb a {
      align-items: center;
      color: #1abc9c;
      display: flex;
      justify-content: center;
      padding: 0 0.75em; }
      html.theme--documenter-dark .breadcrumb a:hover {
        color: #1dd2af; }
    html.theme--documenter-dark .breadcrumb li {
      align-items: center;
      display: flex; }
      html.theme--documenter-dark .breadcrumb li:first-child a {
        padding-left: 0; }
      html.theme--documenter-dark .breadcrumb li.is-active a {
        color: #f2f2f2;
        cursor: default;
        pointer-events: none; }
      html.theme--documenter-dark .breadcrumb li + li::before {
        color: #8c9b9d;
        content: "\0002f"; }
    html.theme--documenter-dark .breadcrumb ul,
    html.theme--documenter-dark .breadcrumb ol {
      align-items: flex-start;
      display: flex;
      flex-wrap: wrap;
      justify-content: flex-start; }
    html.theme--documenter-dark .breadcrumb .icon:first-child {
      margin-right: 0.5em; }
    html.theme--documenter-dark .breadcrumb .icon:last-child {
      margin-left: 0.5em; }
    html.theme--documenter-dark .breadcrumb.is-centered ol,
    html.theme--documenter-dark .breadcrumb.is-centered ul {
      justify-content: center; }
    html.theme--documenter-dark .breadcrumb.is-right ol,
    html.theme--documenter-dark .breadcrumb.is-right ul {
      justify-content: flex-end; }
    html.theme--documenter-dark .breadcrumb.is-small, html.theme--documenter-dark #documenter .docs-sidebar form.docs-search > input.breadcrumb {
      font-size: 0.85em; }
    html.theme--documenter-dark .breadcrumb.is-medium {
      font-size: 1.25rem; }
    html.theme--documenter-dark .breadcrumb.is-large {
      font-size: 1.5rem; }
    html.theme--documenter-dark .breadcrumb.has-arrow-separator li + li::before {
      content: "\02192"; }
    html.theme--documenter-dark .breadcrumb.has-bullet-separator li + li::before {
      content: "\02022"; }
    html.theme--documenter-dark .breadcrumb.has-dot-separator li + li::before {
      content: "\000b7"; }
    html.theme--documenter-dark .breadcrumb.has-succeeds-separator li + li::before {
      content: "\0227B"; }
  html.theme--documenter-dark .card {
    background-color: white;
    border-radius: 0.25rem;
    box-shadow: #171717;
    color: #fff;
    max-width: 100%;
    position: relative; }
  html.theme--documenter-dark .card-footer:first-child, html.theme--documenter-dark .card-content:first-child, html.theme--documenter-dark .card-header:first-child {
    border-top-left-radius: 0.25rem;
    border-top-right-radius: 0.25rem; }
  html.theme--documenter-dark .card-footer:last-child, html.theme--documenter-dark .card-content:last-child, html.theme--documenter-dark .card-header:last-child {
    border-bottom-left-radius: 0.25rem;
    border-bottom-right-radius: 0.25rem; }
  html.theme--documenter-dark .card-header {
    background-color: transparent;
    align-items: stretch;
    box-shadow: 0 0.125em 0.25em rgba(10, 10, 10, 0.1);
    display: flex; }
  html.theme--documenter-dark .card-header-title {
    align-items: center;
    color: #f2f2f2;
    display: flex;
    flex-grow: 1;
    font-weight: 700;
    padding: 0.75rem 1rem; }
    html.theme--documenter-dark .card-header-title.is-centered {
      justify-content: center; }
  html.theme--documenter-dark .card-header-icon {
    -moz-appearance: none;
    -webkit-appearance: none;
    appearance: none;
    background: none;
    border: none;
    color: currentColor;
    font-family: inherit;
    font-size: 1em;
    margin: 0;
    padding: 0;
    align-items: center;
    cursor: pointer;
    display: flex;
    justify-content: center;
    padding: 0.75rem 1rem; }
  html.theme--documenter-dark .card-image {
    display: block;
    position: relative; }
    html.theme--documenter-dark .card-image:first-child img {
      border-top-left-radius: 0.25rem;
      border-top-right-radius: 0.25rem; }
    html.theme--documenter-dark .card-image:last-child img {
      border-bottom-left-radius: 0.25rem;
      border-bottom-right-radius: 0.25rem; }
  html.theme--documenter-dark .card-content {
    background-color: transparent;
    padding: 1.5rem; }
  html.theme--documenter-dark .card-footer {
    background-color: transparent;
    border-top: 1px solid #ededed;
    align-items: stretch;
    display: flex; }
  html.theme--documenter-dark .card-footer-item {
    align-items: center;
    display: flex;
    flex-basis: 0;
    flex-grow: 1;
    flex-shrink: 0;
    justify-content: center;
    padding: 0.75rem; }
    html.theme--documenter-dark .card-footer-item:not(:last-child) {
      border-right: 1px solid #ededed; }
  html.theme--documenter-dark .card .media:not(:last-child) {
    margin-bottom: 1.5rem; }
  html.theme--documenter-dark .dropdown {
    display: inline-flex;
    position: relative;
    vertical-align: top; }
    html.theme--documenter-dark .dropdown.is-active .dropdown-menu, html.theme--documenter-dark .dropdown.is-hoverable:hover .dropdown-menu {
      display: block; }
    html.theme--documenter-dark .dropdown.is-right .dropdown-menu {
      left: auto;
      right: 0; }
    html.theme--documenter-dark .dropdown.is-up .dropdown-menu {
      bottom: 100%;
      padding-bottom: 4px;
      padding-top: initial;
      top: auto; }
  html.theme--documenter-dark .dropdown-menu {
    display: none;
    left: 0;
    min-width: 12rem;
    padding-top: 4px;
    position: absolute;
    top: 100%;
    z-index: 20; }
  html.theme--documenter-dark .dropdown-content {
    background-color: #282f2f;
    border-radius: 0.4em;
    box-shadow: #171717;
    padding-bottom: 0.5rem;
    padding-top: 0.5rem; }
  html.theme--documenter-dark .dropdown-item {
    color: #fff;
    display: block;
    font-size: 0.875rem;
    line-height: 1.5;
    padding: 0.375rem 1rem;
    position: relative; }
  html.theme--documenter-dark a.dropdown-item,
  html.theme--documenter-dark button.dropdown-item {
    padding-right: 3rem;
    text-align: inherit;
    white-space: nowrap;
    width: 100%; }
    html.theme--documenter-dark a.dropdown-item:hover,
    html.theme--documenter-dark button.dropdown-item:hover {
      background-color: #282f2f;
      color: #0a0a0a; }
    html.theme--documenter-dark a.dropdown-item.is-active,
    html.theme--documenter-dark button.dropdown-item.is-active {
      background-color: #1abc9c;
      color: #fff; }
  html.theme--documenter-dark .dropdown-divider {
    background-color: #ededed;
    border: none;
    display: block;
    height: 1px;
    margin: 0.5rem 0; }
  html.theme--documenter-dark .level {
    align-items: center;
    justify-content: space-between; }
    html.theme--documenter-dark .level code {
      border-radius: 0.4em; }
    html.theme--documenter-dark .level img {
      display: inline-block;
      vertical-align: top; }
    html.theme--documenter-dark .level.is-mobile {
      display: flex; }
      html.theme--documenter-dark .level.is-mobile .level-left,
      html.theme--documenter-dark .level.is-mobile .level-right {
        display: flex; }
      html.theme--documenter-dark .level.is-mobile .level-left + .level-right {
        margin-top: 0; }
      html.theme--documenter-dark .level.is-mobile .level-item:not(:last-child) {
        margin-bottom: 0;
        margin-right: 0.75rem; }
      html.theme--documenter-dark .level.is-mobile .level-item:not(.is-narrow) {
        flex-grow: 1; }
    @media screen and (min-width: 769px), print {
      html.theme--documenter-dark .level {
        display: flex; }
        html.theme--documenter-dark .level > .level-item:not(.is-narrow) {
          flex-grow: 1; } }
  html.theme--documenter-dark .level-item {
    align-items: center;
    display: flex;
    flex-basis: auto;
    flex-grow: 0;
    flex-shrink: 0;
    justify-content: center; }
    html.theme--documenter-dark .level-item .title,
    html.theme--documenter-dark .level-item .subtitle {
      margin-bottom: 0; }
    @media screen and (max-width: 768px) {
      html.theme--documenter-dark .level-item:not(:last-child) {
        margin-bottom: 0.75rem; } }
  html.theme--documenter-dark .level-left,
  html.theme--documenter-dark .level-right {
    flex-basis: auto;
    flex-grow: 0;
    flex-shrink: 0; }
    html.theme--documenter-dark .level-left .level-item.is-flexible,
    html.theme--documenter-dark .level-right .level-item.is-flexible {
      flex-grow: 1; }
    @media screen and (min-width: 769px), print {
      html.theme--documenter-dark .level-left .level-item:not(:last-child),
      html.theme--documenter-dark .level-right .level-item:not(:last-child) {
        margin-right: 0.75rem; } }
  html.theme--documenter-dark .level-left {
    align-items: center;
    justify-content: flex-start; }
    @media screen and (max-width: 768px) {
      html.theme--documenter-dark .level-left + .level-right {
        margin-top: 1.5rem; } }
    @media screen and (min-width: 769px), print {
      html.theme--documenter-dark .level-left {
        display: flex; } }
  html.theme--documenter-dark .level-right {
    align-items: center;
    justify-content: flex-end; }
    @media screen and (min-width: 769px), print {
      html.theme--documenter-dark .level-right {
        display: flex; } }
  html.theme--documenter-dark .media {
    align-items: flex-start;
    display: flex;
    text-align: inherit; }
    html.theme--documenter-dark .media .content:not(:last-child) {
      margin-bottom: 0.75rem; }
    html.theme--documenter-dark .media .media {
      border-top: 1px solid rgba(94, 109, 111, 0.5);
      display: flex;
      padding-top: 0.75rem; }
      html.theme--documenter-dark .media .media .content:not(:last-child),
      html.theme--documenter-dark .media .media .control:not(:last-child) {
        margin-bottom: 0.5rem; }
      html.theme--documenter-dark .media .media .media {
        padding-top: 0.5rem; }
        html.theme--documenter-dark .media .media .media + .media {
          margin-top: 0.5rem; }
    html.theme--documenter-dark .media + .media {
      border-top: 1px solid rgba(94, 109, 111, 0.5);
      margin-top: 1rem;
      padding-top: 1rem; }
    html.theme--documenter-dark .media.is-large + .media {
      margin-top: 1.5rem;
      padding-top: 1.5rem; }
  html.theme--documenter-dark .media-left,
  html.theme--documenter-dark .media-right {
    flex-basis: auto;
    flex-grow: 0;
    flex-shrink: 0; }
  html.theme--documenter-dark .media-left {
    margin-right: 1rem; }
  html.theme--documenter-dark .media-right {
    margin-left: 1rem; }
  html.theme--documenter-dark .media-content {
    flex-basis: auto;
    flex-grow: 1;
    flex-shrink: 1;
    text-align: inherit; }
  @media screen and (max-width: 768px) {
    html.theme--documenter-dark .media-content {
      overflow-x: auto; } }
  html.theme--documenter-dark .menu {
    font-size: 15px; }
    html.theme--documenter-dark .menu.is-small, html.theme--documenter-dark #documenter .docs-sidebar form.docs-search > input.menu {
      font-size: 0.85em; }
    html.theme--documenter-dark .menu.is-medium {
      font-size: 1.25rem; }
    html.theme--documenter-dark .menu.is-large {
      font-size: 1.5rem; }
  html.theme--documenter-dark .menu-list {
    line-height: 1.25; }
    html.theme--documenter-dark .menu-list a {
      border-radius: 3px;
      color: #fff;
      display: block;
      padding: 0.5em 0.75em; }
      html.theme--documenter-dark .menu-list a:hover {
        background-color: #282f2f;
        color: #f2f2f2; }
      html.theme--documenter-dark .menu-list a.is-active {
        background-color: #1abc9c;
        color: #fff; }
    html.theme--documenter-dark .menu-list li ul {
      border-left: 1px solid #5e6d6f;
      margin: 0.75em;
      padding-left: 0.75em; }
  html.theme--documenter-dark .menu-label {
    color: white;
    font-size: 0.75em;
    letter-spacing: 0.1em;
    text-transform: uppercase; }
    html.theme--documenter-dark .menu-label:not(:first-child) {
      margin-top: 1em; }
    html.theme--documenter-dark .menu-label:not(:last-child) {
      margin-bottom: 1em; }
  html.theme--documenter-dark .message {
    background-color: #282f2f;
    border-radius: 0.4em;
    font-size: 15px; }
    html.theme--documenter-dark .message strong {
      color: currentColor; }
    html.theme--documenter-dark .message a:not(.button):not(.tag):not(.dropdown-item) {
      color: currentColor;
      text-decoration: underline; }
    html.theme--documenter-dark .message.is-small, html.theme--documenter-dark #documenter .docs-sidebar form.docs-search > input.message {
      font-size: 0.85em; }
    html.theme--documenter-dark .message.is-medium {
      font-size: 1.25rem; }
    html.theme--documenter-dark .message.is-large {
      font-size: 1.5rem; }
    html.theme--documenter-dark .message.is-white {
      background-color: white; }
      html.theme--documenter-dark .message.is-white .message-header {
        background-color: white;
        color: #0a0a0a; }
      html.theme--documenter-dark .message.is-white .message-body {
        border-color: white; }
    html.theme--documenter-dark .message.is-black {
      background-color: #fafafa; }
      html.theme--documenter-dark .message.is-black .message-header {
        background-color: #0a0a0a;
        color: white; }
      html.theme--documenter-dark .message.is-black .message-body {
        border-color: #0a0a0a; }
    html.theme--documenter-dark .message.is-light {
      background-color: #f9fafb; }
      html.theme--documenter-dark .message.is-light .message-header {
        background-color: #ecf0f1;
        color: rgba(0, 0, 0, 0.7); }
      html.theme--documenter-dark .message.is-light .message-body {
        border-color: #ecf0f1; }
    html.theme--documenter-dark .message.is-dark, html.theme--documenter-dark .content kbd.message {
      background-color: #f9fafa; }
      html.theme--documenter-dark .message.is-dark .message-header, html.theme--documenter-dark .content kbd.message .message-header {
        background-color: #282f2f;
        color: #fff; }
      html.theme--documenter-dark .message.is-dark .message-body, html.theme--documenter-dark .content kbd.message .message-body {
        border-color: #282f2f; }
    html.theme--documenter-dark .message.is-primary, html.theme--documenter-dark .docstring > section > a.message.docs-sourcelink {
      background-color: #f1f5f9; }
      html.theme--documenter-dark .message.is-primary .message-header, html.theme--documenter-dark .docstring > section > a.message.docs-sourcelink .message-header {
        background-color: #375a7f;
        color: #fff; }
      html.theme--documenter-dark .message.is-primary .message-body, html.theme--documenter-dark .docstring > section > a.message.docs-sourcelink .message-body {
        border-color: #375a7f;
        color: #4d7eb2; }
    html.theme--documenter-dark .message.is-link {
      background-color: #edfdf9; }
      html.theme--documenter-dark .message.is-link .message-header {
        background-color: #1abc9c;
        color: #fff; }
      html.theme--documenter-dark .message.is-link .message-body {
        border-color: #1abc9c;
        color: #15987e; }
    html.theme--documenter-dark .message.is-info {
      background-color: #ebf7ff; }
      html.theme--documenter-dark .message.is-info .message-header {
        background-color: #024c7d;
        color: #fff; }
      html.theme--documenter-dark .message.is-info .message-body {
        border-color: #024c7d;
        color: #0e9dfb; }
    html.theme--documenter-dark .message.is-success {
      background-color: #ebfff3; }
      html.theme--documenter-dark .message.is-success .message-header {
        background-color: #008438;
        color: #fff; }
      html.theme--documenter-dark .message.is-success .message-body {
        border-color: #008438;
        color: #00eb64; }
    html.theme--documenter-dark .message.is-warning {
      background-color: #fffaeb; }
      html.theme--documenter-dark .message.is-warning .message-header {
        background-color: #ad8100;
        color: #fff; }
      html.theme--documenter-dark .message.is-warning .message-body {
        border-color: #ad8100;
        color: #d19c00; }
    html.theme--documenter-dark .message.is-danger {
      background-color: #fdeeec; }
      html.theme--documenter-dark .message.is-danger .message-header {
        background-color: #9e1b0d;
        color: #fff; }
      html.theme--documenter-dark .message.is-danger .message-body {
        border-color: #9e1b0d;
        color: #ec311d; }
  html.theme--documenter-dark .message-header {
    align-items: center;
    background-color: #fff;
    border-radius: 0.4em 0.4em 0 0;
    color: rgba(0, 0, 0, 0.7);
    display: flex;
    font-weight: 700;
    justify-content: space-between;
    line-height: 1.25;
    padding: 0.75em 1em;
    position: relative; }
    html.theme--documenter-dark .message-header .delete {
      flex-grow: 0;
      flex-shrink: 0;
      margin-left: 0.75em; }
    html.theme--documenter-dark .message-header + .message-body {
      border-width: 0;
      border-top-left-radius: 0;
      border-top-right-radius: 0; }
  html.theme--documenter-dark .message-body {
    border-color: #5e6d6f;
    border-radius: 0.4em;
    border-style: solid;
    border-width: 0 0 0 4px;
    color: #fff;
    padding: 1.25em 1.5em; }
    html.theme--documenter-dark .message-body code,
    html.theme--documenter-dark .message-body pre {
      background-color: white; }
    html.theme--documenter-dark .message-body pre code {
      background-color: transparent; }
  html.theme--documenter-dark .modal {
    align-items: center;
    display: none;
    flex-direction: column;
    justify-content: center;
    overflow: hidden;
    position: fixed;
    z-index: 40; }
    html.theme--documenter-dark .modal.is-active {
      display: flex; }
  html.theme--documenter-dark .modal-background {
    background-color: rgba(10, 10, 10, 0.86); }
  html.theme--documenter-dark .modal-content,
  html.theme--documenter-dark .modal-card {
    margin: 0 20px;
    max-height: calc(100vh - 160px);
    overflow: auto;
    position: relative;
    width: 100%; }
    @media screen and (min-width: 769px) {
      html.theme--documenter-dark .modal-content,
      html.theme--documenter-dark .modal-card {
        margin: 0 auto;
        max-height: calc(100vh - 40px);
        width: 640px; } }
  html.theme--documenter-dark .modal-close {
    background: none;
    height: 40px;
    position: fixed;
    right: 20px;
    top: 20px;
    width: 40px; }
  html.theme--documenter-dark .modal-card {
    display: flex;
    flex-direction: column;
    max-height: calc(100vh - 40px);
    overflow: hidden;
    -ms-overflow-y: visible; }
  html.theme--documenter-dark .modal-card-head,
  html.theme--documenter-dark .modal-card-foot {
    align-items: center;
    background-color: #282f2f;
    display: flex;
    flex-shrink: 0;
    justify-content: flex-start;
    padding: 20px;
    position: relative; }
  html.theme--documenter-dark .modal-card-head {
    border-bottom: 1px solid #5e6d6f;
    border-top-left-radius: 8px;
    border-top-right-radius: 8px; }
  html.theme--documenter-dark .modal-card-title {
    color: #f2f2f2;
    flex-grow: 1;
    flex-shrink: 0;
    font-size: 1.5rem;
    line-height: 1; }
  html.theme--documenter-dark .modal-card-foot {
    border-bottom-left-radius: 8px;
    border-bottom-right-radius: 8px;
    border-top: 1px solid #5e6d6f; }
    html.theme--documenter-dark .modal-card-foot .button:not(:last-child) {
      margin-right: 0.5em; }
  html.theme--documenter-dark .modal-card-body {
    -webkit-overflow-scrolling: touch;
    background-color: white;
    flex-grow: 1;
    flex-shrink: 1;
    overflow: auto;
    padding: 20px; }
  html.theme--documenter-dark .navbar {
    background-color: #375a7f;
    min-height: 4rem;
    position: relative;
    z-index: 30; }
    html.theme--documenter-dark .navbar.is-white {
      background-color: white;
      color: #0a0a0a; }
      html.theme--documenter-dark .navbar.is-white .navbar-brand > .navbar-item,
      html.theme--documenter-dark .navbar.is-white .navbar-brand .navbar-link {
        color: #0a0a0a; }
      html.theme--documenter-dark .navbar.is-white .navbar-brand > a.navbar-item:focus, html.theme--documenter-dark .navbar.is-white .navbar-brand > a.navbar-item:hover, html.theme--documenter-dark .navbar.is-white .navbar-brand > a.navbar-item.is-active,
      html.theme--documenter-dark .navbar.is-white .navbar-brand .navbar-link:focus,
      html.theme--documenter-dark .navbar.is-white .navbar-brand .navbar-link:hover,
      html.theme--documenter-dark .navbar.is-white .navbar-brand .navbar-link.is-active {
        background-color: #f2f2f2;
        color: #0a0a0a; }
      html.theme--documenter-dark .navbar.is-white .navbar-brand .navbar-link::after {
        border-color: #0a0a0a; }
      html.theme--documenter-dark .navbar.is-white .navbar-burger {
        color: #0a0a0a; }
      @media screen and (min-width: 1056px) {
        html.theme--documenter-dark .navbar.is-white .navbar-start > .navbar-item,
        html.theme--documenter-dark .navbar.is-white .navbar-start .navbar-link,
        html.theme--documenter-dark .navbar.is-white .navbar-end > .navbar-item,
        html.theme--documenter-dark .navbar.is-white .navbar-end .navbar-link {
          color: #0a0a0a; }
        html.theme--documenter-dark .navbar.is-white .navbar-start > a.navbar-item:focus, html.theme--documenter-dark .navbar.is-white .navbar-start > a.navbar-item:hover, html.theme--documenter-dark .navbar.is-white .navbar-start > a.navbar-item.is-active,
        html.theme--documenter-dark .navbar.is-white .navbar-start .navbar-link:focus,
        html.theme--documenter-dark .navbar.is-white .navbar-start .navbar-link:hover,
        html.theme--documenter-dark .navbar.is-white .navbar-start .navbar-link.is-active,
        html.theme--documenter-dark .navbar.is-white .navbar-end > a.navbar-item:focus,
        html.theme--documenter-dark .navbar.is-white .navbar-end > a.navbar-item:hover,
        html.theme--documenter-dark .navbar.is-white .navbar-end > a.navbar-item.is-active,
        html.theme--documenter-dark .navbar.is-white .navbar-end .navbar-link:focus,
        html.theme--documenter-dark .navbar.is-white .navbar-end .navbar-link:hover,
        html.theme--documenter-dark .navbar.is-white .navbar-end .navbar-link.is-active {
          background-color: #f2f2f2;
          color: #0a0a0a; }
        html.theme--documenter-dark .navbar.is-white .navbar-start .navbar-link::after,
        html.theme--documenter-dark .navbar.is-white .navbar-end .navbar-link::after {
          border-color: #0a0a0a; }
        html.theme--documenter-dark .navbar.is-white .navbar-item.has-dropdown:focus .navbar-link,
        html.theme--documenter-dark .navbar.is-white .navbar-item.has-dropdown:hover .navbar-link,
        html.theme--documenter-dark .navbar.is-white .navbar-item.has-dropdown.is-active .navbar-link {
          background-color: #f2f2f2;
          color: #0a0a0a; }
        html.theme--documenter-dark .navbar.is-white .navbar-dropdown a.navbar-item.is-active {
          background-color: white;
          color: #0a0a0a; } }
    html.theme--documenter-dark .navbar.is-black {
      background-color: #0a0a0a;
      color: white; }
      html.theme--documenter-dark .navbar.is-black .navbar-brand > .navbar-item,
      html.theme--documenter-dark .navbar.is-black .navbar-brand .navbar-link {
        color: white; }
      html.theme--documenter-dark .navbar.is-black .navbar-brand > a.navbar-item:focus, html.theme--documenter-dark .navbar.is-black .navbar-brand > a.navbar-item:hover, html.theme--documenter-dark .navbar.is-black .navbar-brand > a.navbar-item.is-active,
      html.theme--documenter-dark .navbar.is-black .navbar-brand .navbar-link:focus,
      html.theme--documenter-dark .navbar.is-black .navbar-brand .navbar-link:hover,
      html.theme--documenter-dark .navbar.is-black .navbar-brand .navbar-link.is-active {
        background-color: black;
        color: white; }
      html.theme--documenter-dark .navbar.is-black .navbar-brand .navbar-link::after {
        border-color: white; }
      html.theme--documenter-dark .navbar.is-black .navbar-burger {
        color: white; }
      @media screen and (min-width: 1056px) {
        html.theme--documenter-dark .navbar.is-black .navbar-start > .navbar-item,
        html.theme--documenter-dark .navbar.is-black .navbar-start .navbar-link,
        html.theme--documenter-dark .navbar.is-black .navbar-end > .navbar-item,
        html.theme--documenter-dark .navbar.is-black .navbar-end .navbar-link {
          color: white; }
        html.theme--documenter-dark .navbar.is-black .navbar-start > a.navbar-item:focus, html.theme--documenter-dark .navbar.is-black .navbar-start > a.navbar-item:hover, html.theme--documenter-dark .navbar.is-black .navbar-start > a.navbar-item.is-active,
        html.theme--documenter-dark .navbar.is-black .navbar-start .navbar-link:focus,
        html.theme--documenter-dark .navbar.is-black .navbar-start .navbar-link:hover,
        html.theme--documenter-dark .navbar.is-black .navbar-start .navbar-link.is-active,
        html.theme--documenter-dark .navbar.is-black .navbar-end > a.navbar-item:focus,
        html.theme--documenter-dark .navbar.is-black .navbar-end > a.navbar-item:hover,
        html.theme--documenter-dark .navbar.is-black .navbar-end > a.navbar-item.is-active,
        html.theme--documenter-dark .navbar.is-black .navbar-end .navbar-link:focus,
        html.theme--documenter-dark .navbar.is-black .navbar-end .navbar-link:hover,
        html.theme--documenter-dark .navbar.is-black .navbar-end .navbar-link.is-active {
          background-color: black;
          color: white; }
        html.theme--documenter-dark .navbar.is-black .navbar-start .navbar-link::after,
        html.theme--documenter-dark .navbar.is-black .navbar-end .navbar-link::after {
          border-color: white; }
        html.theme--documenter-dark .navbar.is-black .navbar-item.has-dropdown:focus .navbar-link,
        html.theme--documenter-dark .navbar.is-black .navbar-item.has-dropdown:hover .navbar-link,
        html.theme--documenter-dark .navbar.is-black .navbar-item.has-dropdown.is-active .navbar-link {
          background-color: black;
          color: white; }
        html.theme--documenter-dark .navbar.is-black .navbar-dropdown a.navbar-item.is-active {
          background-color: #0a0a0a;
          color: white; } }
    html.theme--documenter-dark .navbar.is-light {
      background-color: #ecf0f1;
      color: rgba(0, 0, 0, 0.7); }
      html.theme--documenter-dark .navbar.is-light .navbar-brand > .navbar-item,
      html.theme--documenter-dark .navbar.is-light .navbar-brand .navbar-link {
        color: rgba(0, 0, 0, 0.7); }
      html.theme--documenter-dark .navbar.is-light .navbar-brand > a.navbar-item:focus, html.theme--documenter-dark .navbar.is-light .navbar-brand > a.navbar-item:hover, html.theme--documenter-dark .navbar.is-light .navbar-brand > a.navbar-item.is-active,
      html.theme--documenter-dark .navbar.is-light .navbar-brand .navbar-link:focus,
      html.theme--documenter-dark .navbar.is-light .navbar-brand .navbar-link:hover,
      html.theme--documenter-dark .navbar.is-light .navbar-brand .navbar-link.is-active {
        background-color: #dde4e6;
        color: rgba(0, 0, 0, 0.7); }
      html.theme--documenter-dark .navbar.is-light .navbar-brand .navbar-link::after {
        border-color: rgba(0, 0, 0, 0.7); }
      html.theme--documenter-dark .navbar.is-light .navbar-burger {
        color: rgba(0, 0, 0, 0.7); }
      @media screen and (min-width: 1056px) {
        html.theme--documenter-dark .navbar.is-light .navbar-start > .navbar-item,
        html.theme--documenter-dark .navbar.is-light .navbar-start .navbar-link,
        html.theme--documenter-dark .navbar.is-light .navbar-end > .navbar-item,
        html.theme--documenter-dark .navbar.is-light .navbar-end .navbar-link {
          color: rgba(0, 0, 0, 0.7); }
        html.theme--documenter-dark .navbar.is-light .navbar-start > a.navbar-item:focus, html.theme--documenter-dark .navbar.is-light .navbar-start > a.navbar-item:hover, html.theme--documenter-dark .navbar.is-light .navbar-start > a.navbar-item.is-active,
        html.theme--documenter-dark .navbar.is-light .navbar-start .navbar-link:focus,
        html.theme--documenter-dark .navbar.is-light .navbar-start .navbar-link:hover,
        html.theme--documenter-dark .navbar.is-light .navbar-start .navbar-link.is-active,
        html.theme--documenter-dark .navbar.is-light .navbar-end > a.navbar-item:focus,
        html.theme--documenter-dark .navbar.is-light .navbar-end > a.navbar-item:hover,
        html.theme--documenter-dark .navbar.is-light .navbar-end > a.navbar-item.is-active,
        html.theme--documenter-dark .navbar.is-light .navbar-end .navbar-link:focus,
        html.theme--documenter-dark .navbar.is-light .navbar-end .navbar-link:hover,
        html.theme--documenter-dark .navbar.is-light .navbar-end .navbar-link.is-active {
          background-color: #dde4e6;
          color: rgba(0, 0, 0, 0.7); }
        html.theme--documenter-dark .navbar.is-light .navbar-start .navbar-link::after,
        html.theme--documenter-dark .navbar.is-light .navbar-end .navbar-link::after {
          border-color: rgba(0, 0, 0, 0.7); }
        html.theme--documenter-dark .navbar.is-light .navbar-item.has-dropdown:focus .navbar-link,
        html.theme--documenter-dark .navbar.is-light .navbar-item.has-dropdown:hover .navbar-link,
        html.theme--documenter-dark .navbar.is-light .navbar-item.has-dropdown.is-active .navbar-link {
          background-color: #dde4e6;
          color: rgba(0, 0, 0, 0.7); }
        html.theme--documenter-dark .navbar.is-light .navbar-dropdown a.navbar-item.is-active {
          background-color: #ecf0f1;
          color: rgba(0, 0, 0, 0.7); } }
    html.theme--documenter-dark .navbar.is-dark, html.theme--documenter-dark .content kbd.navbar {
      background-color: #282f2f;
      color: #fff; }
      html.theme--documenter-dark .navbar.is-dark .navbar-brand > .navbar-item, html.theme--documenter-dark .content kbd.navbar .navbar-brand > .navbar-item,
      html.theme--documenter-dark .navbar.is-dark .navbar-brand .navbar-link,
      html.theme--documenter-dark .content kbd.navbar .navbar-brand .navbar-link {
        color: #fff; }
      html.theme--documenter-dark .navbar.is-dark .navbar-brand > a.navbar-item:focus, html.theme--documenter-dark .content kbd.navbar .navbar-brand > a.navbar-item:focus, html.theme--documenter-dark .navbar.is-dark .navbar-brand > a.navbar-item:hover, html.theme--documenter-dark .content kbd.navbar .navbar-brand > a.navbar-item:hover, html.theme--documenter-dark .navbar.is-dark .navbar-brand > a.navbar-item.is-active, html.theme--documenter-dark .content kbd.navbar .navbar-brand > a.navbar-item.is-active,
      html.theme--documenter-dark .navbar.is-dark .navbar-brand .navbar-link:focus,
      html.theme--documenter-dark .content kbd.navbar .navbar-brand .navbar-link:focus,
      html.theme--documenter-dark .navbar.is-dark .navbar-brand .navbar-link:hover,
      html.theme--documenter-dark .content kbd.navbar .navbar-brand .navbar-link:hover,
      html.theme--documenter-dark .navbar.is-dark .navbar-brand .navbar-link.is-active,
      html.theme--documenter-dark .content kbd.navbar .navbar-brand .navbar-link.is-active {
        background-color: #1d2122;
        color: #fff; }
      html.theme--documenter-dark .navbar.is-dark .navbar-brand .navbar-link::after, html.theme--documenter-dark .content kbd.navbar .navbar-brand .navbar-link::after {
        border-color: #fff; }
      html.theme--documenter-dark .navbar.is-dark .navbar-burger, html.theme--documenter-dark .content kbd.navbar .navbar-burger {
        color: #fff; }
      @media screen and (min-width: 1056px) {
        html.theme--documenter-dark .navbar.is-dark .navbar-start > .navbar-item, html.theme--documenter-dark .content kbd.navbar .navbar-start > .navbar-item,
        html.theme--documenter-dark .navbar.is-dark .navbar-start .navbar-link,
        html.theme--documenter-dark .content kbd.navbar .navbar-start .navbar-link,
        html.theme--documenter-dark .navbar.is-dark .navbar-end > .navbar-item,
        html.theme--documenter-dark .content kbd.navbar .navbar-end > .navbar-item,
        html.theme--documenter-dark .navbar.is-dark .navbar-end .navbar-link,
        html.theme--documenter-dark .content kbd.navbar .navbar-end .navbar-link {
          color: #fff; }
        html.theme--documenter-dark .navbar.is-dark .navbar-start > a.navbar-item:focus, html.theme--documenter-dark .content kbd.navbar .navbar-start > a.navbar-item:focus, html.theme--documenter-dark .navbar.is-dark .navbar-start > a.navbar-item:hover, html.theme--documenter-dark .content kbd.navbar .navbar-start > a.navbar-item:hover, html.theme--documenter-dark .navbar.is-dark .navbar-start > a.navbar-item.is-active, html.theme--documenter-dark .content kbd.navbar .navbar-start > a.navbar-item.is-active,
        html.theme--documenter-dark .navbar.is-dark .navbar-start .navbar-link:focus,
        html.theme--documenter-dark .content kbd.navbar .navbar-start .navbar-link:focus,
        html.theme--documenter-dark .navbar.is-dark .navbar-start .navbar-link:hover,
        html.theme--documenter-dark .content kbd.navbar .navbar-start .navbar-link:hover,
        html.theme--documenter-dark .navbar.is-dark .navbar-start .navbar-link.is-active,
        html.theme--documenter-dark .content kbd.navbar .navbar-start .navbar-link.is-active,
        html.theme--documenter-dark .navbar.is-dark .navbar-end > a.navbar-item:focus,
        html.theme--documenter-dark .content kbd.navbar .navbar-end > a.navbar-item:focus,
        html.theme--documenter-dark .navbar.is-dark .navbar-end > a.navbar-item:hover,
        html.theme--documenter-dark .content kbd.navbar .navbar-end > a.navbar-item:hover,
        html.theme--documenter-dark .navbar.is-dark .navbar-end > a.navbar-item.is-active,
        html.theme--documenter-dark .content kbd.navbar .navbar-end > a.navbar-item.is-active,
        html.theme--documenter-dark .navbar.is-dark .navbar-end .navbar-link:focus,
        html.theme--documenter-dark .content kbd.navbar .navbar-end .navbar-link:focus,
        html.theme--documenter-dark .navbar.is-dark .navbar-end .navbar-link:hover,
        html.theme--documenter-dark .content kbd.navbar .navbar-end .navbar-link:hover,
        html.theme--documenter-dark .navbar.is-dark .navbar-end .navbar-link.is-active,
        html.theme--documenter-dark .content kbd.navbar .navbar-end .navbar-link.is-active {
          background-color: #1d2122;
          color: #fff; }
        html.theme--documenter-dark .navbar.is-dark .navbar-start .navbar-link::after, html.theme--documenter-dark .content kbd.navbar .navbar-start .navbar-link::after,
        html.theme--documenter-dark .navbar.is-dark .navbar-end .navbar-link::after,
        html.theme--documenter-dark .content kbd.navbar .navbar-end .navbar-link::after {
          border-color: #fff; }
        html.theme--documenter-dark .navbar.is-dark .navbar-item.has-dropdown:focus .navbar-link, html.theme--documenter-dark .content kbd.navbar .navbar-item.has-dropdown:focus .navbar-link,
        html.theme--documenter-dark .navbar.is-dark .navbar-item.has-dropdown:hover .navbar-link,
        html.theme--documenter-dark .content kbd.navbar .navbar-item.has-dropdown:hover .navbar-link,
        html.theme--documenter-dark .navbar.is-dark .navbar-item.has-dropdown.is-active .navbar-link,
        html.theme--documenter-dark .content kbd.navbar .navbar-item.has-dropdown.is-active .navbar-link {
          background-color: #1d2122;
          color: #fff; }
        html.theme--documenter-dark .navbar.is-dark .navbar-dropdown a.navbar-item.is-active, html.theme--documenter-dark .content kbd.navbar .navbar-dropdown a.navbar-item.is-active {
          background-color: #282f2f;
          color: #fff; } }
    html.theme--documenter-dark .navbar.is-primary, html.theme--documenter-dark .docstring > section > a.navbar.docs-sourcelink {
      background-color: #375a7f;
      color: #fff; }
      html.theme--documenter-dark .navbar.is-primary .navbar-brand > .navbar-item, html.theme--documenter-dark .docstring > section > a.navbar.docs-sourcelink .navbar-brand > .navbar-item,
      html.theme--documenter-dark .navbar.is-primary .navbar-brand .navbar-link,
      html.theme--documenter-dark .docstring > section > a.navbar.docs-sourcelink .navbar-brand .navbar-link {
        color: #fff; }
      html.theme--documenter-dark .navbar.is-primary .navbar-brand > a.navbar-item:focus, html.theme--documenter-dark .docstring > section > a.navbar.docs-sourcelink .navbar-brand > a.navbar-item:focus, html.theme--documenter-dark .navbar.is-primary .navbar-brand > a.navbar-item:hover, html.theme--documenter-dark .docstring > section > a.navbar.docs-sourcelink .navbar-brand > a.navbar-item:hover, html.theme--documenter-dark .navbar.is-primary .navbar-brand > a.navbar-item.is-active, html.theme--documenter-dark .docstring > section > a.navbar.docs-sourcelink .navbar-brand > a.navbar-item.is-active,
      html.theme--documenter-dark .navbar.is-primary .navbar-brand .navbar-link:focus,
      html.theme--documenter-dark .docstring > section > a.navbar.docs-sourcelink .navbar-brand .navbar-link:focus,
      html.theme--documenter-dark .navbar.is-primary .navbar-brand .navbar-link:hover,
      html.theme--documenter-dark .docstring > section > a.navbar.docs-sourcelink .navbar-brand .navbar-link:hover,
      html.theme--documenter-dark .navbar.is-primary .navbar-brand .navbar-link.is-active,
      html.theme--documenter-dark .docstring > section > a.navbar.docs-sourcelink .navbar-brand .navbar-link.is-active {
        background-color: #2f4d6d;
        color: #fff; }
      html.theme--documenter-dark .navbar.is-primary .navbar-brand .navbar-link::after, html.theme--documenter-dark .docstring > section > a.navbar.docs-sourcelink .navbar-brand .navbar-link::after {
        border-color: #fff; }
      html.theme--documenter-dark .navbar.is-primary .navbar-burger, html.theme--documenter-dark .docstring > section > a.navbar.docs-sourcelink .navbar-burger {
        color: #fff; }
      @media screen and (min-width: 1056px) {
        html.theme--documenter-dark .navbar.is-primary .navbar-start > .navbar-item, html.theme--documenter-dark .docstring > section > a.navbar.docs-sourcelink .navbar-start > .navbar-item,
        html.theme--documenter-dark .navbar.is-primary .navbar-start .navbar-link,
        html.theme--documenter-dark .docstring > section > a.navbar.docs-sourcelink .navbar-start .navbar-link,
        html.theme--documenter-dark .navbar.is-primary .navbar-end > .navbar-item,
        html.theme--documenter-dark .docstring > section > a.navbar.docs-sourcelink .navbar-end > .navbar-item,
        html.theme--documenter-dark .navbar.is-primary .navbar-end .navbar-link,
        html.theme--documenter-dark .docstring > section > a.navbar.docs-sourcelink .navbar-end .navbar-link {
          color: #fff; }
        html.theme--documenter-dark .navbar.is-primary .navbar-start > a.navbar-item:focus, html.theme--documenter-dark .docstring > section > a.navbar.docs-sourcelink .navbar-start > a.navbar-item:focus, html.theme--documenter-dark .navbar.is-primary .navbar-start > a.navbar-item:hover, html.theme--documenter-dark .docstring > section > a.navbar.docs-sourcelink .navbar-start > a.navbar-item:hover, html.theme--documenter-dark .navbar.is-primary .navbar-start > a.navbar-item.is-active, html.theme--documenter-dark .docstring > section > a.navbar.docs-sourcelink .navbar-start > a.navbar-item.is-active,
        html.theme--documenter-dark .navbar.is-primary .navbar-start .navbar-link:focus,
        html.theme--documenter-dark .docstring > section > a.navbar.docs-sourcelink .navbar-start .navbar-link:focus,
        html.theme--documenter-dark .navbar.is-primary .navbar-start .navbar-link:hover,
        html.theme--documenter-dark .docstring > section > a.navbar.docs-sourcelink .navbar-start .navbar-link:hover,
        html.theme--documenter-dark .navbar.is-primary .navbar-start .navbar-link.is-active,
        html.theme--documenter-dark .docstring > section > a.navbar.docs-sourcelink .navbar-start .navbar-link.is-active,
        html.theme--documenter-dark .navbar.is-primary .navbar-end > a.navbar-item:focus,
        html.theme--documenter-dark .docstring > section > a.navbar.docs-sourcelink .navbar-end > a.navbar-item:focus,
        html.theme--documenter-dark .navbar.is-primary .navbar-end > a.navbar-item:hover,
        html.theme--documenter-dark .docstring > section > a.navbar.docs-sourcelink .navbar-end > a.navbar-item:hover,
        html.theme--documenter-dark .navbar.is-primary .navbar-end > a.navbar-item.is-active,
        html.theme--documenter-dark .docstring > section > a.navbar.docs-sourcelink .navbar-end > a.navbar-item.is-active,
        html.theme--documenter-dark .navbar.is-primary .navbar-end .navbar-link:focus,
        html.theme--documenter-dark .docstring > section > a.navbar.docs-sourcelink .navbar-end .navbar-link:focus,
        html.theme--documenter-dark .navbar.is-primary .navbar-end .navbar-link:hover,
        html.theme--documenter-dark .docstring > section > a.navbar.docs-sourcelink .navbar-end .navbar-link:hover,
        html.theme--documenter-dark .navbar.is-primary .navbar-end .navbar-link.is-active,
        html.theme--documenter-dark .docstring > section > a.navbar.docs-sourcelink .navbar-end .navbar-link.is-active {
          background-color: #2f4d6d;
          color: #fff; }
        html.theme--documenter-dark .navbar.is-primary .navbar-start .navbar-link::after, html.theme--documenter-dark .docstring > section > a.navbar.docs-sourcelink .navbar-start .navbar-link::after,
        html.theme--documenter-dark .navbar.is-primary .navbar-end .navbar-link::after,
        html.theme--documenter-dark .docstring > section > a.navbar.docs-sourcelink .navbar-end .navbar-link::after {
          border-color: #fff; }
        html.theme--documenter-dark .navbar.is-primary .navbar-item.has-dropdown:focus .navbar-link, html.theme--documenter-dark .docstring > section > a.navbar.docs-sourcelink .navbar-item.has-dropdown:focus .navbar-link,
        html.theme--documenter-dark .navbar.is-primary .navbar-item.has-dropdown:hover .navbar-link,
        html.theme--documenter-dark .docstring > section > a.navbar.docs-sourcelink .navbar-item.has-dropdown:hover .navbar-link,
        html.theme--documenter-dark .navbar.is-primary .navbar-item.has-dropdown.is-active .navbar-link,
        html.theme--documenter-dark .docstring > section > a.navbar.docs-sourcelink .navbar-item.has-dropdown.is-active .navbar-link {
          background-color: #2f4d6d;
          color: #fff; }
        html.theme--documenter-dark .navbar.is-primary .navbar-dropdown a.navbar-item.is-active, html.theme--documenter-dark .docstring > section > a.navbar.docs-sourcelink .navbar-dropdown a.navbar-item.is-active {
          background-color: #375a7f;
          color: #fff; } }
    html.theme--documenter-dark .navbar.is-link {
      background-color: #1abc9c;
      color: #fff; }
      html.theme--documenter-dark .navbar.is-link .navbar-brand > .navbar-item,
      html.theme--documenter-dark .navbar.is-link .navbar-brand .navbar-link {
        color: #fff; }
      html.theme--documenter-dark .navbar.is-link .navbar-brand > a.navbar-item:focus, html.theme--documenter-dark .navbar.is-link .navbar-brand > a.navbar-item:hover, html.theme--documenter-dark .navbar.is-link .navbar-brand > a.navbar-item.is-active,
      html.theme--documenter-dark .navbar.is-link .navbar-brand .navbar-link:focus,
      html.theme--documenter-dark .navbar.is-link .navbar-brand .navbar-link:hover,
      html.theme--documenter-dark .navbar.is-link .navbar-brand .navbar-link.is-active {
        background-color: #17a689;
        color: #fff; }
      html.theme--documenter-dark .navbar.is-link .navbar-brand .navbar-link::after {
        border-color: #fff; }
      html.theme--documenter-dark .navbar.is-link .navbar-burger {
        color: #fff; }
      @media screen and (min-width: 1056px) {
        html.theme--documenter-dark .navbar.is-link .navbar-start > .navbar-item,
        html.theme--documenter-dark .navbar.is-link .navbar-start .navbar-link,
        html.theme--documenter-dark .navbar.is-link .navbar-end > .navbar-item,
        html.theme--documenter-dark .navbar.is-link .navbar-end .navbar-link {
          color: #fff; }
        html.theme--documenter-dark .navbar.is-link .navbar-start > a.navbar-item:focus, html.theme--documenter-dark .navbar.is-link .navbar-start > a.navbar-item:hover, html.theme--documenter-dark .navbar.is-link .navbar-start > a.navbar-item.is-active,
        html.theme--documenter-dark .navbar.is-link .navbar-start .navbar-link:focus,
        html.theme--documenter-dark .navbar.is-link .navbar-start .navbar-link:hover,
        html.theme--documenter-dark .navbar.is-link .navbar-start .navbar-link.is-active,
        html.theme--documenter-dark .navbar.is-link .navbar-end > a.navbar-item:focus,
        html.theme--documenter-dark .navbar.is-link .navbar-end > a.navbar-item:hover,
        html.theme--documenter-dark .navbar.is-link .navbar-end > a.navbar-item.is-active,
        html.theme--documenter-dark .navbar.is-link .navbar-end .navbar-link:focus,
        html.theme--documenter-dark .navbar.is-link .navbar-end .navbar-link:hover,
        html.theme--documenter-dark .navbar.is-link .navbar-end .navbar-link.is-active {
          background-color: #17a689;
          color: #fff; }
        html.theme--documenter-dark .navbar.is-link .navbar-start .navbar-link::after,
        html.theme--documenter-dark .navbar.is-link .navbar-end .navbar-link::after {
          border-color: #fff; }
        html.theme--documenter-dark .navbar.is-link .navbar-item.has-dropdown:focus .navbar-link,
        html.theme--documenter-dark .navbar.is-link .navbar-item.has-dropdown:hover .navbar-link,
        html.theme--documenter-dark .navbar.is-link .navbar-item.has-dropdown.is-active .navbar-link {
          background-color: #17a689;
          color: #fff; }
        html.theme--documenter-dark .navbar.is-link .navbar-dropdown a.navbar-item.is-active {
          background-color: #1abc9c;
          color: #fff; } }
    html.theme--documenter-dark .navbar.is-info {
      background-color: #024c7d;
      color: #fff; }
      html.theme--documenter-dark .navbar.is-info .navbar-brand > .navbar-item,
      html.theme--documenter-dark .navbar.is-info .navbar-brand .navbar-link {
        color: #fff; }
      html.theme--documenter-dark .navbar.is-info .navbar-brand > a.navbar-item:focus, html.theme--documenter-dark .navbar.is-info .navbar-brand > a.navbar-item:hover, html.theme--documenter-dark .navbar.is-info .navbar-brand > a.navbar-item.is-active,
      html.theme--documenter-dark .navbar.is-info .navbar-brand .navbar-link:focus,
      html.theme--documenter-dark .navbar.is-info .navbar-brand .navbar-link:hover,
      html.theme--documenter-dark .navbar.is-info .navbar-brand .navbar-link.is-active {
        background-color: #023d64;
        color: #fff; }
      html.theme--documenter-dark .navbar.is-info .navbar-brand .navbar-link::after {
        border-color: #fff; }
      html.theme--documenter-dark .navbar.is-info .navbar-burger {
        color: #fff; }
      @media screen and (min-width: 1056px) {
        html.theme--documenter-dark .navbar.is-info .navbar-start > .navbar-item,
        html.theme--documenter-dark .navbar.is-info .navbar-start .navbar-link,
        html.theme--documenter-dark .navbar.is-info .navbar-end > .navbar-item,
        html.theme--documenter-dark .navbar.is-info .navbar-end .navbar-link {
          color: #fff; }
        html.theme--documenter-dark .navbar.is-info .navbar-start > a.navbar-item:focus, html.theme--documenter-dark .navbar.is-info .navbar-start > a.navbar-item:hover, html.theme--documenter-dark .navbar.is-info .navbar-start > a.navbar-item.is-active,
        html.theme--documenter-dark .navbar.is-info .navbar-start .navbar-link:focus,
        html.theme--documenter-dark .navbar.is-info .navbar-start .navbar-link:hover,
        html.theme--documenter-dark .navbar.is-info .navbar-start .navbar-link.is-active,
        html.theme--documenter-dark .navbar.is-info .navbar-end > a.navbar-item:focus,
        html.theme--documenter-dark .navbar.is-info .navbar-end > a.navbar-item:hover,
        html.theme--documenter-dark .navbar.is-info .navbar-end > a.navbar-item.is-active,
        html.theme--documenter-dark .navbar.is-info .navbar-end .navbar-link:focus,
        html.theme--documenter-dark .navbar.is-info .navbar-end .navbar-link:hover,
        html.theme--documenter-dark .navbar.is-info .navbar-end .navbar-link.is-active {
          background-color: #023d64;
          color: #fff; }
        html.theme--documenter-dark .navbar.is-info .navbar-start .navbar-link::after,
        html.theme--documenter-dark .navbar.is-info .navbar-end .navbar-link::after {
          border-color: #fff; }
        html.theme--documenter-dark .navbar.is-info .navbar-item.has-dropdown:focus .navbar-link,
        html.theme--documenter-dark .navbar.is-info .navbar-item.has-dropdown:hover .navbar-link,
        html.theme--documenter-dark .navbar.is-info .navbar-item.has-dropdown.is-active .navbar-link {
          background-color: #023d64;
          color: #fff; }
        html.theme--documenter-dark .navbar.is-info .navbar-dropdown a.navbar-item.is-active {
          background-color: #024c7d;
          color: #fff; } }
    html.theme--documenter-dark .navbar.is-success {
      background-color: #008438;
      color: #fff; }
      html.theme--documenter-dark .navbar.is-success .navbar-brand > .navbar-item,
      html.theme--documenter-dark .navbar.is-success .navbar-brand .navbar-link {
        color: #fff; }
      html.theme--documenter-dark .navbar.is-success .navbar-brand > a.navbar-item:focus, html.theme--documenter-dark .navbar.is-success .navbar-brand > a.navbar-item:hover, html.theme--documenter-dark .navbar.is-success .navbar-brand > a.navbar-item.is-active,
      html.theme--documenter-dark .navbar.is-success .navbar-brand .navbar-link:focus,
      html.theme--documenter-dark .navbar.is-success .navbar-brand .navbar-link:hover,
      html.theme--documenter-dark .navbar.is-success .navbar-brand .navbar-link.is-active {
        background-color: #006b2d;
        color: #fff; }
      html.theme--documenter-dark .navbar.is-success .navbar-brand .navbar-link::after {
        border-color: #fff; }
      html.theme--documenter-dark .navbar.is-success .navbar-burger {
        color: #fff; }
      @media screen and (min-width: 1056px) {
        html.theme--documenter-dark .navbar.is-success .navbar-start > .navbar-item,
        html.theme--documenter-dark .navbar.is-success .navbar-start .navbar-link,
        html.theme--documenter-dark .navbar.is-success .navbar-end > .navbar-item,
        html.theme--documenter-dark .navbar.is-success .navbar-end .navbar-link {
          color: #fff; }
        html.theme--documenter-dark .navbar.is-success .navbar-start > a.navbar-item:focus, html.theme--documenter-dark .navbar.is-success .navbar-start > a.navbar-item:hover, html.theme--documenter-dark .navbar.is-success .navbar-start > a.navbar-item.is-active,
        html.theme--documenter-dark .navbar.is-success .navbar-start .navbar-link:focus,
        html.theme--documenter-dark .navbar.is-success .navbar-start .navbar-link:hover,
        html.theme--documenter-dark .navbar.is-success .navbar-start .navbar-link.is-active,
        html.theme--documenter-dark .navbar.is-success .navbar-end > a.navbar-item:focus,
        html.theme--documenter-dark .navbar.is-success .navbar-end > a.navbar-item:hover,
        html.theme--documenter-dark .navbar.is-success .navbar-end > a.navbar-item.is-active,
        html.theme--documenter-dark .navbar.is-success .navbar-end .navbar-link:focus,
        html.theme--documenter-dark .navbar.is-success .navbar-end .navbar-link:hover,
        html.theme--documenter-dark .navbar.is-success .navbar-end .navbar-link.is-active {
          background-color: #006b2d;
          color: #fff; }
        html.theme--documenter-dark .navbar.is-success .navbar-start .navbar-link::after,
        html.theme--documenter-dark .navbar.is-success .navbar-end .navbar-link::after {
          border-color: #fff; }
        html.theme--documenter-dark .navbar.is-success .navbar-item.has-dropdown:focus .navbar-link,
        html.theme--documenter-dark .navbar.is-success .navbar-item.has-dropdown:hover .navbar-link,
        html.theme--documenter-dark .navbar.is-success .navbar-item.has-dropdown.is-active .navbar-link {
          background-color: #006b2d;
          color: #fff; }
        html.theme--documenter-dark .navbar.is-success .navbar-dropdown a.navbar-item.is-active {
          background-color: #008438;
          color: #fff; } }
    html.theme--documenter-dark .navbar.is-warning {
      background-color: #ad8100;
      color: #fff; }
      html.theme--documenter-dark .navbar.is-warning .navbar-brand > .navbar-item,
      html.theme--documenter-dark .navbar.is-warning .navbar-brand .navbar-link {
        color: #fff; }
      html.theme--documenter-dark .navbar.is-warning .navbar-brand > a.navbar-item:focus, html.theme--documenter-dark .navbar.is-warning .navbar-brand > a.navbar-item:hover, html.theme--documenter-dark .navbar.is-warning .navbar-brand > a.navbar-item.is-active,
      html.theme--documenter-dark .navbar.is-warning .navbar-brand .navbar-link:focus,
      html.theme--documenter-dark .navbar.is-warning .navbar-brand .navbar-link:hover,
      html.theme--documenter-dark .navbar.is-warning .navbar-brand .navbar-link.is-active {
        background-color: #946e00;
        color: #fff; }
      html.theme--documenter-dark .navbar.is-warning .navbar-brand .navbar-link::after {
        border-color: #fff; }
      html.theme--documenter-dark .navbar.is-warning .navbar-burger {
        color: #fff; }
      @media screen and (min-width: 1056px) {
        html.theme--documenter-dark .navbar.is-warning .navbar-start > .navbar-item,
        html.theme--documenter-dark .navbar.is-warning .navbar-start .navbar-link,
        html.theme--documenter-dark .navbar.is-warning .navbar-end > .navbar-item,
        html.theme--documenter-dark .navbar.is-warning .navbar-end .navbar-link {
          color: #fff; }
        html.theme--documenter-dark .navbar.is-warning .navbar-start > a.navbar-item:focus, html.theme--documenter-dark .navbar.is-warning .navbar-start > a.navbar-item:hover, html.theme--documenter-dark .navbar.is-warning .navbar-start > a.navbar-item.is-active,
        html.theme--documenter-dark .navbar.is-warning .navbar-start .navbar-link:focus,
        html.theme--documenter-dark .navbar.is-warning .navbar-start .navbar-link:hover,
        html.theme--documenter-dark .navbar.is-warning .navbar-start .navbar-link.is-active,
        html.theme--documenter-dark .navbar.is-warning .navbar-end > a.navbar-item:focus,
        html.theme--documenter-dark .navbar.is-warning .navbar-end > a.navbar-item:hover,
        html.theme--documenter-dark .navbar.is-warning .navbar-end > a.navbar-item.is-active,
        html.theme--documenter-dark .navbar.is-warning .navbar-end .navbar-link:focus,
        html.theme--documenter-dark .navbar.is-warning .navbar-end .navbar-link:hover,
        html.theme--documenter-dark .navbar.is-warning .navbar-end .navbar-link.is-active {
          background-color: #946e00;
          color: #fff; }
        html.theme--documenter-dark .navbar.is-warning .navbar-start .navbar-link::after,
        html.theme--documenter-dark .navbar.is-warning .navbar-end .navbar-link::after {
          border-color: #fff; }
        html.theme--documenter-dark .navbar.is-warning .navbar-item.has-dropdown:focus .navbar-link,
        html.theme--documenter-dark .navbar.is-warning .navbar-item.has-dropdown:hover .navbar-link,
        html.theme--documenter-dark .navbar.is-warning .navbar-item.has-dropdown.is-active .navbar-link {
          background-color: #946e00;
          color: #fff; }
        html.theme--documenter-dark .navbar.is-warning .navbar-dropdown a.navbar-item.is-active {
          background-color: #ad8100;
          color: #fff; } }
    html.theme--documenter-dark .navbar.is-danger {
      background-color: #9e1b0d;
      color: #fff; }
      html.theme--documenter-dark .navbar.is-danger .navbar-brand > .navbar-item,
      html.theme--documenter-dark .navbar.is-danger .navbar-brand .navbar-link {
        color: #fff; }
      html.theme--documenter-dark .navbar.is-danger .navbar-brand > a.navbar-item:focus, html.theme--documenter-dark .navbar.is-danger .navbar-brand > a.navbar-item:hover, html.theme--documenter-dark .navbar.is-danger .navbar-brand > a.navbar-item.is-active,
      html.theme--documenter-dark .navbar.is-danger .navbar-brand .navbar-link:focus,
      html.theme--documenter-dark .navbar.is-danger .navbar-brand .navbar-link:hover,
      html.theme--documenter-dark .navbar.is-danger .navbar-brand .navbar-link.is-active {
        background-color: #86170b;
        color: #fff; }
      html.theme--documenter-dark .navbar.is-danger .navbar-brand .navbar-link::after {
        border-color: #fff; }
      html.theme--documenter-dark .navbar.is-danger .navbar-burger {
        color: #fff; }
      @media screen and (min-width: 1056px) {
        html.theme--documenter-dark .navbar.is-danger .navbar-start > .navbar-item,
        html.theme--documenter-dark .navbar.is-danger .navbar-start .navbar-link,
        html.theme--documenter-dark .navbar.is-danger .navbar-end > .navbar-item,
        html.theme--documenter-dark .navbar.is-danger .navbar-end .navbar-link {
          color: #fff; }
        html.theme--documenter-dark .navbar.is-danger .navbar-start > a.navbar-item:focus, html.theme--documenter-dark .navbar.is-danger .navbar-start > a.navbar-item:hover, html.theme--documenter-dark .navbar.is-danger .navbar-start > a.navbar-item.is-active,
        html.theme--documenter-dark .navbar.is-danger .navbar-start .navbar-link:focus,
        html.theme--documenter-dark .navbar.is-danger .navbar-start .navbar-link:hover,
        html.theme--documenter-dark .navbar.is-danger .navbar-start .navbar-link.is-active,
        html.theme--documenter-dark .navbar.is-danger .navbar-end > a.navbar-item:focus,
        html.theme--documenter-dark .navbar.is-danger .navbar-end > a.navbar-item:hover,
        html.theme--documenter-dark .navbar.is-danger .navbar-end > a.navbar-item.is-active,
        html.theme--documenter-dark .navbar.is-danger .navbar-end .navbar-link:focus,
        html.theme--documenter-dark .navbar.is-danger .navbar-end .navbar-link:hover,
        html.theme--documenter-dark .navbar.is-danger .navbar-end .navbar-link.is-active {
          background-color: #86170b;
          color: #fff; }
        html.theme--documenter-dark .navbar.is-danger .navbar-start .navbar-link::after,
        html.theme--documenter-dark .navbar.is-danger .navbar-end .navbar-link::after {
          border-color: #fff; }
        html.theme--documenter-dark .navbar.is-danger .navbar-item.has-dropdown:focus .navbar-link,
        html.theme--documenter-dark .navbar.is-danger .navbar-item.has-dropdown:hover .navbar-link,
        html.theme--documenter-dark .navbar.is-danger .navbar-item.has-dropdown.is-active .navbar-link {
          background-color: #86170b;
          color: #fff; }
        html.theme--documenter-dark .navbar.is-danger .navbar-dropdown a.navbar-item.is-active {
          background-color: #9e1b0d;
          color: #fff; } }
    html.theme--documenter-dark .navbar > .container {
      align-items: stretch;
      display: flex;
      min-height: 4rem;
      width: 100%; }
    html.theme--documenter-dark .navbar.has-shadow {
      box-shadow: 0 2px 0 0 #282f2f; }
    html.theme--documenter-dark .navbar.is-fixed-bottom, html.theme--documenter-dark .navbar.is-fixed-top {
      left: 0;
      position: fixed;
      right: 0;
      z-index: 30; }
    html.theme--documenter-dark .navbar.is-fixed-bottom {
      bottom: 0; }
      html.theme--documenter-dark .navbar.is-fixed-bottom.has-shadow {
        box-shadow: 0 -2px 0 0 #282f2f; }
    html.theme--documenter-dark .navbar.is-fixed-top {
      top: 0; }
  html.theme--documenter-dark html.has-navbar-fixed-top,
  html.theme--documenter-dark body.has-navbar-fixed-top {
    padding-top: 4rem; }
  html.theme--documenter-dark html.has-navbar-fixed-bottom,
  html.theme--documenter-dark body.has-navbar-fixed-bottom {
    padding-bottom: 4rem; }
  html.theme--documenter-dark .navbar-brand,
  html.theme--documenter-dark .navbar-tabs {
    align-items: stretch;
    display: flex;
    flex-shrink: 0;
    min-height: 4rem; }
  html.theme--documenter-dark .navbar-brand a.navbar-item:focus, html.theme--documenter-dark .navbar-brand a.navbar-item:hover {
    background-color: transparent; }
  html.theme--documenter-dark .navbar-tabs {
    -webkit-overflow-scrolling: touch;
    max-width: 100vw;
    overflow-x: auto;
    overflow-y: hidden; }
  html.theme--documenter-dark .navbar-burger {
    color: #fff;
    -moz-appearance: none;
    -webkit-appearance: none;
    appearance: none;
    background: none;
    border: none;
    cursor: pointer;
    display: block;
    height: 4rem;
    position: relative;
    width: 4rem;
    margin-left: auto; }
    html.theme--documenter-dark .navbar-burger span {
      background-color: currentColor;
      display: block;
      height: 1px;
      left: calc(50% - 8px);
      position: absolute;
      transform-origin: center;
      transition-duration: 86ms;
      transition-property: background-color, opacity, transform;
      transition-timing-function: ease-out;
      width: 16px; }
      html.theme--documenter-dark .navbar-burger span:nth-child(1) {
        top: calc(50% - 6px); }
      html.theme--documenter-dark .navbar-burger span:nth-child(2) {
        top: calc(50% - 1px); }
      html.theme--documenter-dark .navbar-burger span:nth-child(3) {
        top: calc(50% + 4px); }
    html.theme--documenter-dark .navbar-burger:hover {
      background-color: rgba(0, 0, 0, 0.05); }
    html.theme--documenter-dark .navbar-burger.is-active span:nth-child(1) {
      transform: translateY(5px) rotate(45deg); }
    html.theme--documenter-dark .navbar-burger.is-active span:nth-child(2) {
      opacity: 0; }
    html.theme--documenter-dark .navbar-burger.is-active span:nth-child(3) {
      transform: translateY(-5px) rotate(-45deg); }
  html.theme--documenter-dark .navbar-menu {
    display: none; }
  html.theme--documenter-dark .navbar-item,
  html.theme--documenter-dark .navbar-link {
    color: #fff;
    display: block;
    line-height: 1.5;
    padding: 0.5rem 0.75rem;
    position: relative; }
    html.theme--documenter-dark .navbar-item .icon:only-child,
    html.theme--documenter-dark .navbar-link .icon:only-child {
      margin-left: -0.25rem;
      margin-right: -0.25rem; }
  html.theme--documenter-dark a.navbar-item,
  html.theme--documenter-dark .navbar-link {
    cursor: pointer; }
    html.theme--documenter-dark a.navbar-item:focus, html.theme--documenter-dark a.navbar-item:focus-within, html.theme--documenter-dark a.navbar-item:hover, html.theme--documenter-dark a.navbar-item.is-active,
    html.theme--documenter-dark .navbar-link:focus,
    html.theme--documenter-dark .navbar-link:focus-within,
    html.theme--documenter-dark .navbar-link:hover,
    html.theme--documenter-dark .navbar-link.is-active {
      background-color: transparent;
      color: #1abc9c; }
  html.theme--documenter-dark .navbar-item {
    flex-grow: 0;
    flex-shrink: 0; }
    html.theme--documenter-dark .navbar-item img {
      max-height: 1.75rem; }
    html.theme--documenter-dark .navbar-item.has-dropdown {
      padding: 0; }
    html.theme--documenter-dark .navbar-item.is-expanded {
      flex-grow: 1;
      flex-shrink: 1; }
    html.theme--documenter-dark .navbar-item.is-tab {
      border-bottom: 1px solid transparent;
      min-height: 4rem;
      padding-bottom: calc(0.5rem - 1px); }
      html.theme--documenter-dark .navbar-item.is-tab:focus, html.theme--documenter-dark .navbar-item.is-tab:hover {
        background-color: transparent;
        border-bottom-color: #1abc9c; }
      html.theme--documenter-dark .navbar-item.is-tab.is-active {
        background-color: transparent;
        border-bottom-color: #1abc9c;
        border-bottom-style: solid;
        border-bottom-width: 3px;
        color: #1abc9c;
        padding-bottom: calc(0.5rem - 3px); }
  html.theme--documenter-dark .navbar-content {
    flex-grow: 1;
    flex-shrink: 1; }
  html.theme--documenter-dark .navbar-link:not(.is-arrowless) {
    padding-right: 2.5em; }
    html.theme--documenter-dark .navbar-link:not(.is-arrowless)::after {
      border-color: #fff;
      margin-top: -0.375em;
      right: 1.125em; }
  html.theme--documenter-dark .navbar-dropdown {
    font-size: 0.875rem;
    padding-bottom: 0.5rem;
    padding-top: 0.5rem; }
    html.theme--documenter-dark .navbar-dropdown .navbar-item {
      padding-left: 1.5rem;
      padding-right: 1.5rem; }
  html.theme--documenter-dark .navbar-divider {
    background-color: rgba(0, 0, 0, 0.2);
    border: none;
    display: none;
    height: 2px;
    margin: 0.5rem 0; }
  @media screen and (max-width: 1055px) {
    html.theme--documenter-dark .navbar > .container {
      display: block; }
    html.theme--documenter-dark .navbar-brand .navbar-item,
    html.theme--documenter-dark .navbar-tabs .navbar-item {
      align-items: center;
      display: flex; }
    html.theme--documenter-dark .navbar-link::after {
      display: none; }
    html.theme--documenter-dark .navbar-menu {
      background-color: #375a7f;
      box-shadow: 0 8px 16px rgba(10, 10, 10, 0.1);
      padding: 0.5rem 0; }
      html.theme--documenter-dark .navbar-menu.is-active {
        display: block; }
    html.theme--documenter-dark .navbar.is-fixed-bottom-touch, html.theme--documenter-dark .navbar.is-fixed-top-touch {
      left: 0;
      position: fixed;
      right: 0;
      z-index: 30; }
    html.theme--documenter-dark .navbar.is-fixed-bottom-touch {
      bottom: 0; }
      html.theme--documenter-dark .navbar.is-fixed-bottom-touch.has-shadow {
        box-shadow: 0 -2px 3px rgba(10, 10, 10, 0.1); }
    html.theme--documenter-dark .navbar.is-fixed-top-touch {
      top: 0; }
    html.theme--documenter-dark .navbar.is-fixed-top .navbar-menu, html.theme--documenter-dark .navbar.is-fixed-top-touch .navbar-menu {
      -webkit-overflow-scrolling: touch;
      max-height: calc(100vh - 4rem);
      overflow: auto; }
    html.theme--documenter-dark html.has-navbar-fixed-top-touch,
    html.theme--documenter-dark body.has-navbar-fixed-top-touch {
      padding-top: 4rem; }
    html.theme--documenter-dark html.has-navbar-fixed-bottom-touch,
    html.theme--documenter-dark body.has-navbar-fixed-bottom-touch {
      padding-bottom: 4rem; } }
  @media screen and (min-width: 1056px) {
    html.theme--documenter-dark .navbar,
    html.theme--documenter-dark .navbar-menu,
    html.theme--documenter-dark .navbar-start,
    html.theme--documenter-dark .navbar-end {
      align-items: stretch;
      display: flex; }
    html.theme--documenter-dark .navbar {
      min-height: 4rem; }
      html.theme--documenter-dark .navbar.is-spaced {
        padding: 1rem 2rem; }
        html.theme--documenter-dark .navbar.is-spaced .navbar-start,
        html.theme--documenter-dark .navbar.is-spaced .navbar-end {
          align-items: center; }
        html.theme--documenter-dark .navbar.is-spaced a.navbar-item,
        html.theme--documenter-dark .navbar.is-spaced .navbar-link {
          border-radius: 0.4em; }
      html.theme--documenter-dark .navbar.is-transparent a.navbar-item:focus, html.theme--documenter-dark .navbar.is-transparent a.navbar-item:hover, html.theme--documenter-dark .navbar.is-transparent a.navbar-item.is-active,
      html.theme--documenter-dark .navbar.is-transparent .navbar-link:focus,
      html.theme--documenter-dark .navbar.is-transparent .navbar-link:hover,
      html.theme--documenter-dark .navbar.is-transparent .navbar-link.is-active {
        background-color: transparent !important; }
      html.theme--documenter-dark .navbar.is-transparent .navbar-item.has-dropdown.is-active .navbar-link, html.theme--documenter-dark .navbar.is-transparent .navbar-item.has-dropdown.is-hoverable:focus .navbar-link, html.theme--documenter-dark .navbar.is-transparent .navbar-item.has-dropdown.is-hoverable:focus-within .navbar-link, html.theme--documenter-dark .navbar.is-transparent .navbar-item.has-dropdown.is-hoverable:hover .navbar-link {
        background-color: transparent !important; }
      html.theme--documenter-dark .navbar.is-transparent .navbar-dropdown a.navbar-item:focus, html.theme--documenter-dark .navbar.is-transparent .navbar-dropdown a.navbar-item:hover {
        background-color: transparent;
        color: #dbdee0; }
      html.theme--documenter-dark .navbar.is-transparent .navbar-dropdown a.navbar-item.is-active {
        background-color: transparent;
        color: #1abc9c; }
    html.theme--documenter-dark .navbar-burger {
      display: none; }
    html.theme--documenter-dark .navbar-item,
    html.theme--documenter-dark .navbar-link {
      align-items: center;
      display: flex; }
    html.theme--documenter-dark .navbar-item.has-dropdown {
      align-items: stretch; }
    html.theme--documenter-dark .navbar-item.has-dropdown-up .navbar-link::after {
      transform: rotate(135deg) translate(0.25em, -0.25em); }
    html.theme--documenter-dark .navbar-item.has-dropdown-up .navbar-dropdown {
      border-bottom: 1px solid rgba(0, 0, 0, 0.2);
      border-radius: 8px 8px 0 0;
      border-top: none;
      bottom: 100%;
      box-shadow: 0 -8px 8px rgba(10, 10, 10, 0.1);
      top: auto; }
    html.theme--documenter-dark .navbar-item.is-active .navbar-dropdown, html.theme--documenter-dark .navbar-item.is-hoverable:focus .navbar-dropdown, html.theme--documenter-dark .navbar-item.is-hoverable:focus-within .navbar-dropdown, html.theme--documenter-dark .navbar-item.is-hoverable:hover .navbar-dropdown {
      display: block; }
      .navbar.is-spaced html.theme--documenter-dark .navbar-item.is-active .navbar-dropdown, html.theme--documenter-dark .navbar-item.is-active .navbar-dropdown.is-boxed, .navbar.is-spaced html.theme--documenter-dark .navbar-item.is-hoverable:focus .navbar-dropdown, html.theme--documenter-dark .navbar-item.is-hoverable:focus .navbar-dropdown.is-boxed, .navbar.is-spaced html.theme--documenter-dark .navbar-item.is-hoverable:focus-within .navbar-dropdown, html.theme--documenter-dark .navbar-item.is-hoverable:focus-within .navbar-dropdown.is-boxed, .navbar.is-spaced html.theme--documenter-dark .navbar-item.is-hoverable:hover .navbar-dropdown, html.theme--documenter-dark .navbar-item.is-hoverable:hover .navbar-dropdown.is-boxed {
        opacity: 1;
        pointer-events: auto;
        transform: translateY(0); }
    html.theme--documenter-dark .navbar-menu {
      flex-grow: 1;
      flex-shrink: 0; }
    html.theme--documenter-dark .navbar-start {
      justify-content: flex-start;
      margin-right: auto; }
    html.theme--documenter-dark .navbar-end {
      justify-content: flex-end;
      margin-left: auto; }
    html.theme--documenter-dark .navbar-dropdown {
      background-color: #375a7f;
      border-bottom-left-radius: 8px;
      border-bottom-right-radius: 8px;
      border-top: 1px solid rgba(0, 0, 0, 0.2);
      box-shadow: 0 8px 8px rgba(10, 10, 10, 0.1);
      display: none;
      font-size: 0.875rem;
      left: 0;
      min-width: 100%;
      position: absolute;
      top: 100%;
      z-index: 20; }
      html.theme--documenter-dark .navbar-dropdown .navbar-item {
        padding: 0.375rem 1rem;
        white-space: nowrap; }
      html.theme--documenter-dark .navbar-dropdown a.navbar-item {
        padding-right: 3rem; }
        html.theme--documenter-dark .navbar-dropdown a.navbar-item:focus, html.theme--documenter-dark .navbar-dropdown a.navbar-item:hover {
          background-color: transparent;
          color: #dbdee0; }
        html.theme--documenter-dark .navbar-dropdown a.navbar-item.is-active {
          background-color: transparent;
          color: #1abc9c; }
      .navbar.is-spaced html.theme--documenter-dark .navbar-dropdown, html.theme--documenter-dark .navbar-dropdown.is-boxed {
        border-radius: 8px;
        border-top: none;
        box-shadow: 0 8px 8px rgba(10, 10, 10, 0.1), 0 0 0 1px rgba(10, 10, 10, 0.1);
        display: block;
        opacity: 0;
        pointer-events: none;
        top: calc(100% + (-4px));
        transform: translateY(-5px);
        transition-duration: 86ms;
        transition-property: opacity, transform; }
      html.theme--documenter-dark .navbar-dropdown.is-right {
        left: auto;
        right: 0; }
    html.theme--documenter-dark .navbar-divider {
      display: block; }
    html.theme--documenter-dark .navbar > .container .navbar-brand,
    html.theme--documenter-dark .container > .navbar .navbar-brand {
      margin-left: -0.75rem; }
    html.theme--documenter-dark .navbar > .container .navbar-menu,
    html.theme--documenter-dark .container > .navbar .navbar-menu {
      margin-right: -0.75rem; }
    html.theme--documenter-dark .navbar.is-fixed-bottom-desktop, html.theme--documenter-dark .navbar.is-fixed-top-desktop {
      left: 0;
      position: fixed;
      right: 0;
      z-index: 30; }
    html.theme--documenter-dark .navbar.is-fixed-bottom-desktop {
      bottom: 0; }
      html.theme--documenter-dark .navbar.is-fixed-bottom-desktop.has-shadow {
        box-shadow: 0 -2px 3px rgba(10, 10, 10, 0.1); }
    html.theme--documenter-dark .navbar.is-fixed-top-desktop {
      top: 0; }
    html.theme--documenter-dark html.has-navbar-fixed-top-desktop,
    html.theme--documenter-dark body.has-navbar-fixed-top-desktop {
      padding-top: 4rem; }
    html.theme--documenter-dark html.has-navbar-fixed-bottom-desktop,
    html.theme--documenter-dark body.has-navbar-fixed-bottom-desktop {
      padding-bottom: 4rem; }
    html.theme--documenter-dark html.has-spaced-navbar-fixed-top,
    html.theme--documenter-dark body.has-spaced-navbar-fixed-top {
      padding-top: 6rem; }
    html.theme--documenter-dark html.has-spaced-navbar-fixed-bottom,
    html.theme--documenter-dark body.has-spaced-navbar-fixed-bottom {
      padding-bottom: 6rem; }
    html.theme--documenter-dark a.navbar-item.is-active,
    html.theme--documenter-dark .navbar-link.is-active {
      color: #1abc9c; }
    html.theme--documenter-dark a.navbar-item.is-active:not(:focus):not(:hover),
    html.theme--documenter-dark .navbar-link.is-active:not(:focus):not(:hover) {
      background-color: transparent; }
    html.theme--documenter-dark .navbar-item.has-dropdown:focus .navbar-link, html.theme--documenter-dark .navbar-item.has-dropdown:hover .navbar-link, html.theme--documenter-dark .navbar-item.has-dropdown.is-active .navbar-link {
      background-color: transparent; } }
  html.theme--documenter-dark .hero.is-fullheight-with-navbar {
    min-height: calc(100vh - 4rem); }
  html.theme--documenter-dark .pagination {
    font-size: 15px;
    margin: -0.25rem; }
    html.theme--documenter-dark .pagination.is-small, html.theme--documenter-dark #documenter .docs-sidebar form.docs-search > input.pagination {
      font-size: 0.85em; }
    html.theme--documenter-dark .pagination.is-medium {
      font-size: 1.25rem; }
    html.theme--documenter-dark .pagination.is-large {
      font-size: 1.5rem; }
    html.theme--documenter-dark .pagination.is-rounded .pagination-previous, html.theme--documenter-dark #documenter .docs-sidebar form.docs-search > input.pagination .pagination-previous,
    html.theme--documenter-dark .pagination.is-rounded .pagination-next,
    html.theme--documenter-dark #documenter .docs-sidebar form.docs-search > input.pagination .pagination-next {
      padding-left: 1em;
      padding-right: 1em;
      border-radius: 9999px; }
    html.theme--documenter-dark .pagination.is-rounded .pagination-link, html.theme--documenter-dark #documenter .docs-sidebar form.docs-search > input.pagination .pagination-link {
      border-radius: 9999px; }
  html.theme--documenter-dark .pagination,
  html.theme--documenter-dark .pagination-list {
    align-items: center;
    display: flex;
    justify-content: center;
    text-align: center; }
  html.theme--documenter-dark .pagination-previous,
  html.theme--documenter-dark .pagination-next,
  html.theme--documenter-dark .pagination-link,
  html.theme--documenter-dark .pagination-ellipsis {
    font-size: 1em;
    justify-content: center;
    margin: 0.25rem;
    padding-left: 0.5em;
    padding-right: 0.5em;
    text-align: center; }
  html.theme--documenter-dark .pagination-previous,
  html.theme--documenter-dark .pagination-next,
  html.theme--documenter-dark .pagination-link {
    border-color: #5e6d6f;
    color: #1abc9c;
    min-width: 2.5em; }
    html.theme--documenter-dark .pagination-previous:hover,
    html.theme--documenter-dark .pagination-next:hover,
    html.theme--documenter-dark .pagination-link:hover {
      border-color: #8c9b9d;
      color: #1dd2af; }
    html.theme--documenter-dark .pagination-previous:focus,
    html.theme--documenter-dark .pagination-next:focus,
    html.theme--documenter-dark .pagination-link:focus {
      border-color: #8c9b9d; }
    html.theme--documenter-dark .pagination-previous:active,
    html.theme--documenter-dark .pagination-next:active,
    html.theme--documenter-dark .pagination-link:active {
      box-shadow: inset 0 1px 2px rgba(10, 10, 10, 0.2); }
    html.theme--documenter-dark .pagination-previous[disabled], html.theme--documenter-dark .pagination-previous.is-disabled,
    html.theme--documenter-dark .pagination-next[disabled],
    html.theme--documenter-dark .pagination-next.is-disabled,
    html.theme--documenter-dark .pagination-link[disabled],
    html.theme--documenter-dark .pagination-link.is-disabled {
      background-color: #5e6d6f;
      border-color: #5e6d6f;
      box-shadow: none;
      color: white;
      opacity: 0.5; }
  html.theme--documenter-dark .pagination-previous,
  html.theme--documenter-dark .pagination-next {
    padding-left: 0.75em;
    padding-right: 0.75em;
    white-space: nowrap; }
  html.theme--documenter-dark .pagination-link.is-current {
    background-color: #1abc9c;
    border-color: #1abc9c;
    color: #fff; }
  html.theme--documenter-dark .pagination-ellipsis {
    color: #8c9b9d;
    pointer-events: none; }
  html.theme--documenter-dark .pagination-list {
    flex-wrap: wrap; }
    html.theme--documenter-dark .pagination-list li {
      list-style: none; }
  @media screen and (max-width: 768px) {
    html.theme--documenter-dark .pagination {
      flex-wrap: wrap; }
    html.theme--documenter-dark .pagination-previous,
    html.theme--documenter-dark .pagination-next {
      flex-grow: 1;
      flex-shrink: 1; }
    html.theme--documenter-dark .pagination-list li {
      flex-grow: 1;
      flex-shrink: 1; } }
  @media screen and (min-width: 769px), print {
    html.theme--documenter-dark .pagination-list {
      flex-grow: 1;
      flex-shrink: 1;
      justify-content: flex-start;
      order: 1; }
    html.theme--documenter-dark .pagination-previous,
    html.theme--documenter-dark .pagination-next,
    html.theme--documenter-dark .pagination-link,
    html.theme--documenter-dark .pagination-ellipsis {
      margin-bottom: 0;
      margin-top: 0; }
    html.theme--documenter-dark .pagination-previous {
      order: 2; }
    html.theme--documenter-dark .pagination-next {
      order: 3; }
    html.theme--documenter-dark .pagination {
      justify-content: space-between;
      margin-bottom: 0;
      margin-top: 0; }
      html.theme--documenter-dark .pagination.is-centered .pagination-previous {
        order: 1; }
      html.theme--documenter-dark .pagination.is-centered .pagination-list {
        justify-content: center;
        order: 2; }
      html.theme--documenter-dark .pagination.is-centered .pagination-next {
        order: 3; }
      html.theme--documenter-dark .pagination.is-right .pagination-previous {
        order: 1; }
      html.theme--documenter-dark .pagination.is-right .pagination-next {
        order: 2; }
      html.theme--documenter-dark .pagination.is-right .pagination-list {
        justify-content: flex-end;
        order: 3; } }
  html.theme--documenter-dark .panel {
    border-radius: 8px;
    box-shadow: #171717;
    font-size: 15px; }
    html.theme--documenter-dark .panel:not(:last-child) {
      margin-bottom: 1.5rem; }
    html.theme--documenter-dark .panel.is-white .panel-heading {
      background-color: white;
      color: #0a0a0a; }
    html.theme--documenter-dark .panel.is-white .panel-tabs a.is-active {
      border-bottom-color: white; }
    html.theme--documenter-dark .panel.is-white .panel-block.is-active .panel-icon {
      color: white; }
    html.theme--documenter-dark .panel.is-black .panel-heading {
      background-color: #0a0a0a;
      color: white; }
    html.theme--documenter-dark .panel.is-black .panel-tabs a.is-active {
      border-bottom-color: #0a0a0a; }
    html.theme--documenter-dark .panel.is-black .panel-block.is-active .panel-icon {
      color: #0a0a0a; }
    html.theme--documenter-dark .panel.is-light .panel-heading {
      background-color: #ecf0f1;
      color: rgba(0, 0, 0, 0.7); }
    html.theme--documenter-dark .panel.is-light .panel-tabs a.is-active {
      border-bottom-color: #ecf0f1; }
    html.theme--documenter-dark .panel.is-light .panel-block.is-active .panel-icon {
      color: #ecf0f1; }
    html.theme--documenter-dark .panel.is-dark .panel-heading, html.theme--documenter-dark .content kbd.panel .panel-heading {
      background-color: #282f2f;
      color: #fff; }
    html.theme--documenter-dark .panel.is-dark .panel-tabs a.is-active, html.theme--documenter-dark .content kbd.panel .panel-tabs a.is-active {
      border-bottom-color: #282f2f; }
    html.theme--documenter-dark .panel.is-dark .panel-block.is-active .panel-icon, html.theme--documenter-dark .content kbd.panel .panel-block.is-active .panel-icon {
      color: #282f2f; }
    html.theme--documenter-dark .panel.is-primary .panel-heading, html.theme--documenter-dark .docstring > section > a.panel.docs-sourcelink .panel-heading {
      background-color: #375a7f;
      color: #fff; }
    html.theme--documenter-dark .panel.is-primary .panel-tabs a.is-active, html.theme--documenter-dark .docstring > section > a.panel.docs-sourcelink .panel-tabs a.is-active {
      border-bottom-color: #375a7f; }
    html.theme--documenter-dark .panel.is-primary .panel-block.is-active .panel-icon, html.theme--documenter-dark .docstring > section > a.panel.docs-sourcelink .panel-block.is-active .panel-icon {
      color: #375a7f; }
    html.theme--documenter-dark .panel.is-link .panel-heading {
      background-color: #1abc9c;
      color: #fff; }
    html.theme--documenter-dark .panel.is-link .panel-tabs a.is-active {
      border-bottom-color: #1abc9c; }
    html.theme--documenter-dark .panel.is-link .panel-block.is-active .panel-icon {
      color: #1abc9c; }
    html.theme--documenter-dark .panel.is-info .panel-heading {
      background-color: #024c7d;
      color: #fff; }
    html.theme--documenter-dark .panel.is-info .panel-tabs a.is-active {
      border-bottom-color: #024c7d; }
    html.theme--documenter-dark .panel.is-info .panel-block.is-active .panel-icon {
      color: #024c7d; }
    html.theme--documenter-dark .panel.is-success .panel-heading {
      background-color: #008438;
      color: #fff; }
    html.theme--documenter-dark .panel.is-success .panel-tabs a.is-active {
      border-bottom-color: #008438; }
    html.theme--documenter-dark .panel.is-success .panel-block.is-active .panel-icon {
      color: #008438; }
    html.theme--documenter-dark .panel.is-warning .panel-heading {
      background-color: #ad8100;
      color: #fff; }
    html.theme--documenter-dark .panel.is-warning .panel-tabs a.is-active {
      border-bottom-color: #ad8100; }
    html.theme--documenter-dark .panel.is-warning .panel-block.is-active .panel-icon {
      color: #ad8100; }
    html.theme--documenter-dark .panel.is-danger .panel-heading {
      background-color: #9e1b0d;
      color: #fff; }
    html.theme--documenter-dark .panel.is-danger .panel-tabs a.is-active {
      border-bottom-color: #9e1b0d; }
    html.theme--documenter-dark .panel.is-danger .panel-block.is-active .panel-icon {
      color: #9e1b0d; }
  html.theme--documenter-dark .panel-tabs:not(:last-child),
  html.theme--documenter-dark .panel-block:not(:last-child) {
    border-bottom: 1px solid #ededed; }
  html.theme--documenter-dark .panel-heading {
    background-color: #343c3d;
    border-radius: 8px 8px 0 0;
    color: #f2f2f2;
    font-size: 1.25em;
    font-weight: 700;
    line-height: 1.25;
    padding: 0.75em 1em; }
  html.theme--documenter-dark .panel-tabs {
    align-items: flex-end;
    display: flex;
    font-size: 0.875em;
    justify-content: center; }
    html.theme--documenter-dark .panel-tabs a {
      border-bottom: 1px solid #5e6d6f;
      margin-bottom: -1px;
      padding: 0.5em; }
      html.theme--documenter-dark .panel-tabs a.is-active {
        border-bottom-color: #343c3d;
        color: #17a689; }
  html.theme--documenter-dark .panel-list a {
    color: #fff; }
    html.theme--documenter-dark .panel-list a:hover {
      color: #1abc9c; }
  html.theme--documenter-dark .panel-block {
    align-items: center;
    color: #f2f2f2;
    display: flex;
    justify-content: flex-start;
    padding: 0.5em 0.75em; }
    html.theme--documenter-dark .panel-block input[type="checkbox"] {
      margin-right: 0.75em; }
    html.theme--documenter-dark .panel-block > .control {
      flex-grow: 1;
      flex-shrink: 1;
      width: 100%; }
    html.theme--documenter-dark .panel-block.is-wrapped {
      flex-wrap: wrap; }
    html.theme--documenter-dark .panel-block.is-active {
      border-left-color: #1abc9c;
      color: #17a689; }
      html.theme--documenter-dark .panel-block.is-active .panel-icon {
        color: #1abc9c; }
    html.theme--documenter-dark .panel-block:last-child {
      border-bottom-left-radius: 8px;
      border-bottom-right-radius: 8px; }
  html.theme--documenter-dark a.panel-block,
  html.theme--documenter-dark label.panel-block {
    cursor: pointer; }
    html.theme--documenter-dark a.panel-block:hover,
    html.theme--documenter-dark label.panel-block:hover {
      background-color: #282f2f; }
  html.theme--documenter-dark .panel-icon {
    display: inline-block;
    font-size: 14px;
    height: 1em;
    line-height: 1em;
    text-align: center;
    vertical-align: top;
    width: 1em;
    color: white;
    margin-right: 0.75em; }
    html.theme--documenter-dark .panel-icon .fa {
      font-size: inherit;
      line-height: inherit; }
  html.theme--documenter-dark .tabs {
    -webkit-overflow-scrolling: touch;
    align-items: stretch;
    display: flex;
    font-size: 15px;
    justify-content: space-between;
    overflow: hidden;
    overflow-x: auto;
    white-space: nowrap; }
    html.theme--documenter-dark .tabs a {
      align-items: center;
      border-bottom-color: #5e6d6f;
      border-bottom-style: solid;
      border-bottom-width: 1px;
      color: #fff;
      display: flex;
      justify-content: center;
      margin-bottom: -1px;
      padding: 0.5em 1em;
      vertical-align: top; }
      html.theme--documenter-dark .tabs a:hover {
        border-bottom-color: #f2f2f2;
        color: #f2f2f2; }
    html.theme--documenter-dark .tabs li {
      display: block; }
      html.theme--documenter-dark .tabs li.is-active a {
        border-bottom-color: #1abc9c;
        color: #1abc9c; }
    html.theme--documenter-dark .tabs ul {
      align-items: center;
      border-bottom-color: #5e6d6f;
      border-bottom-style: solid;
      border-bottom-width: 1px;
      display: flex;
      flex-grow: 1;
      flex-shrink: 0;
      justify-content: flex-start; }
      html.theme--documenter-dark .tabs ul.is-left {
        padding-right: 0.75em; }
      html.theme--documenter-dark .tabs ul.is-center {
        flex: none;
        justify-content: center;
        padding-left: 0.75em;
        padding-right: 0.75em; }
      html.theme--documenter-dark .tabs ul.is-right {
        justify-content: flex-end;
        padding-left: 0.75em; }
    html.theme--documenter-dark .tabs .icon:first-child {
      margin-right: 0.5em; }
    html.theme--documenter-dark .tabs .icon:last-child {
      margin-left: 0.5em; }
    html.theme--documenter-dark .tabs.is-centered ul {
      justify-content: center; }
    html.theme--documenter-dark .tabs.is-right ul {
      justify-content: flex-end; }
    html.theme--documenter-dark .tabs.is-boxed a {
      border: 1px solid transparent;
      border-radius: 0.4em 0.4em 0 0; }
      html.theme--documenter-dark .tabs.is-boxed a:hover {
        background-color: #282f2f;
        border-bottom-color: #5e6d6f; }
    html.theme--documenter-dark .tabs.is-boxed li.is-active a {
      background-color: white;
      border-color: #5e6d6f;
      border-bottom-color: transparent !important; }
    html.theme--documenter-dark .tabs.is-fullwidth li {
      flex-grow: 1;
      flex-shrink: 0; }
    html.theme--documenter-dark .tabs.is-toggle a {
      border-color: #5e6d6f;
      border-style: solid;
      border-width: 1px;
      margin-bottom: 0;
      position: relative; }
      html.theme--documenter-dark .tabs.is-toggle a:hover {
        background-color: #282f2f;
        border-color: #8c9b9d;
        z-index: 2; }
    html.theme--documenter-dark .tabs.is-toggle li + li {
      margin-left: -1px; }
    html.theme--documenter-dark .tabs.is-toggle li:first-child a {
      border-top-left-radius: 0.4em;
      border-bottom-left-radius: 0.4em; }
    html.theme--documenter-dark .tabs.is-toggle li:last-child a {
      border-top-right-radius: 0.4em;
      border-bottom-right-radius: 0.4em; }
    html.theme--documenter-dark .tabs.is-toggle li.is-active a {
      background-color: #1abc9c;
      border-color: #1abc9c;
      color: #fff;
      z-index: 1; }
    html.theme--documenter-dark .tabs.is-toggle ul {
      border-bottom: none; }
    html.theme--documenter-dark .tabs.is-toggle.is-toggle-rounded li:first-child a {
      border-bottom-left-radius: 9999px;
      border-top-left-radius: 9999px;
      padding-left: 1.25em; }
    html.theme--documenter-dark .tabs.is-toggle.is-toggle-rounded li:last-child a {
      border-bottom-right-radius: 9999px;
      border-top-right-radius: 9999px;
      padding-right: 1.25em; }
    html.theme--documenter-dark .tabs.is-small, html.theme--documenter-dark #documenter .docs-sidebar form.docs-search > input.tabs {
      font-size: 0.85em; }
    html.theme--documenter-dark .tabs.is-medium {
      font-size: 1.25rem; }
    html.theme--documenter-dark .tabs.is-large {
      font-size: 1.5rem; }
  html.theme--documenter-dark .column {
    display: block;
    flex-basis: 0;
    flex-grow: 1;
    flex-shrink: 1;
    padding: 0.75rem; }
    .columns.is-mobile > html.theme--documenter-dark .column.is-narrow {
      flex: none;
      width: unset; }
    .columns.is-mobile > html.theme--documenter-dark .column.is-full {
      flex: none;
      width: 100%; }
    .columns.is-mobile > html.theme--documenter-dark .column.is-three-quarters {
      flex: none;
      width: 75%; }
    .columns.is-mobile > html.theme--documenter-dark .column.is-two-thirds {
      flex: none;
      width: 66.6666%; }
    .columns.is-mobile > html.theme--documenter-dark .column.is-half {
      flex: none;
      width: 50%; }
    .columns.is-mobile > html.theme--documenter-dark .column.is-one-third {
      flex: none;
      width: 33.3333%; }
    .columns.is-mobile > html.theme--documenter-dark .column.is-one-quarter {
      flex: none;
      width: 25%; }
    .columns.is-mobile > html.theme--documenter-dark .column.is-one-fifth {
      flex: none;
      width: 20%; }
    .columns.is-mobile > html.theme--documenter-dark .column.is-two-fifths {
      flex: none;
      width: 40%; }
    .columns.is-mobile > html.theme--documenter-dark .column.is-three-fifths {
      flex: none;
      width: 60%; }
    .columns.is-mobile > html.theme--documenter-dark .column.is-four-fifths {
      flex: none;
      width: 80%; }
    .columns.is-mobile > html.theme--documenter-dark .column.is-offset-three-quarters {
      margin-left: 75%; }
    .columns.is-mobile > html.theme--documenter-dark .column.is-offset-two-thirds {
      margin-left: 66.6666%; }
    .columns.is-mobile > html.theme--documenter-dark .column.is-offset-half {
      margin-left: 50%; }
    .columns.is-mobile > html.theme--documenter-dark .column.is-offset-one-third {
      margin-left: 33.3333%; }
    .columns.is-mobile > html.theme--documenter-dark .column.is-offset-one-quarter {
      margin-left: 25%; }
    .columns.is-mobile > html.theme--documenter-dark .column.is-offset-one-fifth {
      margin-left: 20%; }
    .columns.is-mobile > html.theme--documenter-dark .column.is-offset-two-fifths {
      margin-left: 40%; }
    .columns.is-mobile > html.theme--documenter-dark .column.is-offset-three-fifths {
      margin-left: 60%; }
    .columns.is-mobile > html.theme--documenter-dark .column.is-offset-four-fifths {
      margin-left: 80%; }
    .columns.is-mobile > html.theme--documenter-dark .column.is-0 {
      flex: none;
      width: 0%; }
    .columns.is-mobile > html.theme--documenter-dark .column.is-offset-0 {
      margin-left: 0%; }
    .columns.is-mobile > html.theme--documenter-dark .column.is-1 {
      flex: none;
      width: 8.33333337%; }
    .columns.is-mobile > html.theme--documenter-dark .column.is-offset-1 {
      margin-left: 8.33333337%; }
    .columns.is-mobile > html.theme--documenter-dark .column.is-2 {
      flex: none;
      width: 16.66666674%; }
    .columns.is-mobile > html.theme--documenter-dark .column.is-offset-2 {
      margin-left: 16.66666674%; }
    .columns.is-mobile > html.theme--documenter-dark .column.is-3 {
      flex: none;
      width: 25%; }
    .columns.is-mobile > html.theme--documenter-dark .column.is-offset-3 {
      margin-left: 25%; }
    .columns.is-mobile > html.theme--documenter-dark .column.is-4 {
      flex: none;
      width: 33.33333337%; }
    .columns.is-mobile > html.theme--documenter-dark .column.is-offset-4 {
      margin-left: 33.33333337%; }
    .columns.is-mobile > html.theme--documenter-dark .column.is-5 {
      flex: none;
      width: 41.66666674%; }
    .columns.is-mobile > html.theme--documenter-dark .column.is-offset-5 {
      margin-left: 41.66666674%; }
    .columns.is-mobile > html.theme--documenter-dark .column.is-6 {
      flex: none;
      width: 50%; }
    .columns.is-mobile > html.theme--documenter-dark .column.is-offset-6 {
      margin-left: 50%; }
    .columns.is-mobile > html.theme--documenter-dark .column.is-7 {
      flex: none;
      width: 58.33333337%; }
    .columns.is-mobile > html.theme--documenter-dark .column.is-offset-7 {
      margin-left: 58.33333337%; }
    .columns.is-mobile > html.theme--documenter-dark .column.is-8 {
      flex: none;
      width: 66.66666674%; }
    .columns.is-mobile > html.theme--documenter-dark .column.is-offset-8 {
      margin-left: 66.66666674%; }
    .columns.is-mobile > html.theme--documenter-dark .column.is-9 {
      flex: none;
      width: 75%; }
    .columns.is-mobile > html.theme--documenter-dark .column.is-offset-9 {
      margin-left: 75%; }
    .columns.is-mobile > html.theme--documenter-dark .column.is-10 {
      flex: none;
      width: 83.33333337%; }
    .columns.is-mobile > html.theme--documenter-dark .column.is-offset-10 {
      margin-left: 83.33333337%; }
    .columns.is-mobile > html.theme--documenter-dark .column.is-11 {
      flex: none;
      width: 91.66666674%; }
    .columns.is-mobile > html.theme--documenter-dark .column.is-offset-11 {
      margin-left: 91.66666674%; }
    .columns.is-mobile > html.theme--documenter-dark .column.is-12 {
      flex: none;
      width: 100%; }
    .columns.is-mobile > html.theme--documenter-dark .column.is-offset-12 {
      margin-left: 100%; }
    @media screen and (max-width: 768px) {
      html.theme--documenter-dark .column.is-narrow-mobile {
        flex: none;
        width: unset; }
      html.theme--documenter-dark .column.is-full-mobile {
        flex: none;
        width: 100%; }
      html.theme--documenter-dark .column.is-three-quarters-mobile {
        flex: none;
        width: 75%; }
      html.theme--documenter-dark .column.is-two-thirds-mobile {
        flex: none;
        width: 66.6666%; }
      html.theme--documenter-dark .column.is-half-mobile {
        flex: none;
        width: 50%; }
      html.theme--documenter-dark .column.is-one-third-mobile {
        flex: none;
        width: 33.3333%; }
      html.theme--documenter-dark .column.is-one-quarter-mobile {
        flex: none;
        width: 25%; }
      html.theme--documenter-dark .column.is-one-fifth-mobile {
        flex: none;
        width: 20%; }
      html.theme--documenter-dark .column.is-two-fifths-mobile {
        flex: none;
        width: 40%; }
      html.theme--documenter-dark .column.is-three-fifths-mobile {
        flex: none;
        width: 60%; }
      html.theme--documenter-dark .column.is-four-fifths-mobile {
        flex: none;
        width: 80%; }
      html.theme--documenter-dark .column.is-offset-three-quarters-mobile {
        margin-left: 75%; }
      html.theme--documenter-dark .column.is-offset-two-thirds-mobile {
        margin-left: 66.6666%; }
      html.theme--documenter-dark .column.is-offset-half-mobile {
        margin-left: 50%; }
      html.theme--documenter-dark .column.is-offset-one-third-mobile {
        margin-left: 33.3333%; }
      html.theme--documenter-dark .column.is-offset-one-quarter-mobile {
        margin-left: 25%; }
      html.theme--documenter-dark .column.is-offset-one-fifth-mobile {
        margin-left: 20%; }
      html.theme--documenter-dark .column.is-offset-two-fifths-mobile {
        margin-left: 40%; }
      html.theme--documenter-dark .column.is-offset-three-fifths-mobile {
        margin-left: 60%; }
      html.theme--documenter-dark .column.is-offset-four-fifths-mobile {
        margin-left: 80%; }
      html.theme--documenter-dark .column.is-0-mobile {
        flex: none;
        width: 0%; }
      html.theme--documenter-dark .column.is-offset-0-mobile {
        margin-left: 0%; }
      html.theme--documenter-dark .column.is-1-mobile {
        flex: none;
        width: 8.33333337%; }
      html.theme--documenter-dark .column.is-offset-1-mobile {
        margin-left: 8.33333337%; }
      html.theme--documenter-dark .column.is-2-mobile {
        flex: none;
        width: 16.66666674%; }
      html.theme--documenter-dark .column.is-offset-2-mobile {
        margin-left: 16.66666674%; }
      html.theme--documenter-dark .column.is-3-mobile {
        flex: none;
        width: 25%; }
      html.theme--documenter-dark .column.is-offset-3-mobile {
        margin-left: 25%; }
      html.theme--documenter-dark .column.is-4-mobile {
        flex: none;
        width: 33.33333337%; }
      html.theme--documenter-dark .column.is-offset-4-mobile {
        margin-left: 33.33333337%; }
      html.theme--documenter-dark .column.is-5-mobile {
        flex: none;
        width: 41.66666674%; }
      html.theme--documenter-dark .column.is-offset-5-mobile {
        margin-left: 41.66666674%; }
      html.theme--documenter-dark .column.is-6-mobile {
        flex: none;
        width: 50%; }
      html.theme--documenter-dark .column.is-offset-6-mobile {
        margin-left: 50%; }
      html.theme--documenter-dark .column.is-7-mobile {
        flex: none;
        width: 58.33333337%; }
      html.theme--documenter-dark .column.is-offset-7-mobile {
        margin-left: 58.33333337%; }
      html.theme--documenter-dark .column.is-8-mobile {
        flex: none;
        width: 66.66666674%; }
      html.theme--documenter-dark .column.is-offset-8-mobile {
        margin-left: 66.66666674%; }
      html.theme--documenter-dark .column.is-9-mobile {
        flex: none;
        width: 75%; }
      html.theme--documenter-dark .column.is-offset-9-mobile {
        margin-left: 75%; }
      html.theme--documenter-dark .column.is-10-mobile {
        flex: none;
        width: 83.33333337%; }
      html.theme--documenter-dark .column.is-offset-10-mobile {
        margin-left: 83.33333337%; }
      html.theme--documenter-dark .column.is-11-mobile {
        flex: none;
        width: 91.66666674%; }
      html.theme--documenter-dark .column.is-offset-11-mobile {
        margin-left: 91.66666674%; }
      html.theme--documenter-dark .column.is-12-mobile {
        flex: none;
        width: 100%; }
      html.theme--documenter-dark .column.is-offset-12-mobile {
        margin-left: 100%; } }
    @media screen and (min-width: 769px), print {
      html.theme--documenter-dark .column.is-narrow, html.theme--documenter-dark .column.is-narrow-tablet {
        flex: none;
        width: unset; }
      html.theme--documenter-dark .column.is-full, html.theme--documenter-dark .column.is-full-tablet {
        flex: none;
        width: 100%; }
      html.theme--documenter-dark .column.is-three-quarters, html.theme--documenter-dark .column.is-three-quarters-tablet {
        flex: none;
        width: 75%; }
      html.theme--documenter-dark .column.is-two-thirds, html.theme--documenter-dark .column.is-two-thirds-tablet {
        flex: none;
        width: 66.6666%; }
      html.theme--documenter-dark .column.is-half, html.theme--documenter-dark .column.is-half-tablet {
        flex: none;
        width: 50%; }
      html.theme--documenter-dark .column.is-one-third, html.theme--documenter-dark .column.is-one-third-tablet {
        flex: none;
        width: 33.3333%; }
      html.theme--documenter-dark .column.is-one-quarter, html.theme--documenter-dark .column.is-one-quarter-tablet {
        flex: none;
        width: 25%; }
      html.theme--documenter-dark .column.is-one-fifth, html.theme--documenter-dark .column.is-one-fifth-tablet {
        flex: none;
        width: 20%; }
      html.theme--documenter-dark .column.is-two-fifths, html.theme--documenter-dark .column.is-two-fifths-tablet {
        flex: none;
        width: 40%; }
      html.theme--documenter-dark .column.is-three-fifths, html.theme--documenter-dark .column.is-three-fifths-tablet {
        flex: none;
        width: 60%; }
      html.theme--documenter-dark .column.is-four-fifths, html.theme--documenter-dark .column.is-four-fifths-tablet {
        flex: none;
        width: 80%; }
      html.theme--documenter-dark .column.is-offset-three-quarters, html.theme--documenter-dark .column.is-offset-three-quarters-tablet {
        margin-left: 75%; }
      html.theme--documenter-dark .column.is-offset-two-thirds, html.theme--documenter-dark .column.is-offset-two-thirds-tablet {
        margin-left: 66.6666%; }
      html.theme--documenter-dark .column.is-offset-half, html.theme--documenter-dark .column.is-offset-half-tablet {
        margin-left: 50%; }
      html.theme--documenter-dark .column.is-offset-one-third, html.theme--documenter-dark .column.is-offset-one-third-tablet {
        margin-left: 33.3333%; }
      html.theme--documenter-dark .column.is-offset-one-quarter, html.theme--documenter-dark .column.is-offset-one-quarter-tablet {
        margin-left: 25%; }
      html.theme--documenter-dark .column.is-offset-one-fifth, html.theme--documenter-dark .column.is-offset-one-fifth-tablet {
        margin-left: 20%; }
      html.theme--documenter-dark .column.is-offset-two-fifths, html.theme--documenter-dark .column.is-offset-two-fifths-tablet {
        margin-left: 40%; }
      html.theme--documenter-dark .column.is-offset-three-fifths, html.theme--documenter-dark .column.is-offset-three-fifths-tablet {
        margin-left: 60%; }
      html.theme--documenter-dark .column.is-offset-four-fifths, html.theme--documenter-dark .column.is-offset-four-fifths-tablet {
        margin-left: 80%; }
      html.theme--documenter-dark .column.is-0, html.theme--documenter-dark .column.is-0-tablet {
        flex: none;
        width: 0%; }
      html.theme--documenter-dark .column.is-offset-0, html.theme--documenter-dark .column.is-offset-0-tablet {
        margin-left: 0%; }
      html.theme--documenter-dark .column.is-1, html.theme--documenter-dark .column.is-1-tablet {
        flex: none;
        width: 8.33333337%; }
      html.theme--documenter-dark .column.is-offset-1, html.theme--documenter-dark .column.is-offset-1-tablet {
        margin-left: 8.33333337%; }
      html.theme--documenter-dark .column.is-2, html.theme--documenter-dark .column.is-2-tablet {
        flex: none;
        width: 16.66666674%; }
      html.theme--documenter-dark .column.is-offset-2, html.theme--documenter-dark .column.is-offset-2-tablet {
        margin-left: 16.66666674%; }
      html.theme--documenter-dark .column.is-3, html.theme--documenter-dark .column.is-3-tablet {
        flex: none;
        width: 25%; }
      html.theme--documenter-dark .column.is-offset-3, html.theme--documenter-dark .column.is-offset-3-tablet {
        margin-left: 25%; }
      html.theme--documenter-dark .column.is-4, html.theme--documenter-dark .column.is-4-tablet {
        flex: none;
        width: 33.33333337%; }
      html.theme--documenter-dark .column.is-offset-4, html.theme--documenter-dark .column.is-offset-4-tablet {
        margin-left: 33.33333337%; }
      html.theme--documenter-dark .column.is-5, html.theme--documenter-dark .column.is-5-tablet {
        flex: none;
        width: 41.66666674%; }
      html.theme--documenter-dark .column.is-offset-5, html.theme--documenter-dark .column.is-offset-5-tablet {
        margin-left: 41.66666674%; }
      html.theme--documenter-dark .column.is-6, html.theme--documenter-dark .column.is-6-tablet {
        flex: none;
        width: 50%; }
      html.theme--documenter-dark .column.is-offset-6, html.theme--documenter-dark .column.is-offset-6-tablet {
        margin-left: 50%; }
      html.theme--documenter-dark .column.is-7, html.theme--documenter-dark .column.is-7-tablet {
        flex: none;
        width: 58.33333337%; }
      html.theme--documenter-dark .column.is-offset-7, html.theme--documenter-dark .column.is-offset-7-tablet {
        margin-left: 58.33333337%; }
      html.theme--documenter-dark .column.is-8, html.theme--documenter-dark .column.is-8-tablet {
        flex: none;
        width: 66.66666674%; }
      html.theme--documenter-dark .column.is-offset-8, html.theme--documenter-dark .column.is-offset-8-tablet {
        margin-left: 66.66666674%; }
      html.theme--documenter-dark .column.is-9, html.theme--documenter-dark .column.is-9-tablet {
        flex: none;
        width: 75%; }
      html.theme--documenter-dark .column.is-offset-9, html.theme--documenter-dark .column.is-offset-9-tablet {
        margin-left: 75%; }
      html.theme--documenter-dark .column.is-10, html.theme--documenter-dark .column.is-10-tablet {
        flex: none;
        width: 83.33333337%; }
      html.theme--documenter-dark .column.is-offset-10, html.theme--documenter-dark .column.is-offset-10-tablet {
        margin-left: 83.33333337%; }
      html.theme--documenter-dark .column.is-11, html.theme--documenter-dark .column.is-11-tablet {
        flex: none;
        width: 91.66666674%; }
      html.theme--documenter-dark .column.is-offset-11, html.theme--documenter-dark .column.is-offset-11-tablet {
        margin-left: 91.66666674%; }
      html.theme--documenter-dark .column.is-12, html.theme--documenter-dark .column.is-12-tablet {
        flex: none;
        width: 100%; }
      html.theme--documenter-dark .column.is-offset-12, html.theme--documenter-dark .column.is-offset-12-tablet {
        margin-left: 100%; } }
    @media screen and (max-width: 1055px) {
      html.theme--documenter-dark .column.is-narrow-touch {
        flex: none;
        width: unset; }
      html.theme--documenter-dark .column.is-full-touch {
        flex: none;
        width: 100%; }
      html.theme--documenter-dark .column.is-three-quarters-touch {
        flex: none;
        width: 75%; }
      html.theme--documenter-dark .column.is-two-thirds-touch {
        flex: none;
        width: 66.6666%; }
      html.theme--documenter-dark .column.is-half-touch {
        flex: none;
        width: 50%; }
      html.theme--documenter-dark .column.is-one-third-touch {
        flex: none;
        width: 33.3333%; }
      html.theme--documenter-dark .column.is-one-quarter-touch {
        flex: none;
        width: 25%; }
      html.theme--documenter-dark .column.is-one-fifth-touch {
        flex: none;
        width: 20%; }
      html.theme--documenter-dark .column.is-two-fifths-touch {
        flex: none;
        width: 40%; }
      html.theme--documenter-dark .column.is-three-fifths-touch {
        flex: none;
        width: 60%; }
      html.theme--documenter-dark .column.is-four-fifths-touch {
        flex: none;
        width: 80%; }
      html.theme--documenter-dark .column.is-offset-three-quarters-touch {
        margin-left: 75%; }
      html.theme--documenter-dark .column.is-offset-two-thirds-touch {
        margin-left: 66.6666%; }
      html.theme--documenter-dark .column.is-offset-half-touch {
        margin-left: 50%; }
      html.theme--documenter-dark .column.is-offset-one-third-touch {
        margin-left: 33.3333%; }
      html.theme--documenter-dark .column.is-offset-one-quarter-touch {
        margin-left: 25%; }
      html.theme--documenter-dark .column.is-offset-one-fifth-touch {
        margin-left: 20%; }
      html.theme--documenter-dark .column.is-offset-two-fifths-touch {
        margin-left: 40%; }
      html.theme--documenter-dark .column.is-offset-three-fifths-touch {
        margin-left: 60%; }
      html.theme--documenter-dark .column.is-offset-four-fifths-touch {
        margin-left: 80%; }
      html.theme--documenter-dark .column.is-0-touch {
        flex: none;
        width: 0%; }
      html.theme--documenter-dark .column.is-offset-0-touch {
        margin-left: 0%; }
      html.theme--documenter-dark .column.is-1-touch {
        flex: none;
        width: 8.33333337%; }
      html.theme--documenter-dark .column.is-offset-1-touch {
        margin-left: 8.33333337%; }
      html.theme--documenter-dark .column.is-2-touch {
        flex: none;
        width: 16.66666674%; }
      html.theme--documenter-dark .column.is-offset-2-touch {
        margin-left: 16.66666674%; }
      html.theme--documenter-dark .column.is-3-touch {
        flex: none;
        width: 25%; }
      html.theme--documenter-dark .column.is-offset-3-touch {
        margin-left: 25%; }
      html.theme--documenter-dark .column.is-4-touch {
        flex: none;
        width: 33.33333337%; }
      html.theme--documenter-dark .column.is-offset-4-touch {
        margin-left: 33.33333337%; }
      html.theme--documenter-dark .column.is-5-touch {
        flex: none;
        width: 41.66666674%; }
      html.theme--documenter-dark .column.is-offset-5-touch {
        margin-left: 41.66666674%; }
      html.theme--documenter-dark .column.is-6-touch {
        flex: none;
        width: 50%; }
      html.theme--documenter-dark .column.is-offset-6-touch {
        margin-left: 50%; }
      html.theme--documenter-dark .column.is-7-touch {
        flex: none;
        width: 58.33333337%; }
      html.theme--documenter-dark .column.is-offset-7-touch {
        margin-left: 58.33333337%; }
      html.theme--documenter-dark .column.is-8-touch {
        flex: none;
        width: 66.66666674%; }
      html.theme--documenter-dark .column.is-offset-8-touch {
        margin-left: 66.66666674%; }
      html.theme--documenter-dark .column.is-9-touch {
        flex: none;
        width: 75%; }
      html.theme--documenter-dark .column.is-offset-9-touch {
        margin-left: 75%; }
      html.theme--documenter-dark .column.is-10-touch {
        flex: none;
        width: 83.33333337%; }
      html.theme--documenter-dark .column.is-offset-10-touch {
        margin-left: 83.33333337%; }
      html.theme--documenter-dark .column.is-11-touch {
        flex: none;
        width: 91.66666674%; }
      html.theme--documenter-dark .column.is-offset-11-touch {
        margin-left: 91.66666674%; }
      html.theme--documenter-dark .column.is-12-touch {
        flex: none;
        width: 100%; }
      html.theme--documenter-dark .column.is-offset-12-touch {
        margin-left: 100%; } }
    @media screen and (min-width: 1056px) {
      html.theme--documenter-dark .column.is-narrow-desktop {
        flex: none;
        width: unset; }
      html.theme--documenter-dark .column.is-full-desktop {
        flex: none;
        width: 100%; }
      html.theme--documenter-dark .column.is-three-quarters-desktop {
        flex: none;
        width: 75%; }
      html.theme--documenter-dark .column.is-two-thirds-desktop {
        flex: none;
        width: 66.6666%; }
      html.theme--documenter-dark .column.is-half-desktop {
        flex: none;
        width: 50%; }
      html.theme--documenter-dark .column.is-one-third-desktop {
        flex: none;
        width: 33.3333%; }
      html.theme--documenter-dark .column.is-one-quarter-desktop {
        flex: none;
        width: 25%; }
      html.theme--documenter-dark .column.is-one-fifth-desktop {
        flex: none;
        width: 20%; }
      html.theme--documenter-dark .column.is-two-fifths-desktop {
        flex: none;
        width: 40%; }
      html.theme--documenter-dark .column.is-three-fifths-desktop {
        flex: none;
        width: 60%; }
      html.theme--documenter-dark .column.is-four-fifths-desktop {
        flex: none;
        width: 80%; }
      html.theme--documenter-dark .column.is-offset-three-quarters-desktop {
        margin-left: 75%; }
      html.theme--documenter-dark .column.is-offset-two-thirds-desktop {
        margin-left: 66.6666%; }
      html.theme--documenter-dark .column.is-offset-half-desktop {
        margin-left: 50%; }
      html.theme--documenter-dark .column.is-offset-one-third-desktop {
        margin-left: 33.3333%; }
      html.theme--documenter-dark .column.is-offset-one-quarter-desktop {
        margin-left: 25%; }
      html.theme--documenter-dark .column.is-offset-one-fifth-desktop {
        margin-left: 20%; }
      html.theme--documenter-dark .column.is-offset-two-fifths-desktop {
        margin-left: 40%; }
      html.theme--documenter-dark .column.is-offset-three-fifths-desktop {
        margin-left: 60%; }
      html.theme--documenter-dark .column.is-offset-four-fifths-desktop {
        margin-left: 80%; }
      html.theme--documenter-dark .column.is-0-desktop {
        flex: none;
        width: 0%; }
      html.theme--documenter-dark .column.is-offset-0-desktop {
        margin-left: 0%; }
      html.theme--documenter-dark .column.is-1-desktop {
        flex: none;
        width: 8.33333337%; }
      html.theme--documenter-dark .column.is-offset-1-desktop {
        margin-left: 8.33333337%; }
      html.theme--documenter-dark .column.is-2-desktop {
        flex: none;
        width: 16.66666674%; }
      html.theme--documenter-dark .column.is-offset-2-desktop {
        margin-left: 16.66666674%; }
      html.theme--documenter-dark .column.is-3-desktop {
        flex: none;
        width: 25%; }
      html.theme--documenter-dark .column.is-offset-3-desktop {
        margin-left: 25%; }
      html.theme--documenter-dark .column.is-4-desktop {
        flex: none;
        width: 33.33333337%; }
      html.theme--documenter-dark .column.is-offset-4-desktop {
        margin-left: 33.33333337%; }
      html.theme--documenter-dark .column.is-5-desktop {
        flex: none;
        width: 41.66666674%; }
      html.theme--documenter-dark .column.is-offset-5-desktop {
        margin-left: 41.66666674%; }
      html.theme--documenter-dark .column.is-6-desktop {
        flex: none;
        width: 50%; }
      html.theme--documenter-dark .column.is-offset-6-desktop {
        margin-left: 50%; }
      html.theme--documenter-dark .column.is-7-desktop {
        flex: none;
        width: 58.33333337%; }
      html.theme--documenter-dark .column.is-offset-7-desktop {
        margin-left: 58.33333337%; }
      html.theme--documenter-dark .column.is-8-desktop {
        flex: none;
        width: 66.66666674%; }
      html.theme--documenter-dark .column.is-offset-8-desktop {
        margin-left: 66.66666674%; }
      html.theme--documenter-dark .column.is-9-desktop {
        flex: none;
        width: 75%; }
      html.theme--documenter-dark .column.is-offset-9-desktop {
        margin-left: 75%; }
      html.theme--documenter-dark .column.is-10-desktop {
        flex: none;
        width: 83.33333337%; }
      html.theme--documenter-dark .column.is-offset-10-desktop {
        margin-left: 83.33333337%; }
      html.theme--documenter-dark .column.is-11-desktop {
        flex: none;
        width: 91.66666674%; }
      html.theme--documenter-dark .column.is-offset-11-desktop {
        margin-left: 91.66666674%; }
      html.theme--documenter-dark .column.is-12-desktop {
        flex: none;
        width: 100%; }
      html.theme--documenter-dark .column.is-offset-12-desktop {
        margin-left: 100%; } }
    @media screen and (min-width: 1216px) {
      html.theme--documenter-dark .column.is-narrow-widescreen {
        flex: none;
        width: unset; }
      html.theme--documenter-dark .column.is-full-widescreen {
        flex: none;
        width: 100%; }
      html.theme--documenter-dark .column.is-three-quarters-widescreen {
        flex: none;
        width: 75%; }
      html.theme--documenter-dark .column.is-two-thirds-widescreen {
        flex: none;
        width: 66.6666%; }
      html.theme--documenter-dark .column.is-half-widescreen {
        flex: none;
        width: 50%; }
      html.theme--documenter-dark .column.is-one-third-widescreen {
        flex: none;
        width: 33.3333%; }
      html.theme--documenter-dark .column.is-one-quarter-widescreen {
        flex: none;
        width: 25%; }
      html.theme--documenter-dark .column.is-one-fifth-widescreen {
        flex: none;
        width: 20%; }
      html.theme--documenter-dark .column.is-two-fifths-widescreen {
        flex: none;
        width: 40%; }
      html.theme--documenter-dark .column.is-three-fifths-widescreen {
        flex: none;
        width: 60%; }
      html.theme--documenter-dark .column.is-four-fifths-widescreen {
        flex: none;
        width: 80%; }
      html.theme--documenter-dark .column.is-offset-three-quarters-widescreen {
        margin-left: 75%; }
      html.theme--documenter-dark .column.is-offset-two-thirds-widescreen {
        margin-left: 66.6666%; }
      html.theme--documenter-dark .column.is-offset-half-widescreen {
        margin-left: 50%; }
      html.theme--documenter-dark .column.is-offset-one-third-widescreen {
        margin-left: 33.3333%; }
      html.theme--documenter-dark .column.is-offset-one-quarter-widescreen {
        margin-left: 25%; }
      html.theme--documenter-dark .column.is-offset-one-fifth-widescreen {
        margin-left: 20%; }
      html.theme--documenter-dark .column.is-offset-two-fifths-widescreen {
        margin-left: 40%; }
      html.theme--documenter-dark .column.is-offset-three-fifths-widescreen {
        margin-left: 60%; }
      html.theme--documenter-dark .column.is-offset-four-fifths-widescreen {
        margin-left: 80%; }
      html.theme--documenter-dark .column.is-0-widescreen {
        flex: none;
        width: 0%; }
      html.theme--documenter-dark .column.is-offset-0-widescreen {
        margin-left: 0%; }
      html.theme--documenter-dark .column.is-1-widescreen {
        flex: none;
        width: 8.33333337%; }
      html.theme--documenter-dark .column.is-offset-1-widescreen {
        margin-left: 8.33333337%; }
      html.theme--documenter-dark .column.is-2-widescreen {
        flex: none;
        width: 16.66666674%; }
      html.theme--documenter-dark .column.is-offset-2-widescreen {
        margin-left: 16.66666674%; }
      html.theme--documenter-dark .column.is-3-widescreen {
        flex: none;
        width: 25%; }
      html.theme--documenter-dark .column.is-offset-3-widescreen {
        margin-left: 25%; }
      html.theme--documenter-dark .column.is-4-widescreen {
        flex: none;
        width: 33.33333337%; }
      html.theme--documenter-dark .column.is-offset-4-widescreen {
        margin-left: 33.33333337%; }
      html.theme--documenter-dark .column.is-5-widescreen {
        flex: none;
        width: 41.66666674%; }
      html.theme--documenter-dark .column.is-offset-5-widescreen {
        margin-left: 41.66666674%; }
      html.theme--documenter-dark .column.is-6-widescreen {
        flex: none;
        width: 50%; }
      html.theme--documenter-dark .column.is-offset-6-widescreen {
        margin-left: 50%; }
      html.theme--documenter-dark .column.is-7-widescreen {
        flex: none;
        width: 58.33333337%; }
      html.theme--documenter-dark .column.is-offset-7-widescreen {
        margin-left: 58.33333337%; }
      html.theme--documenter-dark .column.is-8-widescreen {
        flex: none;
        width: 66.66666674%; }
      html.theme--documenter-dark .column.is-offset-8-widescreen {
        margin-left: 66.66666674%; }
      html.theme--documenter-dark .column.is-9-widescreen {
        flex: none;
        width: 75%; }
      html.theme--documenter-dark .column.is-offset-9-widescreen {
        margin-left: 75%; }
      html.theme--documenter-dark .column.is-10-widescreen {
        flex: none;
        width: 83.33333337%; }
      html.theme--documenter-dark .column.is-offset-10-widescreen {
        margin-left: 83.33333337%; }
      html.theme--documenter-dark .column.is-11-widescreen {
        flex: none;
        width: 91.66666674%; }
      html.theme--documenter-dark .column.is-offset-11-widescreen {
        margin-left: 91.66666674%; }
      html.theme--documenter-dark .column.is-12-widescreen {
        flex: none;
        width: 100%; }
      html.theme--documenter-dark .column.is-offset-12-widescreen {
        margin-left: 100%; } }
    @media screen and (min-width: 1408px) {
      html.theme--documenter-dark .column.is-narrow-fullhd {
        flex: none;
        width: unset; }
      html.theme--documenter-dark .column.is-full-fullhd {
        flex: none;
        width: 100%; }
      html.theme--documenter-dark .column.is-three-quarters-fullhd {
        flex: none;
        width: 75%; }
      html.theme--documenter-dark .column.is-two-thirds-fullhd {
        flex: none;
        width: 66.6666%; }
      html.theme--documenter-dark .column.is-half-fullhd {
        flex: none;
        width: 50%; }
      html.theme--documenter-dark .column.is-one-third-fullhd {
        flex: none;
        width: 33.3333%; }
      html.theme--documenter-dark .column.is-one-quarter-fullhd {
        flex: none;
        width: 25%; }
      html.theme--documenter-dark .column.is-one-fifth-fullhd {
        flex: none;
        width: 20%; }
      html.theme--documenter-dark .column.is-two-fifths-fullhd {
        flex: none;
        width: 40%; }
      html.theme--documenter-dark .column.is-three-fifths-fullhd {
        flex: none;
        width: 60%; }
      html.theme--documenter-dark .column.is-four-fifths-fullhd {
        flex: none;
        width: 80%; }
      html.theme--documenter-dark .column.is-offset-three-quarters-fullhd {
        margin-left: 75%; }
      html.theme--documenter-dark .column.is-offset-two-thirds-fullhd {
        margin-left: 66.6666%; }
      html.theme--documenter-dark .column.is-offset-half-fullhd {
        margin-left: 50%; }
      html.theme--documenter-dark .column.is-offset-one-third-fullhd {
        margin-left: 33.3333%; }
      html.theme--documenter-dark .column.is-offset-one-quarter-fullhd {
        margin-left: 25%; }
      html.theme--documenter-dark .column.is-offset-one-fifth-fullhd {
        margin-left: 20%; }
      html.theme--documenter-dark .column.is-offset-two-fifths-fullhd {
        margin-left: 40%; }
      html.theme--documenter-dark .column.is-offset-three-fifths-fullhd {
        margin-left: 60%; }
      html.theme--documenter-dark .column.is-offset-four-fifths-fullhd {
        margin-left: 80%; }
      html.theme--documenter-dark .column.is-0-fullhd {
        flex: none;
        width: 0%; }
      html.theme--documenter-dark .column.is-offset-0-fullhd {
        margin-left: 0%; }
      html.theme--documenter-dark .column.is-1-fullhd {
        flex: none;
        width: 8.33333337%; }
      html.theme--documenter-dark .column.is-offset-1-fullhd {
        margin-left: 8.33333337%; }
      html.theme--documenter-dark .column.is-2-fullhd {
        flex: none;
        width: 16.66666674%; }
      html.theme--documenter-dark .column.is-offset-2-fullhd {
        margin-left: 16.66666674%; }
      html.theme--documenter-dark .column.is-3-fullhd {
        flex: none;
        width: 25%; }
      html.theme--documenter-dark .column.is-offset-3-fullhd {
        margin-left: 25%; }
      html.theme--documenter-dark .column.is-4-fullhd {
        flex: none;
        width: 33.33333337%; }
      html.theme--documenter-dark .column.is-offset-4-fullhd {
        margin-left: 33.33333337%; }
      html.theme--documenter-dark .column.is-5-fullhd {
        flex: none;
        width: 41.66666674%; }
      html.theme--documenter-dark .column.is-offset-5-fullhd {
        margin-left: 41.66666674%; }
      html.theme--documenter-dark .column.is-6-fullhd {
        flex: none;
        width: 50%; }
      html.theme--documenter-dark .column.is-offset-6-fullhd {
        margin-left: 50%; }
      html.theme--documenter-dark .column.is-7-fullhd {
        flex: none;
        width: 58.33333337%; }
      html.theme--documenter-dark .column.is-offset-7-fullhd {
        margin-left: 58.33333337%; }
      html.theme--documenter-dark .column.is-8-fullhd {
        flex: none;
        width: 66.66666674%; }
      html.theme--documenter-dark .column.is-offset-8-fullhd {
        margin-left: 66.66666674%; }
      html.theme--documenter-dark .column.is-9-fullhd {
        flex: none;
        width: 75%; }
      html.theme--documenter-dark .column.is-offset-9-fullhd {
        margin-left: 75%; }
      html.theme--documenter-dark .column.is-10-fullhd {
        flex: none;
        width: 83.33333337%; }
      html.theme--documenter-dark .column.is-offset-10-fullhd {
        margin-left: 83.33333337%; }
      html.theme--documenter-dark .column.is-11-fullhd {
        flex: none;
        width: 91.66666674%; }
      html.theme--documenter-dark .column.is-offset-11-fullhd {
        margin-left: 91.66666674%; }
      html.theme--documenter-dark .column.is-12-fullhd {
        flex: none;
        width: 100%; }
      html.theme--documenter-dark .column.is-offset-12-fullhd {
        margin-left: 100%; } }
  html.theme--documenter-dark .columns {
    margin-left: -0.75rem;
    margin-right: -0.75rem;
    margin-top: -0.75rem; }
    html.theme--documenter-dark .columns:last-child {
      margin-bottom: -0.75rem; }
    html.theme--documenter-dark .columns:not(:last-child) {
      margin-bottom: calc(1.5rem - 0.75rem); }
    html.theme--documenter-dark .columns.is-centered {
      justify-content: center; }
    html.theme--documenter-dark .columns.is-gapless {
      margin-left: 0;
      margin-right: 0;
      margin-top: 0; }
      html.theme--documenter-dark .columns.is-gapless > .column {
        margin: 0;
        padding: 0 !important; }
      html.theme--documenter-dark .columns.is-gapless:not(:last-child) {
        margin-bottom: 1.5rem; }
      html.theme--documenter-dark .columns.is-gapless:last-child {
        margin-bottom: 0; }
    html.theme--documenter-dark .columns.is-mobile {
      display: flex; }
    html.theme--documenter-dark .columns.is-multiline {
      flex-wrap: wrap; }
    html.theme--documenter-dark .columns.is-vcentered {
      align-items: center; }
    @media screen and (min-width: 769px), print {
      html.theme--documenter-dark .columns:not(.is-desktop) {
        display: flex; } }
    @media screen and (min-width: 1056px) {
      html.theme--documenter-dark .columns.is-desktop {
        display: flex; } }
  html.theme--documenter-dark .columns.is-variable {
    --columnGap: 0.75rem;
    margin-left: calc(-1 * var(--columnGap));
    margin-right: calc(-1 * var(--columnGap)); }
    html.theme--documenter-dark .columns.is-variable > .column {
      padding-left: var(--columnGap);
      padding-right: var(--columnGap); }
    html.theme--documenter-dark .columns.is-variable.is-0 {
      --columnGap: 0rem; }
    @media screen and (max-width: 768px) {
      html.theme--documenter-dark .columns.is-variable.is-0-mobile {
        --columnGap: 0rem; } }
    @media screen and (min-width: 769px), print {
      html.theme--documenter-dark .columns.is-variable.is-0-tablet {
        --columnGap: 0rem; } }
    @media screen and (min-width: 769px) and (max-width: 1055px) {
      html.theme--documenter-dark .columns.is-variable.is-0-tablet-only {
        --columnGap: 0rem; } }
    @media screen and (max-width: 1055px) {
      html.theme--documenter-dark .columns.is-variable.is-0-touch {
        --columnGap: 0rem; } }
    @media screen and (min-width: 1056px) {
      html.theme--documenter-dark .columns.is-variable.is-0-desktop {
        --columnGap: 0rem; } }
    @media screen and (min-width: 1056px) and (max-width: 1215px) {
      html.theme--documenter-dark .columns.is-variable.is-0-desktop-only {
        --columnGap: 0rem; } }
    @media screen and (min-width: 1216px) {
      html.theme--documenter-dark .columns.is-variable.is-0-widescreen {
        --columnGap: 0rem; } }
    @media screen and (min-width: 1216px) and (max-width: 1407px) {
      html.theme--documenter-dark .columns.is-variable.is-0-widescreen-only {
        --columnGap: 0rem; } }
    @media screen and (min-width: 1408px) {
      html.theme--documenter-dark .columns.is-variable.is-0-fullhd {
        --columnGap: 0rem; } }
    html.theme--documenter-dark .columns.is-variable.is-1 {
      --columnGap: 0.25rem; }
    @media screen and (max-width: 768px) {
      html.theme--documenter-dark .columns.is-variable.is-1-mobile {
        --columnGap: 0.25rem; } }
    @media screen and (min-width: 769px), print {
      html.theme--documenter-dark .columns.is-variable.is-1-tablet {
        --columnGap: 0.25rem; } }
    @media screen and (min-width: 769px) and (max-width: 1055px) {
      html.theme--documenter-dark .columns.is-variable.is-1-tablet-only {
        --columnGap: 0.25rem; } }
    @media screen and (max-width: 1055px) {
      html.theme--documenter-dark .columns.is-variable.is-1-touch {
        --columnGap: 0.25rem; } }
    @media screen and (min-width: 1056px) {
      html.theme--documenter-dark .columns.is-variable.is-1-desktop {
        --columnGap: 0.25rem; } }
    @media screen and (min-width: 1056px) and (max-width: 1215px) {
      html.theme--documenter-dark .columns.is-variable.is-1-desktop-only {
        --columnGap: 0.25rem; } }
    @media screen and (min-width: 1216px) {
      html.theme--documenter-dark .columns.is-variable.is-1-widescreen {
        --columnGap: 0.25rem; } }
    @media screen and (min-width: 1216px) and (max-width: 1407px) {
      html.theme--documenter-dark .columns.is-variable.is-1-widescreen-only {
        --columnGap: 0.25rem; } }
    @media screen and (min-width: 1408px) {
      html.theme--documenter-dark .columns.is-variable.is-1-fullhd {
        --columnGap: 0.25rem; } }
    html.theme--documenter-dark .columns.is-variable.is-2 {
      --columnGap: 0.5rem; }
    @media screen and (max-width: 768px) {
      html.theme--documenter-dark .columns.is-variable.is-2-mobile {
        --columnGap: 0.5rem; } }
    @media screen and (min-width: 769px), print {
      html.theme--documenter-dark .columns.is-variable.is-2-tablet {
        --columnGap: 0.5rem; } }
    @media screen and (min-width: 769px) and (max-width: 1055px) {
      html.theme--documenter-dark .columns.is-variable.is-2-tablet-only {
        --columnGap: 0.5rem; } }
    @media screen and (max-width: 1055px) {
      html.theme--documenter-dark .columns.is-variable.is-2-touch {
        --columnGap: 0.5rem; } }
    @media screen and (min-width: 1056px) {
      html.theme--documenter-dark .columns.is-variable.is-2-desktop {
        --columnGap: 0.5rem; } }
    @media screen and (min-width: 1056px) and (max-width: 1215px) {
      html.theme--documenter-dark .columns.is-variable.is-2-desktop-only {
        --columnGap: 0.5rem; } }
    @media screen and (min-width: 1216px) {
      html.theme--documenter-dark .columns.is-variable.is-2-widescreen {
        --columnGap: 0.5rem; } }
    @media screen and (min-width: 1216px) and (max-width: 1407px) {
      html.theme--documenter-dark .columns.is-variable.is-2-widescreen-only {
        --columnGap: 0.5rem; } }
    @media screen and (min-width: 1408px) {
      html.theme--documenter-dark .columns.is-variable.is-2-fullhd {
        --columnGap: 0.5rem; } }
    html.theme--documenter-dark .columns.is-variable.is-3 {
      --columnGap: 0.75rem; }
    @media screen and (max-width: 768px) {
      html.theme--documenter-dark .columns.is-variable.is-3-mobile {
        --columnGap: 0.75rem; } }
    @media screen and (min-width: 769px), print {
      html.theme--documenter-dark .columns.is-variable.is-3-tablet {
        --columnGap: 0.75rem; } }
    @media screen and (min-width: 769px) and (max-width: 1055px) {
      html.theme--documenter-dark .columns.is-variable.is-3-tablet-only {
        --columnGap: 0.75rem; } }
    @media screen and (max-width: 1055px) {
      html.theme--documenter-dark .columns.is-variable.is-3-touch {
        --columnGap: 0.75rem; } }
    @media screen and (min-width: 1056px) {
      html.theme--documenter-dark .columns.is-variable.is-3-desktop {
        --columnGap: 0.75rem; } }
    @media screen and (min-width: 1056px) and (max-width: 1215px) {
      html.theme--documenter-dark .columns.is-variable.is-3-desktop-only {
        --columnGap: 0.75rem; } }
    @media screen and (min-width: 1216px) {
      html.theme--documenter-dark .columns.is-variable.is-3-widescreen {
        --columnGap: 0.75rem; } }
    @media screen and (min-width: 1216px) and (max-width: 1407px) {
      html.theme--documenter-dark .columns.is-variable.is-3-widescreen-only {
        --columnGap: 0.75rem; } }
    @media screen and (min-width: 1408px) {
      html.theme--documenter-dark .columns.is-variable.is-3-fullhd {
        --columnGap: 0.75rem; } }
    html.theme--documenter-dark .columns.is-variable.is-4 {
      --columnGap: 1rem; }
    @media screen and (max-width: 768px) {
      html.theme--documenter-dark .columns.is-variable.is-4-mobile {
        --columnGap: 1rem; } }
    @media screen and (min-width: 769px), print {
      html.theme--documenter-dark .columns.is-variable.is-4-tablet {
        --columnGap: 1rem; } }
    @media screen and (min-width: 769px) and (max-width: 1055px) {
      html.theme--documenter-dark .columns.is-variable.is-4-tablet-only {
        --columnGap: 1rem; } }
    @media screen and (max-width: 1055px) {
      html.theme--documenter-dark .columns.is-variable.is-4-touch {
        --columnGap: 1rem; } }
    @media screen and (min-width: 1056px) {
      html.theme--documenter-dark .columns.is-variable.is-4-desktop {
        --columnGap: 1rem; } }
    @media screen and (min-width: 1056px) and (max-width: 1215px) {
      html.theme--documenter-dark .columns.is-variable.is-4-desktop-only {
        --columnGap: 1rem; } }
    @media screen and (min-width: 1216px) {
      html.theme--documenter-dark .columns.is-variable.is-4-widescreen {
        --columnGap: 1rem; } }
    @media screen and (min-width: 1216px) and (max-width: 1407px) {
      html.theme--documenter-dark .columns.is-variable.is-4-widescreen-only {
        --columnGap: 1rem; } }
    @media screen and (min-width: 1408px) {
      html.theme--documenter-dark .columns.is-variable.is-4-fullhd {
        --columnGap: 1rem; } }
    html.theme--documenter-dark .columns.is-variable.is-5 {
      --columnGap: 1.25rem; }
    @media screen and (max-width: 768px) {
      html.theme--documenter-dark .columns.is-variable.is-5-mobile {
        --columnGap: 1.25rem; } }
    @media screen and (min-width: 769px), print {
      html.theme--documenter-dark .columns.is-variable.is-5-tablet {
        --columnGap: 1.25rem; } }
    @media screen and (min-width: 769px) and (max-width: 1055px) {
      html.theme--documenter-dark .columns.is-variable.is-5-tablet-only {
        --columnGap: 1.25rem; } }
    @media screen and (max-width: 1055px) {
      html.theme--documenter-dark .columns.is-variable.is-5-touch {
        --columnGap: 1.25rem; } }
    @media screen and (min-width: 1056px) {
      html.theme--documenter-dark .columns.is-variable.is-5-desktop {
        --columnGap: 1.25rem; } }
    @media screen and (min-width: 1056px) and (max-width: 1215px) {
      html.theme--documenter-dark .columns.is-variable.is-5-desktop-only {
        --columnGap: 1.25rem; } }
    @media screen and (min-width: 1216px) {
      html.theme--documenter-dark .columns.is-variable.is-5-widescreen {
        --columnGap: 1.25rem; } }
    @media screen and (min-width: 1216px) and (max-width: 1407px) {
      html.theme--documenter-dark .columns.is-variable.is-5-widescreen-only {
        --columnGap: 1.25rem; } }
    @media screen and (min-width: 1408px) {
      html.theme--documenter-dark .columns.is-variable.is-5-fullhd {
        --columnGap: 1.25rem; } }
    html.theme--documenter-dark .columns.is-variable.is-6 {
      --columnGap: 1.5rem; }
    @media screen and (max-width: 768px) {
      html.theme--documenter-dark .columns.is-variable.is-6-mobile {
        --columnGap: 1.5rem; } }
    @media screen and (min-width: 769px), print {
      html.theme--documenter-dark .columns.is-variable.is-6-tablet {
        --columnGap: 1.5rem; } }
    @media screen and (min-width: 769px) and (max-width: 1055px) {
      html.theme--documenter-dark .columns.is-variable.is-6-tablet-only {
        --columnGap: 1.5rem; } }
    @media screen and (max-width: 1055px) {
      html.theme--documenter-dark .columns.is-variable.is-6-touch {
        --columnGap: 1.5rem; } }
    @media screen and (min-width: 1056px) {
      html.theme--documenter-dark .columns.is-variable.is-6-desktop {
        --columnGap: 1.5rem; } }
    @media screen and (min-width: 1056px) and (max-width: 1215px) {
      html.theme--documenter-dark .columns.is-variable.is-6-desktop-only {
        --columnGap: 1.5rem; } }
    @media screen and (min-width: 1216px) {
      html.theme--documenter-dark .columns.is-variable.is-6-widescreen {
        --columnGap: 1.5rem; } }
    @media screen and (min-width: 1216px) and (max-width: 1407px) {
      html.theme--documenter-dark .columns.is-variable.is-6-widescreen-only {
        --columnGap: 1.5rem; } }
    @media screen and (min-width: 1408px) {
      html.theme--documenter-dark .columns.is-variable.is-6-fullhd {
        --columnGap: 1.5rem; } }
    html.theme--documenter-dark .columns.is-variable.is-7 {
      --columnGap: 1.75rem; }
    @media screen and (max-width: 768px) {
      html.theme--documenter-dark .columns.is-variable.is-7-mobile {
        --columnGap: 1.75rem; } }
    @media screen and (min-width: 769px), print {
      html.theme--documenter-dark .columns.is-variable.is-7-tablet {
        --columnGap: 1.75rem; } }
    @media screen and (min-width: 769px) and (max-width: 1055px) {
      html.theme--documenter-dark .columns.is-variable.is-7-tablet-only {
        --columnGap: 1.75rem; } }
    @media screen and (max-width: 1055px) {
      html.theme--documenter-dark .columns.is-variable.is-7-touch {
        --columnGap: 1.75rem; } }
    @media screen and (min-width: 1056px) {
      html.theme--documenter-dark .columns.is-variable.is-7-desktop {
        --columnGap: 1.75rem; } }
    @media screen and (min-width: 1056px) and (max-width: 1215px) {
      html.theme--documenter-dark .columns.is-variable.is-7-desktop-only {
        --columnGap: 1.75rem; } }
    @media screen and (min-width: 1216px) {
      html.theme--documenter-dark .columns.is-variable.is-7-widescreen {
        --columnGap: 1.75rem; } }
    @media screen and (min-width: 1216px) and (max-width: 1407px) {
      html.theme--documenter-dark .columns.is-variable.is-7-widescreen-only {
        --columnGap: 1.75rem; } }
    @media screen and (min-width: 1408px) {
      html.theme--documenter-dark .columns.is-variable.is-7-fullhd {
        --columnGap: 1.75rem; } }
    html.theme--documenter-dark .columns.is-variable.is-8 {
      --columnGap: 2rem; }
    @media screen and (max-width: 768px) {
      html.theme--documenter-dark .columns.is-variable.is-8-mobile {
        --columnGap: 2rem; } }
    @media screen and (min-width: 769px), print {
      html.theme--documenter-dark .columns.is-variable.is-8-tablet {
        --columnGap: 2rem; } }
    @media screen and (min-width: 769px) and (max-width: 1055px) {
      html.theme--documenter-dark .columns.is-variable.is-8-tablet-only {
        --columnGap: 2rem; } }
    @media screen and (max-width: 1055px) {
      html.theme--documenter-dark .columns.is-variable.is-8-touch {
        --columnGap: 2rem; } }
    @media screen and (min-width: 1056px) {
      html.theme--documenter-dark .columns.is-variable.is-8-desktop {
        --columnGap: 2rem; } }
    @media screen and (min-width: 1056px) and (max-width: 1215px) {
      html.theme--documenter-dark .columns.is-variable.is-8-desktop-only {
        --columnGap: 2rem; } }
    @media screen and (min-width: 1216px) {
      html.theme--documenter-dark .columns.is-variable.is-8-widescreen {
        --columnGap: 2rem; } }
    @media screen and (min-width: 1216px) and (max-width: 1407px) {
      html.theme--documenter-dark .columns.is-variable.is-8-widescreen-only {
        --columnGap: 2rem; } }
    @media screen and (min-width: 1408px) {
      html.theme--documenter-dark .columns.is-variable.is-8-fullhd {
        --columnGap: 2rem; } }
  html.theme--documenter-dark .tile {
    align-items: stretch;
    display: block;
    flex-basis: 0;
    flex-grow: 1;
    flex-shrink: 1;
    min-height: min-content; }
    html.theme--documenter-dark .tile.is-ancestor {
      margin-left: -0.75rem;
      margin-right: -0.75rem;
      margin-top: -0.75rem; }
      html.theme--documenter-dark .tile.is-ancestor:last-child {
        margin-bottom: -0.75rem; }
      html.theme--documenter-dark .tile.is-ancestor:not(:last-child) {
        margin-bottom: 0.75rem; }
    html.theme--documenter-dark .tile.is-child {
      margin: 0 !important; }
    html.theme--documenter-dark .tile.is-parent {
      padding: 0.75rem; }
    html.theme--documenter-dark .tile.is-vertical {
      flex-direction: column; }
      html.theme--documenter-dark .tile.is-vertical > .tile.is-child:not(:last-child) {
        margin-bottom: 1.5rem !important; }
    @media screen and (min-width: 769px), print {
      html.theme--documenter-dark .tile:not(.is-child) {
        display: flex; }
      html.theme--documenter-dark .tile.is-1 {
        flex: none;
        width: 8.33333337%; }
      html.theme--documenter-dark .tile.is-2 {
        flex: none;
        width: 16.66666674%; }
      html.theme--documenter-dark .tile.is-3 {
        flex: none;
        width: 25%; }
      html.theme--documenter-dark .tile.is-4 {
        flex: none;
        width: 33.33333337%; }
      html.theme--documenter-dark .tile.is-5 {
        flex: none;
        width: 41.66666674%; }
      html.theme--documenter-dark .tile.is-6 {
        flex: none;
        width: 50%; }
      html.theme--documenter-dark .tile.is-7 {
        flex: none;
        width: 58.33333337%; }
      html.theme--documenter-dark .tile.is-8 {
        flex: none;
        width: 66.66666674%; }
      html.theme--documenter-dark .tile.is-9 {
        flex: none;
        width: 75%; }
      html.theme--documenter-dark .tile.is-10 {
        flex: none;
        width: 83.33333337%; }
      html.theme--documenter-dark .tile.is-11 {
        flex: none;
        width: 91.66666674%; }
      html.theme--documenter-dark .tile.is-12 {
        flex: none;
        width: 100%; } }
  html.theme--documenter-dark .hero {
    align-items: stretch;
    display: flex;
    flex-direction: column;
    justify-content: space-between; }
    html.theme--documenter-dark .hero .navbar {
      background: none; }
    html.theme--documenter-dark .hero .tabs ul {
      border-bottom: none; }
    html.theme--documenter-dark .hero.is-white {
      background-color: white;
      color: #0a0a0a; }
      html.theme--documenter-dark .hero.is-white a:not(.button):not(.dropdown-item):not(.tag):not(.pagination-link.is-current),
      html.theme--documenter-dark .hero.is-white strong {
        color: inherit; }
      html.theme--documenter-dark .hero.is-white .title {
        color: #0a0a0a; }
      html.theme--documenter-dark .hero.is-white .subtitle {
        color: rgba(10, 10, 10, 0.9); }
        html.theme--documenter-dark .hero.is-white .subtitle a:not(.button),
        html.theme--documenter-dark .hero.is-white .subtitle strong {
          color: #0a0a0a; }
      @media screen and (max-width: 1055px) {
        html.theme--documenter-dark .hero.is-white .navbar-menu {
          background-color: white; } }
      html.theme--documenter-dark .hero.is-white .navbar-item,
      html.theme--documenter-dark .hero.is-white .navbar-link {
        color: rgba(10, 10, 10, 0.7); }
      html.theme--documenter-dark .hero.is-white a.navbar-item:hover, html.theme--documenter-dark .hero.is-white a.navbar-item.is-active,
      html.theme--documenter-dark .hero.is-white .navbar-link:hover,
      html.theme--documenter-dark .hero.is-white .navbar-link.is-active {
        background-color: #f2f2f2;
        color: #0a0a0a; }
      html.theme--documenter-dark .hero.is-white .tabs a {
        color: #0a0a0a;
        opacity: 0.9; }
        html.theme--documenter-dark .hero.is-white .tabs a:hover {
          opacity: 1; }
      html.theme--documenter-dark .hero.is-white .tabs li.is-active a {
        color: white !important;
        opacity: 1; }
      html.theme--documenter-dark .hero.is-white .tabs.is-boxed a, html.theme--documenter-dark .hero.is-white .tabs.is-toggle a {
        color: #0a0a0a; }
        html.theme--documenter-dark .hero.is-white .tabs.is-boxed a:hover, html.theme--documenter-dark .hero.is-white .tabs.is-toggle a:hover {
          background-color: rgba(10, 10, 10, 0.1); }
      html.theme--documenter-dark .hero.is-white .tabs.is-boxed li.is-active a, html.theme--documenter-dark .hero.is-white .tabs.is-boxed li.is-active a:hover, html.theme--documenter-dark .hero.is-white .tabs.is-toggle li.is-active a, html.theme--documenter-dark .hero.is-white .tabs.is-toggle li.is-active a:hover {
        background-color: #0a0a0a;
        border-color: #0a0a0a;
        color: white; }
      html.theme--documenter-dark .hero.is-white.is-bold {
        background-image: linear-gradient(141deg, #e8e3e4 0%, white 71%, white 100%); }
        @media screen and (max-width: 768px) {
          html.theme--documenter-dark .hero.is-white.is-bold .navbar-menu {
            background-image: linear-gradient(141deg, #e8e3e4 0%, white 71%, white 100%); } }
    html.theme--documenter-dark .hero.is-black {
      background-color: #0a0a0a;
      color: white; }
      html.theme--documenter-dark .hero.is-black a:not(.button):not(.dropdown-item):not(.tag):not(.pagination-link.is-current),
      html.theme--documenter-dark .hero.is-black strong {
        color: inherit; }
      html.theme--documenter-dark .hero.is-black .title {
        color: white; }
      html.theme--documenter-dark .hero.is-black .subtitle {
        color: rgba(255, 255, 255, 0.9); }
        html.theme--documenter-dark .hero.is-black .subtitle a:not(.button),
        html.theme--documenter-dark .hero.is-black .subtitle strong {
          color: white; }
      @media screen and (max-width: 1055px) {
        html.theme--documenter-dark .hero.is-black .navbar-menu {
          background-color: #0a0a0a; } }
      html.theme--documenter-dark .hero.is-black .navbar-item,
      html.theme--documenter-dark .hero.is-black .navbar-link {
        color: rgba(255, 255, 255, 0.7); }
      html.theme--documenter-dark .hero.is-black a.navbar-item:hover, html.theme--documenter-dark .hero.is-black a.navbar-item.is-active,
      html.theme--documenter-dark .hero.is-black .navbar-link:hover,
      html.theme--documenter-dark .hero.is-black .navbar-link.is-active {
        background-color: black;
        color: white; }
      html.theme--documenter-dark .hero.is-black .tabs a {
        color: white;
        opacity: 0.9; }
        html.theme--documenter-dark .hero.is-black .tabs a:hover {
          opacity: 1; }
      html.theme--documenter-dark .hero.is-black .tabs li.is-active a {
        color: #0a0a0a !important;
        opacity: 1; }
      html.theme--documenter-dark .hero.is-black .tabs.is-boxed a, html.theme--documenter-dark .hero.is-black .tabs.is-toggle a {
        color: white; }
        html.theme--documenter-dark .hero.is-black .tabs.is-boxed a:hover, html.theme--documenter-dark .hero.is-black .tabs.is-toggle a:hover {
          background-color: rgba(10, 10, 10, 0.1); }
      html.theme--documenter-dark .hero.is-black .tabs.is-boxed li.is-active a, html.theme--documenter-dark .hero.is-black .tabs.is-boxed li.is-active a:hover, html.theme--documenter-dark .hero.is-black .tabs.is-toggle li.is-active a, html.theme--documenter-dark .hero.is-black .tabs.is-toggle li.is-active a:hover {
        background-color: white;
        border-color: white;
        color: #0a0a0a; }
      html.theme--documenter-dark .hero.is-black.is-bold {
        background-image: linear-gradient(141deg, black 0%, #0a0a0a 71%, #181616 100%); }
        @media screen and (max-width: 768px) {
          html.theme--documenter-dark .hero.is-black.is-bold .navbar-menu {
            background-image: linear-gradient(141deg, black 0%, #0a0a0a 71%, #181616 100%); } }
    html.theme--documenter-dark .hero.is-light {
      background-color: #ecf0f1;
      color: rgba(0, 0, 0, 0.7); }
      html.theme--documenter-dark .hero.is-light a:not(.button):not(.dropdown-item):not(.tag):not(.pagination-link.is-current),
      html.theme--documenter-dark .hero.is-light strong {
        color: inherit; }
      html.theme--documenter-dark .hero.is-light .title {
        color: rgba(0, 0, 0, 0.7); }
      html.theme--documenter-dark .hero.is-light .subtitle {
        color: rgba(0, 0, 0, 0.9); }
        html.theme--documenter-dark .hero.is-light .subtitle a:not(.button),
        html.theme--documenter-dark .hero.is-light .subtitle strong {
          color: rgba(0, 0, 0, 0.7); }
      @media screen and (max-width: 1055px) {
        html.theme--documenter-dark .hero.is-light .navbar-menu {
          background-color: #ecf0f1; } }
      html.theme--documenter-dark .hero.is-light .navbar-item,
      html.theme--documenter-dark .hero.is-light .navbar-link {
        color: rgba(0, 0, 0, 0.7); }
      html.theme--documenter-dark .hero.is-light a.navbar-item:hover, html.theme--documenter-dark .hero.is-light a.navbar-item.is-active,
      html.theme--documenter-dark .hero.is-light .navbar-link:hover,
      html.theme--documenter-dark .hero.is-light .navbar-link.is-active {
        background-color: #dde4e6;
        color: rgba(0, 0, 0, 0.7); }
      html.theme--documenter-dark .hero.is-light .tabs a {
        color: rgba(0, 0, 0, 0.7);
        opacity: 0.9; }
        html.theme--documenter-dark .hero.is-light .tabs a:hover {
          opacity: 1; }
      html.theme--documenter-dark .hero.is-light .tabs li.is-active a {
        color: #ecf0f1 !important;
        opacity: 1; }
      html.theme--documenter-dark .hero.is-light .tabs.is-boxed a, html.theme--documenter-dark .hero.is-light .tabs.is-toggle a {
        color: rgba(0, 0, 0, 0.7); }
        html.theme--documenter-dark .hero.is-light .tabs.is-boxed a:hover, html.theme--documenter-dark .hero.is-light .tabs.is-toggle a:hover {
          background-color: rgba(10, 10, 10, 0.1); }
      html.theme--documenter-dark .hero.is-light .tabs.is-boxed li.is-active a, html.theme--documenter-dark .hero.is-light .tabs.is-boxed li.is-active a:hover, html.theme--documenter-dark .hero.is-light .tabs.is-toggle li.is-active a, html.theme--documenter-dark .hero.is-light .tabs.is-toggle li.is-active a:hover {
        background-color: rgba(0, 0, 0, 0.7);
        border-color: rgba(0, 0, 0, 0.7);
        color: #ecf0f1; }
      html.theme--documenter-dark .hero.is-light.is-bold {
        background-image: linear-gradient(141deg, #cadfe0 0%, #ecf0f1 71%, #fafbfc 100%); }
        @media screen and (max-width: 768px) {
          html.theme--documenter-dark .hero.is-light.is-bold .navbar-menu {
            background-image: linear-gradient(141deg, #cadfe0 0%, #ecf0f1 71%, #fafbfc 100%); } }
    html.theme--documenter-dark .hero.is-dark, html.theme--documenter-dark .content kbd.hero {
      background-color: #282f2f;
      color: #fff; }
      html.theme--documenter-dark .hero.is-dark a:not(.button):not(.dropdown-item):not(.tag):not(.pagination-link.is-current), html.theme--documenter-dark .content kbd.hero a:not(.button):not(.dropdown-item):not(.tag):not(.pagination-link.is-current),
      html.theme--documenter-dark .hero.is-dark strong,
      html.theme--documenter-dark .content kbd.hero strong {
        color: inherit; }
      html.theme--documenter-dark .hero.is-dark .title, html.theme--documenter-dark .content kbd.hero .title {
        color: #fff; }
      html.theme--documenter-dark .hero.is-dark .subtitle, html.theme--documenter-dark .content kbd.hero .subtitle {
        color: rgba(255, 255, 255, 0.9); }
        html.theme--documenter-dark .hero.is-dark .subtitle a:not(.button), html.theme--documenter-dark .content kbd.hero .subtitle a:not(.button),
        html.theme--documenter-dark .hero.is-dark .subtitle strong,
        html.theme--documenter-dark .content kbd.hero .subtitle strong {
          color: #fff; }
      @media screen and (max-width: 1055px) {
        html.theme--documenter-dark .hero.is-dark .navbar-menu, html.theme--documenter-dark .content kbd.hero .navbar-menu {
          background-color: #282f2f; } }
      html.theme--documenter-dark .hero.is-dark .navbar-item, html.theme--documenter-dark .content kbd.hero .navbar-item,
      html.theme--documenter-dark .hero.is-dark .navbar-link,
      html.theme--documenter-dark .content kbd.hero .navbar-link {
        color: rgba(255, 255, 255, 0.7); }
      html.theme--documenter-dark .hero.is-dark a.navbar-item:hover, html.theme--documenter-dark .content kbd.hero a.navbar-item:hover, html.theme--documenter-dark .hero.is-dark a.navbar-item.is-active, html.theme--documenter-dark .content kbd.hero a.navbar-item.is-active,
      html.theme--documenter-dark .hero.is-dark .navbar-link:hover,
      html.theme--documenter-dark .content kbd.hero .navbar-link:hover,
      html.theme--documenter-dark .hero.is-dark .navbar-link.is-active,
      html.theme--documenter-dark .content kbd.hero .navbar-link.is-active {
        background-color: #1d2122;
        color: #fff; }
      html.theme--documenter-dark .hero.is-dark .tabs a, html.theme--documenter-dark .content kbd.hero .tabs a {
        color: #fff;
        opacity: 0.9; }
        html.theme--documenter-dark .hero.is-dark .tabs a:hover, html.theme--documenter-dark .content kbd.hero .tabs a:hover {
          opacity: 1; }
      html.theme--documenter-dark .hero.is-dark .tabs li.is-active a, html.theme--documenter-dark .content kbd.hero .tabs li.is-active a {
        color: #282f2f !important;
        opacity: 1; }
      html.theme--documenter-dark .hero.is-dark .tabs.is-boxed a, html.theme--documenter-dark .content kbd.hero .tabs.is-boxed a, html.theme--documenter-dark .hero.is-dark .tabs.is-toggle a, html.theme--documenter-dark .content kbd.hero .tabs.is-toggle a {
        color: #fff; }
        html.theme--documenter-dark .hero.is-dark .tabs.is-boxed a:hover, html.theme--documenter-dark .content kbd.hero .tabs.is-boxed a:hover, html.theme--documenter-dark .hero.is-dark .tabs.is-toggle a:hover, html.theme--documenter-dark .content kbd.hero .tabs.is-toggle a:hover {
          background-color: rgba(10, 10, 10, 0.1); }
      html.theme--documenter-dark .hero.is-dark .tabs.is-boxed li.is-active a, html.theme--documenter-dark .content kbd.hero .tabs.is-boxed li.is-active a, html.theme--documenter-dark .hero.is-dark .tabs.is-boxed li.is-active a:hover, html.theme--documenter-dark .hero.is-dark .tabs.is-toggle li.is-active a, html.theme--documenter-dark .content kbd.hero .tabs.is-toggle li.is-active a, html.theme--documenter-dark .hero.is-dark .tabs.is-toggle li.is-active a:hover {
        background-color: #fff;
        border-color: #fff;
        color: #282f2f; }
      html.theme--documenter-dark .hero.is-dark.is-bold, html.theme--documenter-dark .content kbd.hero.is-bold {
        background-image: linear-gradient(141deg, #0f1615 0%, #282f2f 71%, #313c40 100%); }
        @media screen and (max-width: 768px) {
          html.theme--documenter-dark .hero.is-dark.is-bold .navbar-menu, html.theme--documenter-dark .content kbd.hero.is-bold .navbar-menu {
            background-image: linear-gradient(141deg, #0f1615 0%, #282f2f 71%, #313c40 100%); } }
    html.theme--documenter-dark .hero.is-primary, html.theme--documenter-dark .docstring > section > a.hero.docs-sourcelink {
      background-color: #375a7f;
      color: #fff; }
      html.theme--documenter-dark .hero.is-primary a:not(.button):not(.dropdown-item):not(.tag):not(.pagination-link.is-current), html.theme--documenter-dark .docstring > section > a.hero.docs-sourcelink a:not(.button):not(.dropdown-item):not(.tag):not(.pagination-link.is-current),
      html.theme--documenter-dark .hero.is-primary strong,
      html.theme--documenter-dark .docstring > section > a.hero.docs-sourcelink strong {
        color: inherit; }
      html.theme--documenter-dark .hero.is-primary .title, html.theme--documenter-dark .docstring > section > a.hero.docs-sourcelink .title {
        color: #fff; }
      html.theme--documenter-dark .hero.is-primary .subtitle, html.theme--documenter-dark .docstring > section > a.hero.docs-sourcelink .subtitle {
        color: rgba(255, 255, 255, 0.9); }
        html.theme--documenter-dark .hero.is-primary .subtitle a:not(.button), html.theme--documenter-dark .docstring > section > a.hero.docs-sourcelink .subtitle a:not(.button),
        html.theme--documenter-dark .hero.is-primary .subtitle strong,
        html.theme--documenter-dark .docstring > section > a.hero.docs-sourcelink .subtitle strong {
          color: #fff; }
      @media screen and (max-width: 1055px) {
        html.theme--documenter-dark .hero.is-primary .navbar-menu, html.theme--documenter-dark .docstring > section > a.hero.docs-sourcelink .navbar-menu {
          background-color: #375a7f; } }
      html.theme--documenter-dark .hero.is-primary .navbar-item, html.theme--documenter-dark .docstring > section > a.hero.docs-sourcelink .navbar-item,
      html.theme--documenter-dark .hero.is-primary .navbar-link,
      html.theme--documenter-dark .docstring > section > a.hero.docs-sourcelink .navbar-link {
        color: rgba(255, 255, 255, 0.7); }
      html.theme--documenter-dark .hero.is-primary a.navbar-item:hover, html.theme--documenter-dark .docstring > section > a.hero.docs-sourcelink a.navbar-item:hover, html.theme--documenter-dark .hero.is-primary a.navbar-item.is-active, html.theme--documenter-dark .docstring > section > a.hero.docs-sourcelink a.navbar-item.is-active,
      html.theme--documenter-dark .hero.is-primary .navbar-link:hover,
      html.theme--documenter-dark .docstring > section > a.hero.docs-sourcelink .navbar-link:hover,
      html.theme--documenter-dark .hero.is-primary .navbar-link.is-active,
      html.theme--documenter-dark .docstring > section > a.hero.docs-sourcelink .navbar-link.is-active {
        background-color: #2f4d6d;
        color: #fff; }
      html.theme--documenter-dark .hero.is-primary .tabs a, html.theme--documenter-dark .docstring > section > a.hero.docs-sourcelink .tabs a {
        color: #fff;
        opacity: 0.9; }
        html.theme--documenter-dark .hero.is-primary .tabs a:hover, html.theme--documenter-dark .docstring > section > a.hero.docs-sourcelink .tabs a:hover {
          opacity: 1; }
      html.theme--documenter-dark .hero.is-primary .tabs li.is-active a, html.theme--documenter-dark .docstring > section > a.hero.docs-sourcelink .tabs li.is-active a {
        color: #375a7f !important;
        opacity: 1; }
      html.theme--documenter-dark .hero.is-primary .tabs.is-boxed a, html.theme--documenter-dark .docstring > section > a.hero.docs-sourcelink .tabs.is-boxed a, html.theme--documenter-dark .hero.is-primary .tabs.is-toggle a, html.theme--documenter-dark .docstring > section > a.hero.docs-sourcelink .tabs.is-toggle a {
        color: #fff; }
        html.theme--documenter-dark .hero.is-primary .tabs.is-boxed a:hover, html.theme--documenter-dark .docstring > section > a.hero.docs-sourcelink .tabs.is-boxed a:hover, html.theme--documenter-dark .hero.is-primary .tabs.is-toggle a:hover, html.theme--documenter-dark .docstring > section > a.hero.docs-sourcelink .tabs.is-toggle a:hover {
          background-color: rgba(10, 10, 10, 0.1); }
      html.theme--documenter-dark .hero.is-primary .tabs.is-boxed li.is-active a, html.theme--documenter-dark .docstring > section > a.hero.docs-sourcelink .tabs.is-boxed li.is-active a, html.theme--documenter-dark .hero.is-primary .tabs.is-boxed li.is-active a:hover, html.theme--documenter-dark .hero.is-primary .tabs.is-toggle li.is-active a, html.theme--documenter-dark .docstring > section > a.hero.docs-sourcelink .tabs.is-toggle li.is-active a, html.theme--documenter-dark .hero.is-primary .tabs.is-toggle li.is-active a:hover {
        background-color: #fff;
        border-color: #fff;
        color: #375a7f; }
      html.theme--documenter-dark .hero.is-primary.is-bold, html.theme--documenter-dark .docstring > section > a.hero.is-bold.docs-sourcelink {
        background-image: linear-gradient(141deg, #214b62 0%, #375a7f 71%, #3a5796 100%); }
        @media screen and (max-width: 768px) {
          html.theme--documenter-dark .hero.is-primary.is-bold .navbar-menu, html.theme--documenter-dark .docstring > section > a.hero.is-bold.docs-sourcelink .navbar-menu {
            background-image: linear-gradient(141deg, #214b62 0%, #375a7f 71%, #3a5796 100%); } }
    html.theme--documenter-dark .hero.is-link {
      background-color: #1abc9c;
      color: #fff; }
      html.theme--documenter-dark .hero.is-link a:not(.button):not(.dropdown-item):not(.tag):not(.pagination-link.is-current),
      html.theme--documenter-dark .hero.is-link strong {
        color: inherit; }
      html.theme--documenter-dark .hero.is-link .title {
        color: #fff; }
      html.theme--documenter-dark .hero.is-link .subtitle {
        color: rgba(255, 255, 255, 0.9); }
        html.theme--documenter-dark .hero.is-link .subtitle a:not(.button),
        html.theme--documenter-dark .hero.is-link .subtitle strong {
          color: #fff; }
      @media screen and (max-width: 1055px) {
        html.theme--documenter-dark .hero.is-link .navbar-menu {
          background-color: #1abc9c; } }
      html.theme--documenter-dark .hero.is-link .navbar-item,
      html.theme--documenter-dark .hero.is-link .navbar-link {
        color: rgba(255, 255, 255, 0.7); }
      html.theme--documenter-dark .hero.is-link a.navbar-item:hover, html.theme--documenter-dark .hero.is-link a.navbar-item.is-active,
      html.theme--documenter-dark .hero.is-link .navbar-link:hover,
      html.theme--documenter-dark .hero.is-link .navbar-link.is-active {
        background-color: #17a689;
        color: #fff; }
      html.theme--documenter-dark .hero.is-link .tabs a {
        color: #fff;
        opacity: 0.9; }
        html.theme--documenter-dark .hero.is-link .tabs a:hover {
          opacity: 1; }
      html.theme--documenter-dark .hero.is-link .tabs li.is-active a {
        color: #1abc9c !important;
        opacity: 1; }
      html.theme--documenter-dark .hero.is-link .tabs.is-boxed a, html.theme--documenter-dark .hero.is-link .tabs.is-toggle a {
        color: #fff; }
        html.theme--documenter-dark .hero.is-link .tabs.is-boxed a:hover, html.theme--documenter-dark .hero.is-link .tabs.is-toggle a:hover {
          background-color: rgba(10, 10, 10, 0.1); }
      html.theme--documenter-dark .hero.is-link .tabs.is-boxed li.is-active a, html.theme--documenter-dark .hero.is-link .tabs.is-boxed li.is-active a:hover, html.theme--documenter-dark .hero.is-link .tabs.is-toggle li.is-active a, html.theme--documenter-dark .hero.is-link .tabs.is-toggle li.is-active a:hover {
        background-color: #fff;
        border-color: #fff;
        color: #1abc9c; }
      html.theme--documenter-dark .hero.is-link.is-bold {
        background-image: linear-gradient(141deg, #0c9764 0%, #1abc9c 71%, #17d8d2 100%); }
        @media screen and (max-width: 768px) {
          html.theme--documenter-dark .hero.is-link.is-bold .navbar-menu {
            background-image: linear-gradient(141deg, #0c9764 0%, #1abc9c 71%, #17d8d2 100%); } }
    html.theme--documenter-dark .hero.is-info {
      background-color: #024c7d;
      color: #fff; }
      html.theme--documenter-dark .hero.is-info a:not(.button):not(.dropdown-item):not(.tag):not(.pagination-link.is-current),
      html.theme--documenter-dark .hero.is-info strong {
        color: inherit; }
      html.theme--documenter-dark .hero.is-info .title {
        color: #fff; }
      html.theme--documenter-dark .hero.is-info .subtitle {
        color: rgba(255, 255, 255, 0.9); }
        html.theme--documenter-dark .hero.is-info .subtitle a:not(.button),
        html.theme--documenter-dark .hero.is-info .subtitle strong {
          color: #fff; }
      @media screen and (max-width: 1055px) {
        html.theme--documenter-dark .hero.is-info .navbar-menu {
          background-color: #024c7d; } }
      html.theme--documenter-dark .hero.is-info .navbar-item,
      html.theme--documenter-dark .hero.is-info .navbar-link {
        color: rgba(255, 255, 255, 0.7); }
      html.theme--documenter-dark .hero.is-info a.navbar-item:hover, html.theme--documenter-dark .hero.is-info a.navbar-item.is-active,
      html.theme--documenter-dark .hero.is-info .navbar-link:hover,
      html.theme--documenter-dark .hero.is-info .navbar-link.is-active {
        background-color: #023d64;
        color: #fff; }
      html.theme--documenter-dark .hero.is-info .tabs a {
        color: #fff;
        opacity: 0.9; }
        html.theme--documenter-dark .hero.is-info .tabs a:hover {
          opacity: 1; }
      html.theme--documenter-dark .hero.is-info .tabs li.is-active a {
        color: #024c7d !important;
        opacity: 1; }
      html.theme--documenter-dark .hero.is-info .tabs.is-boxed a, html.theme--documenter-dark .hero.is-info .tabs.is-toggle a {
        color: #fff; }
        html.theme--documenter-dark .hero.is-info .tabs.is-boxed a:hover, html.theme--documenter-dark .hero.is-info .tabs.is-toggle a:hover {
          background-color: rgba(10, 10, 10, 0.1); }
      html.theme--documenter-dark .hero.is-info .tabs.is-boxed li.is-active a, html.theme--documenter-dark .hero.is-info .tabs.is-boxed li.is-active a:hover, html.theme--documenter-dark .hero.is-info .tabs.is-toggle li.is-active a, html.theme--documenter-dark .hero.is-info .tabs.is-toggle li.is-active a:hover {
        background-color: #fff;
        border-color: #fff;
        color: #024c7d; }
      html.theme--documenter-dark .hero.is-info.is-bold {
        background-image: linear-gradient(141deg, #003a4c 0%, #024c7d 71%, #004299 100%); }
        @media screen and (max-width: 768px) {
          html.theme--documenter-dark .hero.is-info.is-bold .navbar-menu {
            background-image: linear-gradient(141deg, #003a4c 0%, #024c7d 71%, #004299 100%); } }
    html.theme--documenter-dark .hero.is-success {
      background-color: #008438;
      color: #fff; }
      html.theme--documenter-dark .hero.is-success a:not(.button):not(.dropdown-item):not(.tag):not(.pagination-link.is-current),
      html.theme--documenter-dark .hero.is-success strong {
        color: inherit; }
      html.theme--documenter-dark .hero.is-success .title {
        color: #fff; }
      html.theme--documenter-dark .hero.is-success .subtitle {
        color: rgba(255, 255, 255, 0.9); }
        html.theme--documenter-dark .hero.is-success .subtitle a:not(.button),
        html.theme--documenter-dark .hero.is-success .subtitle strong {
          color: #fff; }
      @media screen and (max-width: 1055px) {
        html.theme--documenter-dark .hero.is-success .navbar-menu {
          background-color: #008438; } }
      html.theme--documenter-dark .hero.is-success .navbar-item,
      html.theme--documenter-dark .hero.is-success .navbar-link {
        color: rgba(255, 255, 255, 0.7); }
      html.theme--documenter-dark .hero.is-success a.navbar-item:hover, html.theme--documenter-dark .hero.is-success a.navbar-item.is-active,
      html.theme--documenter-dark .hero.is-success .navbar-link:hover,
      html.theme--documenter-dark .hero.is-success .navbar-link.is-active {
        background-color: #006b2d;
        color: #fff; }
      html.theme--documenter-dark .hero.is-success .tabs a {
        color: #fff;
        opacity: 0.9; }
        html.theme--documenter-dark .hero.is-success .tabs a:hover {
          opacity: 1; }
      html.theme--documenter-dark .hero.is-success .tabs li.is-active a {
        color: #008438 !important;
        opacity: 1; }
      html.theme--documenter-dark .hero.is-success .tabs.is-boxed a, html.theme--documenter-dark .hero.is-success .tabs.is-toggle a {
        color: #fff; }
        html.theme--documenter-dark .hero.is-success .tabs.is-boxed a:hover, html.theme--documenter-dark .hero.is-success .tabs.is-toggle a:hover {
          background-color: rgba(10, 10, 10, 0.1); }
      html.theme--documenter-dark .hero.is-success .tabs.is-boxed li.is-active a, html.theme--documenter-dark .hero.is-success .tabs.is-boxed li.is-active a:hover, html.theme--documenter-dark .hero.is-success .tabs.is-toggle li.is-active a, html.theme--documenter-dark .hero.is-success .tabs.is-toggle li.is-active a:hover {
        background-color: #fff;
        border-color: #fff;
        color: #008438; }
      html.theme--documenter-dark .hero.is-success.is-bold {
        background-image: linear-gradient(141deg, #005115 0%, #008438 71%, #009e5d 100%); }
        @media screen and (max-width: 768px) {
          html.theme--documenter-dark .hero.is-success.is-bold .navbar-menu {
            background-image: linear-gradient(141deg, #005115 0%, #008438 71%, #009e5d 100%); } }
    html.theme--documenter-dark .hero.is-warning {
      background-color: #ad8100;
      color: #fff; }
      html.theme--documenter-dark .hero.is-warning a:not(.button):not(.dropdown-item):not(.tag):not(.pagination-link.is-current),
      html.theme--documenter-dark .hero.is-warning strong {
        color: inherit; }
      html.theme--documenter-dark .hero.is-warning .title {
        color: #fff; }
      html.theme--documenter-dark .hero.is-warning .subtitle {
        color: rgba(255, 255, 255, 0.9); }
        html.theme--documenter-dark .hero.is-warning .subtitle a:not(.button),
        html.theme--documenter-dark .hero.is-warning .subtitle strong {
          color: #fff; }
      @media screen and (max-width: 1055px) {
        html.theme--documenter-dark .hero.is-warning .navbar-menu {
          background-color: #ad8100; } }
      html.theme--documenter-dark .hero.is-warning .navbar-item,
      html.theme--documenter-dark .hero.is-warning .navbar-link {
        color: rgba(255, 255, 255, 0.7); }
      html.theme--documenter-dark .hero.is-warning a.navbar-item:hover, html.theme--documenter-dark .hero.is-warning a.navbar-item.is-active,
      html.theme--documenter-dark .hero.is-warning .navbar-link:hover,
      html.theme--documenter-dark .hero.is-warning .navbar-link.is-active {
        background-color: #946e00;
        color: #fff; }
      html.theme--documenter-dark .hero.is-warning .tabs a {
        color: #fff;
        opacity: 0.9; }
        html.theme--documenter-dark .hero.is-warning .tabs a:hover {
          opacity: 1; }
      html.theme--documenter-dark .hero.is-warning .tabs li.is-active a {
        color: #ad8100 !important;
        opacity: 1; }
      html.theme--documenter-dark .hero.is-warning .tabs.is-boxed a, html.theme--documenter-dark .hero.is-warning .tabs.is-toggle a {
        color: #fff; }
        html.theme--documenter-dark .hero.is-warning .tabs.is-boxed a:hover, html.theme--documenter-dark .hero.is-warning .tabs.is-toggle a:hover {
          background-color: rgba(10, 10, 10, 0.1); }
      html.theme--documenter-dark .hero.is-warning .tabs.is-boxed li.is-active a, html.theme--documenter-dark .hero.is-warning .tabs.is-boxed li.is-active a:hover, html.theme--documenter-dark .hero.is-warning .tabs.is-toggle li.is-active a, html.theme--documenter-dark .hero.is-warning .tabs.is-toggle li.is-active a:hover {
        background-color: #fff;
        border-color: #fff;
        color: #ad8100; }
      html.theme--documenter-dark .hero.is-warning.is-bold {
        background-image: linear-gradient(141deg, #7a4700 0%, #ad8100 71%, #c7b500 100%); }
        @media screen and (max-width: 768px) {
          html.theme--documenter-dark .hero.is-warning.is-bold .navbar-menu {
            background-image: linear-gradient(141deg, #7a4700 0%, #ad8100 71%, #c7b500 100%); } }
    html.theme--documenter-dark .hero.is-danger {
      background-color: #9e1b0d;
      color: #fff; }
      html.theme--documenter-dark .hero.is-danger a:not(.button):not(.dropdown-item):not(.tag):not(.pagination-link.is-current),
      html.theme--documenter-dark .hero.is-danger strong {
        color: inherit; }
      html.theme--documenter-dark .hero.is-danger .title {
        color: #fff; }
      html.theme--documenter-dark .hero.is-danger .subtitle {
        color: rgba(255, 255, 255, 0.9); }
        html.theme--documenter-dark .hero.is-danger .subtitle a:not(.button),
        html.theme--documenter-dark .hero.is-danger .subtitle strong {
          color: #fff; }
      @media screen and (max-width: 1055px) {
        html.theme--documenter-dark .hero.is-danger .navbar-menu {
          background-color: #9e1b0d; } }
      html.theme--documenter-dark .hero.is-danger .navbar-item,
      html.theme--documenter-dark .hero.is-danger .navbar-link {
        color: rgba(255, 255, 255, 0.7); }
      html.theme--documenter-dark .hero.is-danger a.navbar-item:hover, html.theme--documenter-dark .hero.is-danger a.navbar-item.is-active,
      html.theme--documenter-dark .hero.is-danger .navbar-link:hover,
      html.theme--documenter-dark .hero.is-danger .navbar-link.is-active {
        background-color: #86170b;
        color: #fff; }
      html.theme--documenter-dark .hero.is-danger .tabs a {
        color: #fff;
        opacity: 0.9; }
        html.theme--documenter-dark .hero.is-danger .tabs a:hover {
          opacity: 1; }
      html.theme--documenter-dark .hero.is-danger .tabs li.is-active a {
        color: #9e1b0d !important;
        opacity: 1; }
      html.theme--documenter-dark .hero.is-danger .tabs.is-boxed a, html.theme--documenter-dark .hero.is-danger .tabs.is-toggle a {
        color: #fff; }
        html.theme--documenter-dark .hero.is-danger .tabs.is-boxed a:hover, html.theme--documenter-dark .hero.is-danger .tabs.is-toggle a:hover {
          background-color: rgba(10, 10, 10, 0.1); }
      html.theme--documenter-dark .hero.is-danger .tabs.is-boxed li.is-active a, html.theme--documenter-dark .hero.is-danger .tabs.is-boxed li.is-active a:hover, html.theme--documenter-dark .hero.is-danger .tabs.is-toggle li.is-active a, html.theme--documenter-dark .hero.is-danger .tabs.is-toggle li.is-active a:hover {
        background-color: #fff;
        border-color: #fff;
        color: #9e1b0d; }
      html.theme--documenter-dark .hero.is-danger.is-bold {
        background-image: linear-gradient(141deg, #75030b 0%, #9e1b0d 71%, #ba380a 100%); }
        @media screen and (max-width: 768px) {
          html.theme--documenter-dark .hero.is-danger.is-bold .navbar-menu {
            background-image: linear-gradient(141deg, #75030b 0%, #9e1b0d 71%, #ba380a 100%); } }
    html.theme--documenter-dark .hero.is-small .hero-body, html.theme--documenter-dark #documenter .docs-sidebar form.docs-search > input.hero .hero-body {
      padding: 1.5rem; }
    @media screen and (min-width: 769px), print {
      html.theme--documenter-dark .hero.is-medium .hero-body {
        padding: 9rem 4.5rem; } }
    @media screen and (min-width: 769px), print {
      html.theme--documenter-dark .hero.is-large .hero-body {
        padding: 18rem 6rem; } }
    html.theme--documenter-dark .hero.is-halfheight .hero-body, html.theme--documenter-dark .hero.is-fullheight .hero-body, html.theme--documenter-dark .hero.is-fullheight-with-navbar .hero-body {
      align-items: center;
      display: flex; }
      html.theme--documenter-dark .hero.is-halfheight .hero-body > .container, html.theme--documenter-dark .hero.is-fullheight .hero-body > .container, html.theme--documenter-dark .hero.is-fullheight-with-navbar .hero-body > .container {
        flex-grow: 1;
        flex-shrink: 1; }
    html.theme--documenter-dark .hero.is-halfheight {
      min-height: 50vh; }
    html.theme--documenter-dark .hero.is-fullheight {
      min-height: 100vh; }
  html.theme--documenter-dark .hero-video {
    overflow: hidden; }
    html.theme--documenter-dark .hero-video video {
      left: 50%;
      min-height: 100%;
      min-width: 100%;
      position: absolute;
      top: 50%;
      transform: translate3d(-50%, -50%, 0); }
    html.theme--documenter-dark .hero-video.is-transparent {
      opacity: 0.3; }
    @media screen and (max-width: 768px) {
      html.theme--documenter-dark .hero-video {
        display: none; } }
  html.theme--documenter-dark .hero-buttons {
    margin-top: 1.5rem; }
    @media screen and (max-width: 768px) {
      html.theme--documenter-dark .hero-buttons .button {
        display: flex; }
        html.theme--documenter-dark .hero-buttons .button:not(:last-child) {
          margin-bottom: 0.75rem; } }
    @media screen and (min-width: 769px), print {
      html.theme--documenter-dark .hero-buttons {
        display: flex;
        justify-content: center; }
        html.theme--documenter-dark .hero-buttons .button:not(:last-child) {
          margin-right: 1.5rem; } }
  html.theme--documenter-dark .hero-head,
  html.theme--documenter-dark .hero-foot {
    flex-grow: 0;
    flex-shrink: 0; }
  html.theme--documenter-dark .hero-body {
    flex-grow: 1;
    flex-shrink: 0;
    padding: 3rem 1.5rem; }
    @media screen and (min-width: 769px), print {
      html.theme--documenter-dark .hero-body {
        padding: 3rem 3rem; } }
  html.theme--documenter-dark .section {
    padding: 3rem 1.5rem; }
    @media screen and (min-width: 1056px) {
      html.theme--documenter-dark .section {
        padding: 3rem 3rem; }
        html.theme--documenter-dark .section.is-medium {
          padding: 9rem 4.5rem; }
        html.theme--documenter-dark .section.is-large {
          padding: 18rem 6rem; } }
  html.theme--documenter-dark .footer {
    background-color: #282f2f;
    padding: 3rem 1.5rem 6rem; }
  html.theme--documenter-dark hr {
    height: 1px; }
  html.theme--documenter-dark h6 {
    text-transform: uppercase;
    letter-spacing: 0.5px; }
  html.theme--documenter-dark .hero {
    background-color: #343c3d; }
  html.theme--documenter-dark a {
    transition: all 200ms ease; }
  html.theme--documenter-dark .button {
    transition: all 200ms ease;
    border-width: 1px;
    color: white; }
    html.theme--documenter-dark .button.is-active, html.theme--documenter-dark .button.is-focused, html.theme--documenter-dark .button:active, html.theme--documenter-dark .button:focus {
      box-shadow: 0 0 0 2px rgba(140, 155, 157, 0.5); }
    html.theme--documenter-dark .button.is-white.is-hovered, html.theme--documenter-dark .button.is-white:hover {
      background-color: white; }
    html.theme--documenter-dark .button.is-white.is-active, html.theme--documenter-dark .button.is-white.is-focused, html.theme--documenter-dark .button.is-white:active, html.theme--documenter-dark .button.is-white:focus {
      border-color: white;
      box-shadow: 0 0 0 2px rgba(255, 255, 255, 0.5); }
    html.theme--documenter-dark .button.is-black.is-hovered, html.theme--documenter-dark .button.is-black:hover {
      background-color: #1d1d1d; }
    html.theme--documenter-dark .button.is-black.is-active, html.theme--documenter-dark .button.is-black.is-focused, html.theme--documenter-dark .button.is-black:active, html.theme--documenter-dark .button.is-black:focus {
      border-color: #0a0a0a;
      box-shadow: 0 0 0 2px rgba(10, 10, 10, 0.5); }
    html.theme--documenter-dark .button.is-light.is-hovered, html.theme--documenter-dark .button.is-light:hover {
      background-color: white; }
    html.theme--documenter-dark .button.is-light.is-active, html.theme--documenter-dark .button.is-light.is-focused, html.theme--documenter-dark .button.is-light:active, html.theme--documenter-dark .button.is-light:focus {
      border-color: #ecf0f1;
      box-shadow: 0 0 0 2px rgba(236, 240, 241, 0.5); }
    html.theme--documenter-dark .button.is-dark.is-hovered, html.theme--documenter-dark .content kbd.button.is-hovered, html.theme--documenter-dark .button.is-dark:hover, html.theme--documenter-dark .content kbd.button:hover {
      background-color: #3a4344; }
    html.theme--documenter-dark .button.is-dark.is-active, html.theme--documenter-dark .content kbd.button.is-active, html.theme--documenter-dark .button.is-dark.is-focused, html.theme--documenter-dark .content kbd.button.is-focused, html.theme--documenter-dark .button.is-dark:active, html.theme--documenter-dark .content kbd.button:active, html.theme--documenter-dark .button.is-dark:focus, html.theme--documenter-dark .content kbd.button:focus {
      border-color: #282f2f;
      box-shadow: 0 0 0 2px rgba(40, 47, 47, 0.5); }
    html.theme--documenter-dark .button.is-primary.is-hovered, html.theme--documenter-dark .docstring > section > a.button.is-hovered.docs-sourcelink, html.theme--documenter-dark .button.is-primary:hover, html.theme--documenter-dark .docstring > section > a.button.docs-sourcelink:hover {
      background-color: #436d9a; }
    html.theme--documenter-dark .button.is-primary.is-active, html.theme--documenter-dark .docstring > section > a.button.is-active.docs-sourcelink, html.theme--documenter-dark .button.is-primary.is-focused, html.theme--documenter-dark .docstring > section > a.button.is-focused.docs-sourcelink, html.theme--documenter-dark .button.is-primary:active, html.theme--documenter-dark .docstring > section > a.button.docs-sourcelink:active, html.theme--documenter-dark .button.is-primary:focus, html.theme--documenter-dark .docstring > section > a.button.docs-sourcelink:focus {
      border-color: #375a7f;
      box-shadow: 0 0 0 2px rgba(55, 90, 127, 0.5); }
    html.theme--documenter-dark .button.is-link.is-hovered, html.theme--documenter-dark .button.is-link:hover {
      background-color: #1fdeb8; }
    html.theme--documenter-dark .button.is-link.is-active, html.theme--documenter-dark .button.is-link.is-focused, html.theme--documenter-dark .button.is-link:active, html.theme--documenter-dark .button.is-link:focus {
      border-color: #1abc9c;
      box-shadow: 0 0 0 2px rgba(26, 188, 156, 0.5); }
    html.theme--documenter-dark .button.is-info.is-hovered, html.theme--documenter-dark .button.is-info:hover {
      background-color: #0363a3; }
    html.theme--documenter-dark .button.is-info.is-active, html.theme--documenter-dark .button.is-info.is-focused, html.theme--documenter-dark .button.is-info:active, html.theme--documenter-dark .button.is-info:focus {
      border-color: #024c7d;
      box-shadow: 0 0 0 2px rgba(2, 76, 125, 0.5); }
    html.theme--documenter-dark .button.is-success.is-hovered, html.theme--documenter-dark .button.is-success:hover {
      background-color: #00aa48; }
    html.theme--documenter-dark .button.is-success.is-active, html.theme--documenter-dark .button.is-success.is-focused, html.theme--documenter-dark .button.is-success:active, html.theme--documenter-dark .button.is-success:focus {
      border-color: #008438;
      box-shadow: 0 0 0 2px rgba(0, 132, 56, 0.5); }
    html.theme--documenter-dark .button.is-warning.is-hovered, html.theme--documenter-dark .button.is-warning:hover {
      background-color: #d39e00; }
    html.theme--documenter-dark .button.is-warning.is-active, html.theme--documenter-dark .button.is-warning.is-focused, html.theme--documenter-dark .button.is-warning:active, html.theme--documenter-dark .button.is-warning:focus {
      border-color: #ad8100;
      box-shadow: 0 0 0 2px rgba(173, 129, 0, 0.5); }
    html.theme--documenter-dark .button.is-danger.is-hovered, html.theme--documenter-dark .button.is-danger:hover {
      background-color: #c12110; }
    html.theme--documenter-dark .button.is-danger.is-active, html.theme--documenter-dark .button.is-danger.is-focused, html.theme--documenter-dark .button.is-danger:active, html.theme--documenter-dark .button.is-danger:focus {
      border-color: #9e1b0d;
      box-shadow: 0 0 0 2px rgba(158, 27, 13, 0.5); }
  html.theme--documenter-dark .label {
    color: #dbdee0; }
  html.theme--documenter-dark .button,
  html.theme--documenter-dark .control.has-icons-left .icon,
  html.theme--documenter-dark .control.has-icons-right .icon,
  html.theme--documenter-dark .input,
  html.theme--documenter-dark #documenter .docs-sidebar form.docs-search > input,
  html.theme--documenter-dark .pagination-ellipsis,
  html.theme--documenter-dark .pagination-link,
  html.theme--documenter-dark .pagination-next,
  html.theme--documenter-dark .pagination-previous,
  html.theme--documenter-dark .select,
  html.theme--documenter-dark .select select,
  html.theme--documenter-dark .textarea {
    height: 2.5em; }
  html.theme--documenter-dark .input, html.theme--documenter-dark #documenter .docs-sidebar form.docs-search > input,
  html.theme--documenter-dark .textarea {
    transition: all 200ms ease;
    box-shadow: none;
    border-width: 1px;
    padding-left: 1em;
    padding-right: 1em; }
  html.theme--documenter-dark .select:after,
  html.theme--documenter-dark .select select {
    border-width: 1px; }
  html.theme--documenter-dark .control.has-addons .button,
  html.theme--documenter-dark .control.has-addons .input,
  html.theme--documenter-dark .control.has-addons #documenter .docs-sidebar form.docs-search > input,
  html.theme--documenter-dark #documenter .docs-sidebar .control.has-addons form.docs-search > input,
  html.theme--documenter-dark .control.has-addons .select {
    margin-right: -1px; }
  html.theme--documenter-dark .notification {
    background-color: #343c3d; }
  html.theme--documenter-dark .card {
    box-shadow: none;
    border: 1px solid #343c3d;
    background-color: #282f2f;
    border-radius: 0.4em; }
    html.theme--documenter-dark .card .card-image img {
      border-radius: 0.4em 0.4em 0 0; }
    html.theme--documenter-dark .card .card-header {
      box-shadow: none;
      background-color: rgba(18, 18, 18, 0.2);
      border-radius: 0.4em 0.4em 0 0; }
    html.theme--documenter-dark .card .card-footer {
      background-color: rgba(18, 18, 18, 0.2); }
    html.theme--documenter-dark .card .card-footer,
    html.theme--documenter-dark .card .card-footer-item {
      border-width: 1px;
      border-color: #343c3d; }
  html.theme--documenter-dark .notification.is-white a:not(.button) {
    color: #0a0a0a;
    text-decoration: underline; }
  html.theme--documenter-dark .notification.is-black a:not(.button) {
    color: white;
    text-decoration: underline; }
  html.theme--documenter-dark .notification.is-light a:not(.button) {
    color: rgba(0, 0, 0, 0.7);
    text-decoration: underline; }
  html.theme--documenter-dark .notification.is-dark a:not(.button), html.theme--documenter-dark .content kbd.notification a:not(.button) {
    color: #fff;
    text-decoration: underline; }
  html.theme--documenter-dark .notification.is-primary a:not(.button), html.theme--documenter-dark .docstring > section > a.notification.docs-sourcelink a:not(.button) {
    color: #fff;
    text-decoration: underline; }
  html.theme--documenter-dark .notification.is-link a:not(.button) {
    color: #fff;
    text-decoration: underline; }
  html.theme--documenter-dark .notification.is-info a:not(.button) {
    color: #fff;
    text-decoration: underline; }
  html.theme--documenter-dark .notification.is-success a:not(.button) {
    color: #fff;
    text-decoration: underline; }
  html.theme--documenter-dark .notification.is-warning a:not(.button) {
    color: #fff;
    text-decoration: underline; }
  html.theme--documenter-dark .notification.is-danger a:not(.button) {
    color: #fff;
    text-decoration: underline; }
  html.theme--documenter-dark .tag, html.theme--documenter-dark .content kbd, html.theme--documenter-dark .docstring > section > a.docs-sourcelink {
    border-radius: 0.4em; }
  html.theme--documenter-dark .menu-list a {
    transition: all 300ms ease; }
  html.theme--documenter-dark .modal-card-body {
    background-color: #282f2f; }
  html.theme--documenter-dark .modal-card-foot,
  html.theme--documenter-dark .modal-card-head {
    border-color: #343c3d; }
  html.theme--documenter-dark .message-header {
    font-weight: 700;
    background-color: #343c3d;
    color: white; }
  html.theme--documenter-dark .message-body {
    border-width: 1px;
    border-color: #343c3d; }
  html.theme--documenter-dark .navbar {
    border-radius: 0.4em; }
    html.theme--documenter-dark .navbar.is-transparent {
      background: none; }
    html.theme--documenter-dark .navbar.is-primary .navbar-dropdown a.navbar-item.is-active, html.theme--documenter-dark .docstring > section > a.navbar.docs-sourcelink .navbar-dropdown a.navbar-item.is-active {
      background-color: #1abc9c; }
    @media screen and (max-width: 1055px) {
      html.theme--documenter-dark .navbar .navbar-menu {
        background-color: #375a7f;
        border-radius: 0 0 0.4em 0.4em; } }
  html.theme--documenter-dark .hero .navbar,
  html.theme--documenter-dark body > .navbar {
    border-radius: 0; }
  html.theme--documenter-dark .pagination-link,
  html.theme--documenter-dark .pagination-next,
  html.theme--documenter-dark .pagination-previous {
    border-width: 1px; }
  html.theme--documenter-dark .panel-block,
  html.theme--documenter-dark .panel-heading,
  html.theme--documenter-dark .panel-tabs {
    border-width: 1px; }
    html.theme--documenter-dark .panel-block:first-child,
    html.theme--documenter-dark .panel-heading:first-child,
    html.theme--documenter-dark .panel-tabs:first-child {
      border-top-width: 1px; }
  html.theme--documenter-dark .panel-heading {
    font-weight: 700; }
  html.theme--documenter-dark .panel-tabs a {
    border-width: 1px;
    margin-bottom: -1px; }
    html.theme--documenter-dark .panel-tabs a.is-active {
      border-bottom-color: #17a689; }
  html.theme--documenter-dark .panel-block:hover {
    color: #1dd2af; }
    html.theme--documenter-dark .panel-block:hover .panel-icon {
      color: #1dd2af; }
  html.theme--documenter-dark .panel-block.is-active .panel-icon {
    color: #17a689; }
  html.theme--documenter-dark .tabs a {
    border-bottom-width: 1px;
    margin-bottom: -1px; }
  html.theme--documenter-dark .tabs ul {
    border-bottom-width: 1px; }
  html.theme--documenter-dark .tabs.is-boxed a {
    border-width: 1px; }
  html.theme--documenter-dark .tabs.is-boxed li.is-active a {
    background-color: #1f2424; }
  html.theme--documenter-dark .tabs.is-toggle li a {
    border-width: 1px;
    margin-bottom: 0; }
  html.theme--documenter-dark .tabs.is-toggle li + li {
    margin-left: -1px; }
  html.theme--documenter-dark .hero.is-white .navbar .navbar-dropdown .navbar-item:hover {
    background-color: transparent; }
  html.theme--documenter-dark .hero.is-black .navbar .navbar-dropdown .navbar-item:hover {
    background-color: transparent; }
  html.theme--documenter-dark .hero.is-light .navbar .navbar-dropdown .navbar-item:hover {
    background-color: transparent; }
  html.theme--documenter-dark .hero.is-dark .navbar .navbar-dropdown .navbar-item:hover, html.theme--documenter-dark .content kbd.hero .navbar .navbar-dropdown .navbar-item:hover {
    background-color: transparent; }
  html.theme--documenter-dark .hero.is-primary .navbar .navbar-dropdown .navbar-item:hover, html.theme--documenter-dark .docstring > section > a.hero.docs-sourcelink .navbar .navbar-dropdown .navbar-item:hover {
    background-color: transparent; }
  html.theme--documenter-dark .hero.is-link .navbar .navbar-dropdown .navbar-item:hover {
    background-color: transparent; }
  html.theme--documenter-dark .hero.is-info .navbar .navbar-dropdown .navbar-item:hover {
    background-color: transparent; }
  html.theme--documenter-dark .hero.is-success .navbar .navbar-dropdown .navbar-item:hover {
    background-color: transparent; }
  html.theme--documenter-dark .hero.is-warning .navbar .navbar-dropdown .navbar-item:hover {
    background-color: transparent; }
  html.theme--documenter-dark .hero.is-danger .navbar .navbar-dropdown .navbar-item:hover {
    background-color: transparent; }
  html.theme--documenter-dark h1 .docs-heading-anchor, html.theme--documenter-dark h1 .docs-heading-anchor:hover, html.theme--documenter-dark h1 .docs-heading-anchor:visited, html.theme--documenter-dark h2 .docs-heading-anchor, html.theme--documenter-dark h2 .docs-heading-anchor:hover, html.theme--documenter-dark h2 .docs-heading-anchor:visited, html.theme--documenter-dark h3 .docs-heading-anchor, html.theme--documenter-dark h3 .docs-heading-anchor:hover, html.theme--documenter-dark h3 .docs-heading-anchor:visited, html.theme--documenter-dark h4 .docs-heading-anchor, html.theme--documenter-dark h4 .docs-heading-anchor:hover, html.theme--documenter-dark h4 .docs-heading-anchor:visited, html.theme--documenter-dark h5 .docs-heading-anchor, html.theme--documenter-dark h5 .docs-heading-anchor:hover, html.theme--documenter-dark h5 .docs-heading-anchor:visited, html.theme--documenter-dark h6 .docs-heading-anchor, html.theme--documenter-dark h6 .docs-heading-anchor:hover, html.theme--documenter-dark h6 .docs-heading-anchor:visited {
    color: #f2f2f2; }
  html.theme--documenter-dark h1 .docs-heading-anchor-permalink, html.theme--documenter-dark h2 .docs-heading-anchor-permalink, html.theme--documenter-dark h3 .docs-heading-anchor-permalink, html.theme--documenter-dark h4 .docs-heading-anchor-permalink, html.theme--documenter-dark h5 .docs-heading-anchor-permalink, html.theme--documenter-dark h6 .docs-heading-anchor-permalink {
    visibility: hidden;
    vertical-align: middle;
    margin-left: 0.5em;
    font-size: 0.7rem; }
    html.theme--documenter-dark h1 .docs-heading-anchor-permalink::before, html.theme--documenter-dark h2 .docs-heading-anchor-permalink::before, html.theme--documenter-dark h3 .docs-heading-anchor-permalink::before, html.theme--documenter-dark h4 .docs-heading-anchor-permalink::before, html.theme--documenter-dark h5 .docs-heading-anchor-permalink::before, html.theme--documenter-dark h6 .docs-heading-anchor-permalink::before {
      font-family: "Font Awesome 6 Free";
      font-weight: 900;
      content: "\f0c1"; }
  html.theme--documenter-dark h1:hover .docs-heading-anchor-permalink, html.theme--documenter-dark h2:hover .docs-heading-anchor-permalink, html.theme--documenter-dark h3:hover .docs-heading-anchor-permalink, html.theme--documenter-dark h4:hover .docs-heading-anchor-permalink, html.theme--documenter-dark h5:hover .docs-heading-anchor-permalink, html.theme--documenter-dark h6:hover .docs-heading-anchor-permalink {
    visibility: visible; }
  html.theme--documenter-dark .docs-light-only {
    display: none !important; }
  html.theme--documenter-dark pre {
    position: relative;
    overflow: hidden; }
    html.theme--documenter-dark pre code, html.theme--documenter-dark pre code.hljs {
      padding: 0 0.75rem !important;
      overflow: auto;
      display: block; }
    html.theme--documenter-dark pre code:first-of-type, html.theme--documenter-dark pre code.hljs:first-of-type {
      padding-top: 0.5rem !important; }
    html.theme--documenter-dark pre code:last-of-type, html.theme--documenter-dark pre code.hljs:last-of-type {
      padding-bottom: 0.5rem !important; }
    html.theme--documenter-dark pre .copy-button {
      opacity: 0.2;
      transition: opacity 0.2s;
      position: absolute;
      right: 0em;
      top: 0em;
      padding: 0.5em;
      width: 2.5em;
      height: 2.5em;
      background: transparent;
      border: none;
      font-family: "Font Awesome 6 Free";
      color: #fff;
      cursor: pointer;
      text-align: center; }
      html.theme--documenter-dark pre .copy-button:focus, html.theme--documenter-dark pre .copy-button:hover {
        opacity: 1;
        background: rgba(255, 255, 255, 0.1);
        color: #1abc9c; }
      html.theme--documenter-dark pre .copy-button.success {
        color: #259a12;
        opacity: 1; }
      html.theme--documenter-dark pre .copy-button.error {
        color: #cb3c33;
        opacity: 1; }
    html.theme--documenter-dark pre:hover .copy-button {
      opacity: 1; }
  html.theme--documenter-dark .admonition {
    background-color: #282f2f;
    border-style: solid;
    border-width: 1px;
    border-color: #5e6d6f;
    border-radius: 0.4em;
    font-size: 15px; }
    html.theme--documenter-dark .admonition strong {
      color: currentColor; }
    html.theme--documenter-dark .admonition.is-small, html.theme--documenter-dark #documenter .docs-sidebar form.docs-search > input.admonition {
      font-size: 0.85em; }
    html.theme--documenter-dark .admonition.is-medium {
      font-size: 1.25rem; }
    html.theme--documenter-dark .admonition.is-large {
      font-size: 1.5rem; }
    html.theme--documenter-dark .admonition.is-default {
      background-color: #282f2f;
      border-color: #5e6d6f; }
      html.theme--documenter-dark .admonition.is-default > .admonition-header {
        background-color: #5e6d6f; }
    html.theme--documenter-dark .admonition.is-info {
      background-color: #282f2f;
      border-color: #024c7d; }
      html.theme--documenter-dark .admonition.is-info > .admonition-header {
        background-color: #024c7d; }
    html.theme--documenter-dark .admonition.is-success {
      background-color: #282f2f;
      border-color: #008438; }
      html.theme--documenter-dark .admonition.is-success > .admonition-header {
        background-color: #008438; }
    html.theme--documenter-dark .admonition.is-warning {
      background-color: #282f2f;
      border-color: #ad8100; }
      html.theme--documenter-dark .admonition.is-warning > .admonition-header {
        background-color: #ad8100; }
    html.theme--documenter-dark .admonition.is-danger {
      background-color: #282f2f;
      border-color: #9e1b0d; }
      html.theme--documenter-dark .admonition.is-danger > .admonition-header {
        background-color: #9e1b0d; }
    html.theme--documenter-dark .admonition.is-compat {
      background-color: #282f2f;
      border-color: #137886; }
      html.theme--documenter-dark .admonition.is-compat > .admonition-header {
        background-color: #137886; }
  html.theme--documenter-dark .admonition-header {
    background-color: #5e6d6f;
    align-items: center;
    font-weight: 700;
    justify-content: space-between;
    line-height: 1.25;
    padding: 0.5rem 0.75rem;
    position: relative; }
    html.theme--documenter-dark .admonition-header:before {
      font-family: "Font Awesome 6 Free";
      font-weight: 900;
      margin-right: 0.75rem;
      content: "\f06a"; }
  html.theme--documenter-dark .admonition-body {
    color: #fff;
    padding: 0.5rem 0.75rem; }
    html.theme--documenter-dark .admonition-body pre {
      background-color: #282f2f; }
    html.theme--documenter-dark .admonition-body code {
      background-color: rgba(255, 255, 255, 0.05); }
  html.theme--documenter-dark .docstring {
    margin-bottom: 1em;
    background-color: transparent;
    border: 1px solid #5e6d6f;
    box-shadow: none;
    max-width: 100%; }
    html.theme--documenter-dark .docstring > header {
      display: flex;
      flex-grow: 1;
      align-items: stretch;
      padding: 0.5rem 0.75rem;
      background-color: #282f2f;
      box-shadow: 0 0.125em 0.25em rgba(10, 10, 10, 0.1);
      box-shadow: none;
      border-bottom: 1px solid #5e6d6f; }
      html.theme--documenter-dark .docstring > header code {
        background-color: transparent; }
      html.theme--documenter-dark .docstring > header .docstring-article-toggle-button {
        padding: 0.2rem 0.2rem 0.2rem 0; }
      html.theme--documenter-dark .docstring > header .docstring-binding {
        margin-right: 0.3em; }
      html.theme--documenter-dark .docstring > header .docstring-category {
        margin-left: 0.3em; }
    html.theme--documenter-dark .docstring > section {
      position: relative;
      padding: 0.75rem 0.75rem;
      border-bottom: 1px solid #5e6d6f; }
      html.theme--documenter-dark .docstring > section:last-child {
        border-bottom: none; }
      html.theme--documenter-dark .docstring > section > a.docs-sourcelink {
        transition: opacity 0.3s;
        opacity: 0;
        position: absolute;
        right: 0.375rem;
        bottom: 0.375rem; }
        html.theme--documenter-dark .docstring > section > a.docs-sourcelink:focus {
          opacity: 1 !important; }
    html.theme--documenter-dark .docstring:hover > section > a.docs-sourcelink {
      opacity: 0.2; }
    html.theme--documenter-dark .docstring:focus-within > section > a.docs-sourcelink {
      opacity: 0.2; }
    html.theme--documenter-dark .docstring > section:hover a.docs-sourcelink {
      opacity: 1; }
  html.theme--documenter-dark .documenter-example-output {
    background-color: #1f2424; }
  html.theme--documenter-dark .outdated-warning-overlay {
    position: fixed;
    top: 0;
    left: 0;
    right: 0;
    box-shadow: 0 0 10px rgba(0, 0, 0, 0.3);
    z-index: 999;
    background-color: #282f2f;
    border-bottom: 3px solid #9e1b0d;
    padding: 10px 35px;
    text-align: center;
    font-size: 15px; }
    html.theme--documenter-dark .outdated-warning-overlay .outdated-warning-closer {
      position: absolute;
      top: calc(50% - 10px);
      right: 18px;
      cursor: pointer;
      width: 12px; }
    html.theme--documenter-dark .outdated-warning-overlay a {
      color: #1abc9c; }
      html.theme--documenter-dark .outdated-warning-overlay a:hover {
        color: #1dd2af; }
  html.theme--documenter-dark .content pre {
    border: 1px solid #5e6d6f; }
  html.theme--documenter-dark .content code {
    font-weight: inherit; }
  html.theme--documenter-dark .content a code {
    color: #1abc9c; }
  html.theme--documenter-dark .content h1 code, html.theme--documenter-dark .content h2 code, html.theme--documenter-dark .content h3 code, html.theme--documenter-dark .content h4 code, html.theme--documenter-dark .content h5 code, html.theme--documenter-dark .content h6 code {
    color: #f2f2f2; }
  html.theme--documenter-dark .content table {
    display: block;
    width: initial;
    max-width: 100%;
    overflow-x: auto; }
  html.theme--documenter-dark .content blockquote > ul:first-child, html.theme--documenter-dark .content blockquote > ol:first-child, html.theme--documenter-dark .content .admonition-body > ul:first-child, html.theme--documenter-dark .content .admonition-body > ol:first-child {
    margin-top: 0; }
  html.theme--documenter-dark pre, html.theme--documenter-dark code {
    font-variant-ligatures: no-contextual; }
  html.theme--documenter-dark .breadcrumb a.is-disabled {
    cursor: default;
    pointer-events: none; }
    html.theme--documenter-dark .breadcrumb a.is-disabled, html.theme--documenter-dark .breadcrumb a.is-disabled:hover {
      color: #f2f2f2; }
  html.theme--documenter-dark .hljs {
    background: initial !important; }
  html.theme--documenter-dark .katex .katex-mathml {
    top: 0;
    right: 0; }
  html.theme--documenter-dark .katex-display, html.theme--documenter-dark mjx-container, html.theme--documenter-dark .MathJax_Display {
    margin: 0.5em 0 !important; }
  html.theme--documenter-dark html {
    -moz-osx-font-smoothing: auto;
    -webkit-font-smoothing: auto; }
  html.theme--documenter-dark li.no-marker {
    list-style: none; }
  html.theme--documenter-dark #documenter .docs-main > article {
    overflow-wrap: break-word; }
    html.theme--documenter-dark #documenter .docs-main > article .math-container {
      overflow-x: auto;
      overflow-y: hidden; }
  @media screen and (min-width: 1056px) {
    html.theme--documenter-dark #documenter .docs-main {
      max-width: 52rem;
      margin-left: 20rem;
      padding-right: 1rem; } }
  @media screen and (max-width: 1055px) {
    html.theme--documenter-dark #documenter .docs-main {
      width: 100%; }
      html.theme--documenter-dark #documenter .docs-main > article {
        max-width: 52rem;
        margin-left: auto;
        margin-right: auto;
        margin-bottom: 1rem;
        padding: 0 1rem; }
      html.theme--documenter-dark #documenter .docs-main > header, html.theme--documenter-dark #documenter .docs-main > nav {
        max-width: 100%;
        width: 100%;
        margin: 0; } }
  html.theme--documenter-dark #documenter .docs-main header.docs-navbar {
    background-color: #1f2424;
    border-bottom: 1px solid #5e6d6f;
    z-index: 2;
    min-height: 4rem;
    margin-bottom: 1rem;
    display: flex; }
    html.theme--documenter-dark #documenter .docs-main header.docs-navbar .breadcrumb {
      flex-grow: 1;
      padding-left: 0.5rem; }
    html.theme--documenter-dark #documenter .docs-main header.docs-navbar .docs-left {
      padding-top: 2px;
      padding-right: 0.5rem; }
      html.theme--documenter-dark #documenter .docs-main header.docs-navbar .docs-left .docs-sidebar-button {
        display: inline-block;
        font-size: 1.5rem; }
    html.theme--documenter-dark #documenter .docs-main header.docs-navbar .docs-right {
      display: flex;
<<<<<<< HEAD
      white-space: nowrap;
      gap: 1rem;
      align-items: center; }
      html.theme--documenter-dark #documenter .docs-main header.docs-navbar .docs-right .docs-icon, html.theme--documenter-dark #documenter .docs-main header.docs-navbar .docs-right .docs-label, html.theme--documenter-dark #documenter .docs-main header.docs-navbar .docs-right .docs-sidebar-button {
=======
      white-space: nowrap; }
      html.theme--documenter-dark #documenter .docs-main header.docs-navbar .docs-right .docs-icon, html.theme--documenter-dark #documenter .docs-main header.docs-navbar .docs-right .docs-label {
>>>>>>> 8ef0f4d2
        display: inline-block; }
      html.theme--documenter-dark #documenter .docs-main header.docs-navbar .docs-right .docs-label {
        padding: 0;
        margin-left: 0.3em; }
      html.theme--documenter-dark #documenter .docs-main header.docs-navbar .docs-right .docs-navbar-link {
        margin: auto 0.5rem auto 0.5rem; }
      @media screen and (max-width: 1055px) {
        html.theme--documenter-dark #documenter .docs-main header.docs-navbar .docs-right .docs-navbar-link {
          margin: auto 0.75rem auto 0.75rem; } }
    html.theme--documenter-dark #documenter .docs-main header.docs-navbar > * {
      margin: auto 0; }
    @media screen and (max-width: 1055px) {
      html.theme--documenter-dark #documenter .docs-main header.docs-navbar {
        position: sticky;
        top: 0;
        padding: 0 1rem;
        /* For Headroom.js */
        transition-property: top, box-shadow;
        -webkit-transition-property: top, box-shadow;
        /* Safari */
        transition-duration: 0.3s;
        -webkit-transition-duration: 0.3s;
        /* Safari */ }
        html.theme--documenter-dark #documenter .docs-main header.docs-navbar.headroom--not-top {
          box-shadow: 0.2rem 0rem 0.4rem #171717;
          transition-duration: 0.7s;
          -webkit-transition-duration: 0.7s;
          /* Safari */ }
        html.theme--documenter-dark #documenter .docs-main header.docs-navbar.headroom--unpinned.headroom--not-top.headroom--not-bottom {
          top: -4.5rem;
          transition-duration: 0.7s;
          -webkit-transition-duration: 0.7s;
          /* Safari */ } }
  html.theme--documenter-dark #documenter .docs-main section.footnotes {
    border-top: 1px solid #5e6d6f; }
    html.theme--documenter-dark #documenter .docs-main section.footnotes li .tag:first-child, html.theme--documenter-dark #documenter .docs-main section.footnotes li .docstring > section > a.docs-sourcelink:first-child, html.theme--documenter-dark #documenter .docs-main section.footnotes li .content kbd:first-child, html.theme--documenter-dark .content #documenter .docs-main section.footnotes li kbd:first-child {
      margin-right: 1em;
      margin-bottom: 0.4em; }
  html.theme--documenter-dark #documenter .docs-main .docs-footer {
    display: flex;
    flex-wrap: wrap;
    margin-left: 0;
    margin-right: 0;
    border-top: 1px solid #5e6d6f;
    padding-top: 1rem;
    padding-bottom: 1rem; }
    @media screen and (max-width: 1055px) {
      html.theme--documenter-dark #documenter .docs-main .docs-footer {
        padding-left: 1rem;
        padding-right: 1rem; } }
    html.theme--documenter-dark #documenter .docs-main .docs-footer .docs-footer-nextpage, html.theme--documenter-dark #documenter .docs-main .docs-footer .docs-footer-prevpage {
      flex-grow: 1; }
    html.theme--documenter-dark #documenter .docs-main .docs-footer .docs-footer-nextpage {
      text-align: right; }
    html.theme--documenter-dark #documenter .docs-main .docs-footer .flexbox-break {
      flex-basis: 100%;
      height: 0; }
    html.theme--documenter-dark #documenter .docs-main .docs-footer .footer-message {
      font-size: 0.8em;
      margin: 0.5em auto 0 auto;
      text-align: center; }
  html.theme--documenter-dark #documenter .docs-sidebar {
    display: flex;
    flex-direction: column;
    color: #fff;
    background-color: #282f2f;
    border-right: 1px solid #5e6d6f;
    padding: 0;
    flex: 0 0 18rem;
    z-index: 5;
    font-size: 15px;
    position: fixed;
    left: -18rem;
    width: 18rem;
    height: 100%;
    transition: left 0.3s;
    /* Setting up a nicer theme style for the scrollbar */ }
    html.theme--documenter-dark #documenter .docs-sidebar.visible {
      left: 0;
      box-shadow: 0.4rem 0rem 0.8rem #171717; }
      @media screen and (min-width: 1056px) {
        html.theme--documenter-dark #documenter .docs-sidebar.visible {
          box-shadow: none; } }
    @media screen and (min-width: 1056px) {
      html.theme--documenter-dark #documenter .docs-sidebar {
        left: 0;
        top: 0; } }
    html.theme--documenter-dark #documenter .docs-sidebar .docs-logo {
      margin-top: 1rem;
      padding: 0 1rem; }
      html.theme--documenter-dark #documenter .docs-sidebar .docs-logo > img {
        max-height: 6rem;
        margin: auto; }
    html.theme--documenter-dark #documenter .docs-sidebar .docs-package-name {
      flex-shrink: 0;
      font-size: 1.5rem;
      font-weight: 700;
      text-align: center;
      white-space: nowrap;
      overflow: hidden;
      padding: 0.5rem 0; }
      html.theme--documenter-dark #documenter .docs-sidebar .docs-package-name .docs-autofit {
        max-width: 16.2rem; }
      html.theme--documenter-dark #documenter .docs-sidebar .docs-package-name a, html.theme--documenter-dark #documenter .docs-sidebar .docs-package-name a:hover {
        color: #fff; }
    html.theme--documenter-dark #documenter .docs-sidebar .docs-version-selector {
      border-top: 1px solid #5e6d6f;
      display: none;
      padding: 0.5rem; }
      html.theme--documenter-dark #documenter .docs-sidebar .docs-version-selector.visible {
        display: flex; }
    html.theme--documenter-dark #documenter .docs-sidebar ul.docs-menu {
      flex-grow: 1;
      user-select: none;
      border-top: 1px solid #5e6d6f;
      padding-bottom: 1.5rem;
      /* Managing collapsible submenus */ }
      html.theme--documenter-dark #documenter .docs-sidebar ul.docs-menu > li > .tocitem {
        font-weight: bold; }
      html.theme--documenter-dark #documenter .docs-sidebar ul.docs-menu > li li {
        font-size: 14.25px;
        margin-left: 1em;
        border-left: 1px solid #5e6d6f; }
      html.theme--documenter-dark #documenter .docs-sidebar ul.docs-menu input.collapse-toggle {
        display: none; }
      html.theme--documenter-dark #documenter .docs-sidebar ul.docs-menu ul.collapsed {
        display: none; }
      html.theme--documenter-dark #documenter .docs-sidebar ul.docs-menu input:checked ~ ul.collapsed {
        display: block; }
      html.theme--documenter-dark #documenter .docs-sidebar ul.docs-menu label.tocitem {
        display: flex; }
        html.theme--documenter-dark #documenter .docs-sidebar ul.docs-menu label.tocitem .docs-label {
          flex-grow: 2; }
        html.theme--documenter-dark #documenter .docs-sidebar ul.docs-menu label.tocitem .docs-chevron {
          display: inline-block;
          font-style: normal;
          font-variant: normal;
          text-rendering: auto;
          line-height: 1;
          font-size: 11.25px;
          margin-left: 1rem;
          margin-top: auto;
          margin-bottom: auto; }
          html.theme--documenter-dark #documenter .docs-sidebar ul.docs-menu label.tocitem .docs-chevron::before {
            font-family: "Font Awesome 6 Free";
            font-weight: 900;
            content: "\f054"; }
      html.theme--documenter-dark #documenter .docs-sidebar ul.docs-menu input:checked ~ label.tocitem .docs-chevron::before {
        content: "\f078"; }
      html.theme--documenter-dark #documenter .docs-sidebar ul.docs-menu .tocitem {
        display: block;
        padding: 0.5rem 0.5rem; }
        html.theme--documenter-dark #documenter .docs-sidebar ul.docs-menu .tocitem, html.theme--documenter-dark #documenter .docs-sidebar ul.docs-menu .tocitem:hover {
          color: #fff;
          background: #282f2f; }
      html.theme--documenter-dark #documenter .docs-sidebar ul.docs-menu a.tocitem:hover, html.theme--documenter-dark #documenter .docs-sidebar ul.docs-menu label.tocitem:hover {
        color: #fff;
        background-color: #32393a; }
      html.theme--documenter-dark #documenter .docs-sidebar ul.docs-menu li.is-active {
        border-top: 1px solid #5e6d6f;
        border-bottom: 1px solid #5e6d6f;
        background-color: #1f2424; }
        html.theme--documenter-dark #documenter .docs-sidebar ul.docs-menu li.is-active .tocitem, html.theme--documenter-dark #documenter .docs-sidebar ul.docs-menu li.is-active .tocitem:hover {
          background-color: #1f2424;
          color: #fff; }
        html.theme--documenter-dark #documenter .docs-sidebar ul.docs-menu li.is-active ul.internal .tocitem:hover {
          background-color: #32393a;
          color: #fff; }
      html.theme--documenter-dark #documenter .docs-sidebar ul.docs-menu > li.is-active:first-child {
        border-top: none; }
      html.theme--documenter-dark #documenter .docs-sidebar ul.docs-menu ul.internal {
        margin: 0 0.5rem 0.5rem;
        border-top: 1px solid #5e6d6f; }
        html.theme--documenter-dark #documenter .docs-sidebar ul.docs-menu ul.internal li {
          font-size: 12.75px;
          border-left: none;
          margin-left: 0;
          margin-top: 0.5rem; }
        html.theme--documenter-dark #documenter .docs-sidebar ul.docs-menu ul.internal .tocitem {
          width: 100%;
          padding: 0; }
          html.theme--documenter-dark #documenter .docs-sidebar ul.docs-menu ul.internal .tocitem::before {
            content: "⚬";
            margin-right: 0.4em; }
    html.theme--documenter-dark #documenter .docs-sidebar form.docs-search {
      margin: auto;
      margin-top: 0.5rem;
      margin-bottom: 0.5rem; }
      html.theme--documenter-dark #documenter .docs-sidebar form.docs-search > input {
        width: 14.4rem; }
    @media screen and (min-width: 1056px) {
      html.theme--documenter-dark #documenter .docs-sidebar ul.docs-menu {
        overflow-y: auto;
        -webkit-overflow-scroll: touch; }
        html.theme--documenter-dark #documenter .docs-sidebar ul.docs-menu::-webkit-scrollbar {
          width: .3rem;
          background: none; }
        html.theme--documenter-dark #documenter .docs-sidebar ul.docs-menu::-webkit-scrollbar-thumb {
          border-radius: 5px 0px 0px 5px;
          background: #3b4445; }
        html.theme--documenter-dark #documenter .docs-sidebar ul.docs-menu::-webkit-scrollbar-thumb:hover {
          background: #4e5a5c; } }
    @media screen and (max-width: 1055px) {
      html.theme--documenter-dark #documenter .docs-sidebar {
        overflow-y: auto;
        -webkit-overflow-scroll: touch; }
        html.theme--documenter-dark #documenter .docs-sidebar::-webkit-scrollbar {
          width: .3rem;
          background: none; }
        html.theme--documenter-dark #documenter .docs-sidebar::-webkit-scrollbar-thumb {
          border-radius: 5px 0px 0px 5px;
          background: #3b4445; }
        html.theme--documenter-dark #documenter .docs-sidebar::-webkit-scrollbar-thumb:hover {
          background: #4e5a5c; } }
  html.theme--documenter-dark #documenter .docs-main #documenter-search-info {
    margin-bottom: 1rem; }
  html.theme--documenter-dark #documenter .docs-main #documenter-search-results {
    list-style-type: circle;
    list-style-position: outside; }
    html.theme--documenter-dark #documenter .docs-main #documenter-search-results li {
      margin-left: 2rem; }
    html.theme--documenter-dark #documenter .docs-main #documenter-search-results .docs-highlight {
      background-color: yellow; }
  html.theme--documenter-dark {
    background-color: #1f2424;
    font-size: 16px;
    min-width: 300px;
    overflow-x: auto;
    overflow-y: scroll;
    text-rendering: optimizeLegibility;
    text-size-adjust: 100%; }
  html.theme--documenter-dark .ansi span.sgr1 {
    font-weight: bolder; }
  html.theme--documenter-dark .ansi span.sgr2 {
    font-weight: lighter; }
  html.theme--documenter-dark .ansi span.sgr3 {
    font-style: italic; }
  html.theme--documenter-dark .ansi span.sgr4 {
    text-decoration: underline; }
  html.theme--documenter-dark .ansi span.sgr7 {
    color: #1f2424;
    background-color: #fff; }
  html.theme--documenter-dark .ansi span.sgr8 {
    color: transparent; }
    html.theme--documenter-dark .ansi span.sgr8 span {
      color: transparent; }
  html.theme--documenter-dark .ansi span.sgr9 {
    text-decoration: line-through; }
  html.theme--documenter-dark .ansi span.sgr30 {
    color: #242424; }
  html.theme--documenter-dark .ansi span.sgr31 {
    color: #f6705f; }
  html.theme--documenter-dark .ansi span.sgr32 {
    color: #4fb43a; }
  html.theme--documenter-dark .ansi span.sgr33 {
    color: #f4c72f; }
  html.theme--documenter-dark .ansi span.sgr34 {
    color: #7587f0; }
  html.theme--documenter-dark .ansi span.sgr35 {
    color: #bc89d3; }
  html.theme--documenter-dark .ansi span.sgr36 {
    color: #49b6ca; }
  html.theme--documenter-dark .ansi span.sgr37 {
    color: #b3bdbe; }
  html.theme--documenter-dark .ansi span.sgr40 {
    background-color: #242424; }
  html.theme--documenter-dark .ansi span.sgr41 {
    background-color: #f6705f; }
  html.theme--documenter-dark .ansi span.sgr42 {
    background-color: #4fb43a; }
  html.theme--documenter-dark .ansi span.sgr43 {
    background-color: #f4c72f; }
  html.theme--documenter-dark .ansi span.sgr44 {
    background-color: #7587f0; }
  html.theme--documenter-dark .ansi span.sgr45 {
    background-color: #bc89d3; }
  html.theme--documenter-dark .ansi span.sgr46 {
    background-color: #49b6ca; }
  html.theme--documenter-dark .ansi span.sgr47 {
    background-color: #b3bdbe; }
  html.theme--documenter-dark .ansi span.sgr90 {
    color: #92a0a2; }
  html.theme--documenter-dark .ansi span.sgr91 {
    color: #ff8674; }
  html.theme--documenter-dark .ansi span.sgr92 {
    color: #79d462; }
  html.theme--documenter-dark .ansi span.sgr93 {
    color: #ffe76b; }
  html.theme--documenter-dark .ansi span.sgr94 {
    color: #8a98ff; }
  html.theme--documenter-dark .ansi span.sgr95 {
    color: #d2a4e6; }
  html.theme--documenter-dark .ansi span.sgr96 {
    color: #6bc8db; }
  html.theme--documenter-dark .ansi span.sgr97 {
    color: #ecf0f1; }
  html.theme--documenter-dark .ansi span.sgr100 {
    background-color: #92a0a2; }
  html.theme--documenter-dark .ansi span.sgr101 {
    background-color: #ff8674; }
  html.theme--documenter-dark .ansi span.sgr102 {
    background-color: #79d462; }
  html.theme--documenter-dark .ansi span.sgr103 {
    background-color: #ffe76b; }
  html.theme--documenter-dark .ansi span.sgr104 {
    background-color: #8a98ff; }
  html.theme--documenter-dark .ansi span.sgr105 {
    background-color: #d2a4e6; }
  html.theme--documenter-dark .ansi span.sgr106 {
    background-color: #6bc8db; }
  html.theme--documenter-dark .ansi span.sgr107 {
    background-color: #ecf0f1; }
  html.theme--documenter-dark code.language-julia-repl > span.hljs-meta {
    color: #4fb43a;
    font-weight: bolder; }
  html.theme--documenter-dark .hljs {
    background: #2b2b2b;
    color: #f8f8f2; }
  html.theme--documenter-dark .hljs-comment,
  html.theme--documenter-dark .hljs-quote {
    color: #d4d0ab; }
  html.theme--documenter-dark .hljs-variable,
  html.theme--documenter-dark .hljs-template-variable,
  html.theme--documenter-dark .hljs-tag,
  html.theme--documenter-dark .hljs-name,
  html.theme--documenter-dark .hljs-selector-id,
  html.theme--documenter-dark .hljs-selector-class,
  html.theme--documenter-dark .hljs-regexp,
  html.theme--documenter-dark .hljs-deletion {
    color: #ffa07a; }
  html.theme--documenter-dark .hljs-number,
  html.theme--documenter-dark .hljs-built_in,
  html.theme--documenter-dark .hljs-literal,
  html.theme--documenter-dark .hljs-type,
  html.theme--documenter-dark .hljs-params,
  html.theme--documenter-dark .hljs-meta,
  html.theme--documenter-dark .hljs-link {
    color: #f5ab35; }
  html.theme--documenter-dark .hljs-attribute {
    color: #ffd700; }
  html.theme--documenter-dark .hljs-string,
  html.theme--documenter-dark .hljs-symbol,
  html.theme--documenter-dark .hljs-bullet,
  html.theme--documenter-dark .hljs-addition {
    color: #abe338; }
  html.theme--documenter-dark .hljs-title,
  html.theme--documenter-dark .hljs-section {
    color: #00e0e0; }
  html.theme--documenter-dark .hljs-keyword,
  html.theme--documenter-dark .hljs-selector-tag {
    color: #dcc6e0; }
  html.theme--documenter-dark .hljs-emphasis {
    font-style: italic; }
  html.theme--documenter-dark .hljs-strong {
    font-weight: bold; }
  @media screen and (-ms-high-contrast: active) {
    html.theme--documenter-dark .hljs-addition,
    html.theme--documenter-dark .hljs-attribute,
    html.theme--documenter-dark .hljs-built_in,
    html.theme--documenter-dark .hljs-bullet,
    html.theme--documenter-dark .hljs-comment,
    html.theme--documenter-dark .hljs-link,
    html.theme--documenter-dark .hljs-literal,
    html.theme--documenter-dark .hljs-meta,
    html.theme--documenter-dark .hljs-number,
    html.theme--documenter-dark .hljs-params,
    html.theme--documenter-dark .hljs-string,
    html.theme--documenter-dark .hljs-symbol,
    html.theme--documenter-dark .hljs-type,
    html.theme--documenter-dark .hljs-quote {
      color: highlight; }
    html.theme--documenter-dark .hljs-keyword,
    html.theme--documenter-dark .hljs-selector-tag {
      font-weight: bold; } }
  html.theme--documenter-dark .hljs-subst {
    color: #f8f8f2; }<|MERGE_RESOLUTION|>--- conflicted
+++ resolved
@@ -8244,15 +8244,10 @@
         font-size: 1.5rem; }
     html.theme--documenter-dark #documenter .docs-main header.docs-navbar .docs-right {
       display: flex;
-<<<<<<< HEAD
       white-space: nowrap;
       gap: 1rem;
       align-items: center; }
-      html.theme--documenter-dark #documenter .docs-main header.docs-navbar .docs-right .docs-icon, html.theme--documenter-dark #documenter .docs-main header.docs-navbar .docs-right .docs-label, html.theme--documenter-dark #documenter .docs-main header.docs-navbar .docs-right .docs-sidebar-button {
-=======
-      white-space: nowrap; }
       html.theme--documenter-dark #documenter .docs-main header.docs-navbar .docs-right .docs-icon, html.theme--documenter-dark #documenter .docs-main header.docs-navbar .docs-right .docs-label {
->>>>>>> 8ef0f4d2
         display: inline-block; }
       html.theme--documenter-dark #documenter .docs-main header.docs-navbar .docs-right .docs-label {
         padding: 0;
