--- conflicted
+++ resolved
@@ -8211,15 +8211,10 @@
       font-size: 1.5rem; }
   #documenter .docs-main header.docs-navbar .docs-right {
     display: flex;
-<<<<<<< HEAD
     white-space: nowrap;
     gap: 1rem;
     align-items: center; }
-    #documenter .docs-main header.docs-navbar .docs-right .docs-icon, #documenter .docs-main header.docs-navbar .docs-right .docs-label, #documenter .docs-main header.docs-navbar .docs-right .docs-sidebar-button {
-=======
-    white-space: nowrap; }
     #documenter .docs-main header.docs-navbar .docs-right .docs-icon, #documenter .docs-main header.docs-navbar .docs-right .docs-label {
->>>>>>> 8ef0f4d2
       display: inline-block; }
     #documenter .docs-main header.docs-navbar .docs-right .docs-label {
       padding: 0;
