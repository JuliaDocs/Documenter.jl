@charset "UTF-8";
/* Font Awesome 5 mixin. Can be included in any rule that should render Font Awesome icons. */
@keyframes spinAround {
  from {
    transform: rotate(0deg); }
  to {
    transform: rotate(359deg); } }

.delete, .modal-close, .is-unselectable, .button, .file, .breadcrumb, .pagination-previous,
.pagination-next,
.pagination-link,
.pagination-ellipsis, .tabs {
  -webkit-touch-callout: none;
  -webkit-user-select: none;
  -moz-user-select: none;
  -ms-user-select: none;
  user-select: none; }

.select:not(.is-multiple):not(.is-loading)::after, .navbar-link:not(.is-arrowless)::after {
  border: 3px solid transparent;
  border-radius: 2px;
  border-right: 0;
  border-top: 0;
  content: " ";
  display: block;
  height: 0.625em;
  margin-top: -0.4375em;
  pointer-events: none;
  position: absolute;
  top: 50%;
  transform: rotate(-45deg);
  transform-origin: center;
  width: 0.625em; }

.box:not(:last-child), .content:not(:last-child), .notification:not(:last-child), .progress:not(:last-child), .table:not(:last-child), .table-container:not(:last-child), .title:not(:last-child),
.subtitle:not(:last-child), .block:not(:last-child), .highlight:not(:last-child), .breadcrumb:not(:last-child), .level:not(:last-child), .list:not(:last-child), .message:not(:last-child), .tabs:not(:last-child), .admonition:not(:last-child) {
  margin-bottom: 1.5rem; }

.delete, .modal-close {
  -moz-appearance: none;
  -webkit-appearance: none;
  background-color: rgba(10, 10, 10, 0.2);
  border: none;
  border-radius: 290486px;
  cursor: pointer;
  pointer-events: auto;
  display: inline-block;
  flex-grow: 0;
  flex-shrink: 0;
  font-size: 0;
  height: 20px;
  max-height: 20px;
  max-width: 20px;
  min-height: 20px;
  min-width: 20px;
  outline: none;
  position: relative;
  vertical-align: top;
  width: 20px; }
  .delete::before, .modal-close::before, .delete::after, .modal-close::after {
    background-color: white;
    content: "";
    display: block;
    left: 50%;
    position: absolute;
    top: 50%;
    transform: translateX(-50%) translateY(-50%) rotate(45deg);
    transform-origin: center center; }
  .delete::before, .modal-close::before {
    height: 2px;
    width: 50%; }
  .delete::after, .modal-close::after {
    height: 50%;
    width: 2px; }
  .delete:hover, .modal-close:hover, .delete:focus, .modal-close:focus {
    background-color: rgba(10, 10, 10, 0.3); }
  .delete:active, .modal-close:active {
    background-color: rgba(10, 10, 10, 0.4); }
  .is-small.delete, #documenter .docs-sidebar form.docs-search > input.delete, .is-small.modal-close, #documenter .docs-sidebar form.docs-search > input.modal-close {
    height: 16px;
    max-height: 16px;
    max-width: 16px;
    min-height: 16px;
    min-width: 16px;
    width: 16px; }
  .is-medium.delete, .is-medium.modal-close {
    height: 24px;
    max-height: 24px;
    max-width: 24px;
    min-height: 24px;
    min-width: 24px;
    width: 24px; }
  .is-large.delete, .is-large.modal-close {
    height: 32px;
    max-height: 32px;
    max-width: 32px;
    min-height: 32px;
    min-width: 32px;
    width: 32px; }

.button.is-loading::after, .loader, .select.is-loading::after, .control.is-loading::after {
  animation: spinAround 500ms infinite linear;
  border: 2px solid #dbdbdb;
  border-radius: 290486px;
  border-right-color: transparent;
  border-top-color: transparent;
  content: "";
  display: block;
  height: 1em;
  position: relative;
  width: 1em; }

.is-overlay, .image.is-square img, #documenter .docs-sidebar .docs-logo > img.is-square img,
.image.is-square .has-ratio,
#documenter .docs-sidebar .docs-logo > img.is-square .has-ratio, .image.is-1by1 img, #documenter .docs-sidebar .docs-logo > img.is-1by1 img,
.image.is-1by1 .has-ratio,
#documenter .docs-sidebar .docs-logo > img.is-1by1 .has-ratio, .image.is-5by4 img, #documenter .docs-sidebar .docs-logo > img.is-5by4 img,
.image.is-5by4 .has-ratio,
#documenter .docs-sidebar .docs-logo > img.is-5by4 .has-ratio, .image.is-4by3 img, #documenter .docs-sidebar .docs-logo > img.is-4by3 img,
.image.is-4by3 .has-ratio,
#documenter .docs-sidebar .docs-logo > img.is-4by3 .has-ratio, .image.is-3by2 img, #documenter .docs-sidebar .docs-logo > img.is-3by2 img,
.image.is-3by2 .has-ratio,
#documenter .docs-sidebar .docs-logo > img.is-3by2 .has-ratio, .image.is-5by3 img, #documenter .docs-sidebar .docs-logo > img.is-5by3 img,
.image.is-5by3 .has-ratio,
#documenter .docs-sidebar .docs-logo > img.is-5by3 .has-ratio, .image.is-16by9 img, #documenter .docs-sidebar .docs-logo > img.is-16by9 img,
.image.is-16by9 .has-ratio,
#documenter .docs-sidebar .docs-logo > img.is-16by9 .has-ratio, .image.is-2by1 img, #documenter .docs-sidebar .docs-logo > img.is-2by1 img,
.image.is-2by1 .has-ratio,
#documenter .docs-sidebar .docs-logo > img.is-2by1 .has-ratio, .image.is-3by1 img, #documenter .docs-sidebar .docs-logo > img.is-3by1 img,
.image.is-3by1 .has-ratio,
#documenter .docs-sidebar .docs-logo > img.is-3by1 .has-ratio, .image.is-4by5 img, #documenter .docs-sidebar .docs-logo > img.is-4by5 img,
.image.is-4by5 .has-ratio,
#documenter .docs-sidebar .docs-logo > img.is-4by5 .has-ratio, .image.is-3by4 img, #documenter .docs-sidebar .docs-logo > img.is-3by4 img,
.image.is-3by4 .has-ratio,
#documenter .docs-sidebar .docs-logo > img.is-3by4 .has-ratio, .image.is-2by3 img, #documenter .docs-sidebar .docs-logo > img.is-2by3 img,
.image.is-2by3 .has-ratio,
#documenter .docs-sidebar .docs-logo > img.is-2by3 .has-ratio, .image.is-3by5 img, #documenter .docs-sidebar .docs-logo > img.is-3by5 img,
.image.is-3by5 .has-ratio,
#documenter .docs-sidebar .docs-logo > img.is-3by5 .has-ratio, .image.is-9by16 img, #documenter .docs-sidebar .docs-logo > img.is-9by16 img,
.image.is-9by16 .has-ratio,
#documenter .docs-sidebar .docs-logo > img.is-9by16 .has-ratio, .image.is-1by2 img, #documenter .docs-sidebar .docs-logo > img.is-1by2 img,
.image.is-1by2 .has-ratio,
#documenter .docs-sidebar .docs-logo > img.is-1by2 .has-ratio, .image.is-1by3 img, #documenter .docs-sidebar .docs-logo > img.is-1by3 img,
.image.is-1by3 .has-ratio,
#documenter .docs-sidebar .docs-logo > img.is-1by3 .has-ratio, .modal, .modal-background, .hero-video {
  bottom: 0;
  left: 0;
  position: absolute;
  right: 0;
  top: 0; }

.button, .input, #documenter .docs-sidebar form.docs-search > input, .textarea, .select select, .file-cta,
.file-name, .pagination-previous,
.pagination-next,
.pagination-link,
.pagination-ellipsis {
  -moz-appearance: none;
  -webkit-appearance: none;
  align-items: center;
  border: 1px solid transparent;
  border-radius: 4px;
  box-shadow: none;
  display: inline-flex;
  font-size: 1rem;
  height: 2.25em;
  justify-content: flex-start;
  line-height: 1.5;
  padding-bottom: calc(0.375em - 1px);
  padding-left: calc(0.625em - 1px);
  padding-right: calc(0.625em - 1px);
  padding-top: calc(0.375em - 1px);
  position: relative;
  vertical-align: top; }
  .button:focus, .input:focus, #documenter .docs-sidebar form.docs-search > input:focus, .textarea:focus, .select select:focus, .file-cta:focus,
  .file-name:focus, .pagination-previous:focus,
  .pagination-next:focus,
  .pagination-link:focus,
  .pagination-ellipsis:focus, .is-focused.button, .is-focused.input, #documenter .docs-sidebar form.docs-search > input.is-focused, .is-focused.textarea, .select select.is-focused, .is-focused.file-cta,
  .is-focused.file-name, .is-focused.pagination-previous,
  .is-focused.pagination-next,
  .is-focused.pagination-link,
  .is-focused.pagination-ellipsis, .button:active, .input:active, #documenter .docs-sidebar form.docs-search > input:active, .textarea:active, .select select:active, .file-cta:active,
  .file-name:active, .pagination-previous:active,
  .pagination-next:active,
  .pagination-link:active,
  .pagination-ellipsis:active, .is-active.button, .is-active.input, #documenter .docs-sidebar form.docs-search > input.is-active, .is-active.textarea, .select select.is-active, .is-active.file-cta,
  .is-active.file-name, .is-active.pagination-previous,
  .is-active.pagination-next,
  .is-active.pagination-link,
  .is-active.pagination-ellipsis {
    outline: none; }
  .button[disabled], .input[disabled], #documenter .docs-sidebar form.docs-search > input[disabled], .textarea[disabled], .select select[disabled], .file-cta[disabled],
  .file-name[disabled], .pagination-previous[disabled],
  .pagination-next[disabled],
  .pagination-link[disabled],
  .pagination-ellipsis[disabled],
  fieldset[disabled] .button,
  fieldset[disabled] .input,
  fieldset[disabled] #documenter .docs-sidebar form.docs-search > input,
  #documenter .docs-sidebar fieldset[disabled] form.docs-search > input,
  fieldset[disabled] .textarea,
  fieldset[disabled] .select select,
  .select fieldset[disabled] select,
  fieldset[disabled] .file-cta,
  fieldset[disabled] .file-name,
  fieldset[disabled] .pagination-previous,
  fieldset[disabled] .pagination-next,
  fieldset[disabled] .pagination-link,
  fieldset[disabled] .pagination-ellipsis {
    cursor: not-allowed; }

/*! minireset.css v0.0.4 | MIT License | github.com/jgthms/minireset.css */
html,
body,
p,
ol,
ul,
li,
dl,
dt,
dd,
blockquote,
figure,
fieldset,
legend,
textarea,
pre,
iframe,
hr,
h1,
h2,
h3,
h4,
h5,
h6 {
  margin: 0;
  padding: 0; }

h1,
h2,
h3,
h4,
h5,
h6 {
  font-size: 100%;
  font-weight: normal; }

ul {
  list-style: none; }

button,
input,
select,
textarea {
  margin: 0; }

html {
  box-sizing: border-box; }

*, *::before, *::after {
  box-sizing: inherit; }

img,
embed,
iframe,
object,
video {
  height: auto;
  max-width: 100%; }

audio {
  max-width: 100%; }

iframe {
  border: 0; }

table {
  border-collapse: collapse;
  border-spacing: 0; }

td,
th {
  padding: 0; }
  td:not([align]),
  th:not([align]) {
    text-align: left; }

html {
  background-color: white;
  font-size: 16px;
  -moz-osx-font-smoothing: grayscale;
  -webkit-font-smoothing: antialiased;
  min-width: 300px;
  overflow-x: auto;
  overflow-y: scroll;
  text-rendering: optimizeLegibility;
  text-size-adjust: 100%; }

article,
aside,
figure,
footer,
header,
hgroup,
section {
  display: block; }

body,
button,
input,
select,
textarea {
  font-family: "Lato", -apple-system, BlinkMacSystemFont, "Segoe UI", "Helvetica Neue", "Helvetica", "Arial", sans-serif; }

code,
pre {
  -moz-osx-font-smoothing: auto;
  -webkit-font-smoothing: auto;
  font-family: "JuliaMono", "SFMono-Regular", "Menlo", "Consolas", "Liberation Mono", "DejaVu Sans Mono", monospace; }

body {
  color: #222222;
  font-size: 1em;
  font-weight: 400;
  line-height: 1.5; }

a {
  color: #2e63b8;
  cursor: pointer;
  text-decoration: none; }
  a strong {
    color: currentColor; }
  a:hover {
    color: #363636; }

code {
  background-color: rgba(0, 0, 0, 0.05);
  color: #000000;
  font-size: 0.875em;
  font-weight: normal;
  padding: 0.1em; }

hr {
  background-color: whitesmoke;
  border: none;
  display: block;
  height: 2px;
  margin: 1.5rem 0; }

img {
  height: auto;
  max-width: 100%; }

input[type="checkbox"],
input[type="radio"] {
  vertical-align: baseline; }

small {
  font-size: 0.875em; }

span {
  font-style: inherit;
  font-weight: inherit; }

strong {
  color: #222222;
  font-weight: 700; }

fieldset {
  border: none; }

pre {
  -webkit-overflow-scrolling: touch;
  background-color: whitesmoke;
  color: #222222;
  font-size: 0.875em;
  overflow-x: auto;
  padding: 1.25rem 1.5rem;
  white-space: pre;
  word-wrap: normal; }
  pre code {
    background-color: transparent;
    color: currentColor;
    font-size: 1em;
    padding: 0; }

table td,
table th {
  vertical-align: top; }
  table td:not([align]),
  table th:not([align]) {
    text-align: left; }

table th {
  color: #222222; }

.is-clearfix::after {
  clear: both;
  content: " ";
  display: table; }

.is-pulled-left {
  float: left !important; }

.is-pulled-right {
  float: right !important; }

.is-clipped {
  overflow: hidden !important; }

.is-size-1 {
  font-size: 3rem !important; }

.is-size-2 {
  font-size: 2.5rem !important; }

.is-size-3 {
  font-size: 2rem !important; }

.is-size-4 {
  font-size: 1.5rem !important; }

.is-size-5 {
  font-size: 1.25rem !important; }

.is-size-6 {
  font-size: 1rem !important; }

.is-size-7, .docstring > section > a.docs-sourcelink {
  font-size: 0.75rem !important; }

@media screen and (max-width: 768px) {
  .is-size-1-mobile {
    font-size: 3rem !important; }
  .is-size-2-mobile {
    font-size: 2.5rem !important; }
  .is-size-3-mobile {
    font-size: 2rem !important; }
  .is-size-4-mobile {
    font-size: 1.5rem !important; }
  .is-size-5-mobile {
    font-size: 1.25rem !important; }
  .is-size-6-mobile {
    font-size: 1rem !important; }
  .is-size-7-mobile {
    font-size: 0.75rem !important; } }

@media screen and (min-width: 769px), print {
  .is-size-1-tablet {
    font-size: 3rem !important; }
  .is-size-2-tablet {
    font-size: 2.5rem !important; }
  .is-size-3-tablet {
    font-size: 2rem !important; }
  .is-size-4-tablet {
    font-size: 1.5rem !important; }
  .is-size-5-tablet {
    font-size: 1.25rem !important; }
  .is-size-6-tablet {
    font-size: 1rem !important; }
  .is-size-7-tablet {
    font-size: 0.75rem !important; } }

@media screen and (max-width: 1055px) {
  .is-size-1-touch {
    font-size: 3rem !important; }
  .is-size-2-touch {
    font-size: 2.5rem !important; }
  .is-size-3-touch {
    font-size: 2rem !important; }
  .is-size-4-touch {
    font-size: 1.5rem !important; }
  .is-size-5-touch {
    font-size: 1.25rem !important; }
  .is-size-6-touch {
    font-size: 1rem !important; }
  .is-size-7-touch {
    font-size: 0.75rem !important; } }

@media screen and (min-width: 1056px) {
  .is-size-1-desktop {
    font-size: 3rem !important; }
  .is-size-2-desktop {
    font-size: 2.5rem !important; }
  .is-size-3-desktop {
    font-size: 2rem !important; }
  .is-size-4-desktop {
    font-size: 1.5rem !important; }
  .is-size-5-desktop {
    font-size: 1.25rem !important; }
  .is-size-6-desktop {
    font-size: 1rem !important; }
  .is-size-7-desktop {
    font-size: 0.75rem !important; } }

@media screen and (min-width: 1216px) {
  .is-size-1-widescreen {
    font-size: 3rem !important; }
  .is-size-2-widescreen {
    font-size: 2.5rem !important; }
  .is-size-3-widescreen {
    font-size: 2rem !important; }
  .is-size-4-widescreen {
    font-size: 1.5rem !important; }
  .is-size-5-widescreen {
    font-size: 1.25rem !important; }
  .is-size-6-widescreen {
    font-size: 1rem !important; }
  .is-size-7-widescreen {
    font-size: 0.75rem !important; } }

@media screen and (min-width: 1408px) {
  .is-size-1-fullhd {
    font-size: 3rem !important; }
  .is-size-2-fullhd {
    font-size: 2.5rem !important; }
  .is-size-3-fullhd {
    font-size: 2rem !important; }
  .is-size-4-fullhd {
    font-size: 1.5rem !important; }
  .is-size-5-fullhd {
    font-size: 1.25rem !important; }
  .is-size-6-fullhd {
    font-size: 1rem !important; }
  .is-size-7-fullhd {
    font-size: 0.75rem !important; } }

.has-text-centered {
  text-align: center !important; }

.has-text-justified {
  text-align: justify !important; }

.has-text-left {
  text-align: left !important; }

.has-text-right {
  text-align: right !important; }

@media screen and (max-width: 768px) {
  .has-text-centered-mobile {
    text-align: center !important; } }

@media screen and (min-width: 769px), print {
  .has-text-centered-tablet {
    text-align: center !important; } }

@media screen and (min-width: 769px) and (max-width: 1055px) {
  .has-text-centered-tablet-only {
    text-align: center !important; } }

@media screen and (max-width: 1055px) {
  .has-text-centered-touch {
    text-align: center !important; } }

@media screen and (min-width: 1056px) {
  .has-text-centered-desktop {
    text-align: center !important; } }

@media screen and (min-width: 1056px) and (max-width: 1215px) {
  .has-text-centered-desktop-only {
    text-align: center !important; } }

@media screen and (min-width: 1216px) {
  .has-text-centered-widescreen {
    text-align: center !important; } }

@media screen and (min-width: 1216px) and (max-width: 1407px) {
  .has-text-centered-widescreen-only {
    text-align: center !important; } }

@media screen and (min-width: 1408px) {
  .has-text-centered-fullhd {
    text-align: center !important; } }

@media screen and (max-width: 768px) {
  .has-text-justified-mobile {
    text-align: justify !important; } }

@media screen and (min-width: 769px), print {
  .has-text-justified-tablet {
    text-align: justify !important; } }

@media screen and (min-width: 769px) and (max-width: 1055px) {
  .has-text-justified-tablet-only {
    text-align: justify !important; } }

@media screen and (max-width: 1055px) {
  .has-text-justified-touch {
    text-align: justify !important; } }

@media screen and (min-width: 1056px) {
  .has-text-justified-desktop {
    text-align: justify !important; } }

@media screen and (min-width: 1056px) and (max-width: 1215px) {
  .has-text-justified-desktop-only {
    text-align: justify !important; } }

@media screen and (min-width: 1216px) {
  .has-text-justified-widescreen {
    text-align: justify !important; } }

@media screen and (min-width: 1216px) and (max-width: 1407px) {
  .has-text-justified-widescreen-only {
    text-align: justify !important; } }

@media screen and (min-width: 1408px) {
  .has-text-justified-fullhd {
    text-align: justify !important; } }

@media screen and (max-width: 768px) {
  .has-text-left-mobile {
    text-align: left !important; } }

@media screen and (min-width: 769px), print {
  .has-text-left-tablet {
    text-align: left !important; } }

@media screen and (min-width: 769px) and (max-width: 1055px) {
  .has-text-left-tablet-only {
    text-align: left !important; } }

@media screen and (max-width: 1055px) {
  .has-text-left-touch {
    text-align: left !important; } }

@media screen and (min-width: 1056px) {
  .has-text-left-desktop {
    text-align: left !important; } }

@media screen and (min-width: 1056px) and (max-width: 1215px) {
  .has-text-left-desktop-only {
    text-align: left !important; } }

@media screen and (min-width: 1216px) {
  .has-text-left-widescreen {
    text-align: left !important; } }

@media screen and (min-width: 1216px) and (max-width: 1407px) {
  .has-text-left-widescreen-only {
    text-align: left !important; } }

@media screen and (min-width: 1408px) {
  .has-text-left-fullhd {
    text-align: left !important; } }

@media screen and (max-width: 768px) {
  .has-text-right-mobile {
    text-align: right !important; } }

@media screen and (min-width: 769px), print {
  .has-text-right-tablet {
    text-align: right !important; } }

@media screen and (min-width: 769px) and (max-width: 1055px) {
  .has-text-right-tablet-only {
    text-align: right !important; } }

@media screen and (max-width: 1055px) {
  .has-text-right-touch {
    text-align: right !important; } }

@media screen and (min-width: 1056px) {
  .has-text-right-desktop {
    text-align: right !important; } }

@media screen and (min-width: 1056px) and (max-width: 1215px) {
  .has-text-right-desktop-only {
    text-align: right !important; } }

@media screen and (min-width: 1216px) {
  .has-text-right-widescreen {
    text-align: right !important; } }

@media screen and (min-width: 1216px) and (max-width: 1407px) {
  .has-text-right-widescreen-only {
    text-align: right !important; } }

@media screen and (min-width: 1408px) {
  .has-text-right-fullhd {
    text-align: right !important; } }

.is-capitalized {
  text-transform: capitalize !important; }

.is-lowercase {
  text-transform: lowercase !important; }

.is-uppercase {
  text-transform: uppercase !important; }

.is-italic {
  font-style: italic !important; }

.has-text-white {
  color: white !important; }

a.has-text-white:hover, a.has-text-white:focus {
  color: #e6e6e6 !important; }

.has-background-white {
  background-color: white !important; }

.has-text-black {
  color: #0a0a0a !important; }

a.has-text-black:hover, a.has-text-black:focus {
  color: black !important; }

.has-background-black {
  background-color: #0a0a0a !important; }

.has-text-light {
  color: whitesmoke !important; }

a.has-text-light:hover, a.has-text-light:focus {
  color: #dbdbdb !important; }

.has-background-light {
  background-color: whitesmoke !important; }

.has-text-dark {
  color: #363636 !important; }

a.has-text-dark:hover, a.has-text-dark:focus {
  color: #1c1c1c !important; }

.has-background-dark {
  background-color: #363636 !important; }

.has-text-primary {
  color: #4eb5de !important; }

a.has-text-primary:hover, a.has-text-primary:focus {
  color: #27a1d2 !important; }

.has-background-primary {
  background-color: #4eb5de !important; }

.has-text-link {
  color: #2e63b8 !important; }

a.has-text-link:hover, a.has-text-link:focus {
  color: #244d8f !important; }

.has-background-link {
  background-color: #2e63b8 !important; }

.has-text-info {
  color: #209cee !important; }

a.has-text-info:hover, a.has-text-info:focus {
  color: #0f81cc !important; }

.has-background-info {
  background-color: #209cee !important; }

.has-text-success {
  color: #22c35b !important; }

a.has-text-success:hover, a.has-text-success:focus {
  color: #1a9847 !important; }

.has-background-success {
  background-color: #22c35b !important; }

.has-text-warning {
  color: #ffdd57 !important; }

a.has-text-warning:hover, a.has-text-warning:focus {
  color: #ffd324 !important; }

.has-background-warning {
  background-color: #ffdd57 !important; }

.has-text-danger {
  color: #da0b00 !important; }

a.has-text-danger:hover, a.has-text-danger:focus {
  color: #a70800 !important; }

.has-background-danger {
  background-color: #da0b00 !important; }

.has-text-black-bis {
  color: #121212 !important; }

.has-background-black-bis {
  background-color: #121212 !important; }

.has-text-black-ter {
  color: #242424 !important; }

.has-background-black-ter {
  background-color: #242424 !important; }

.has-text-grey-darker {
  color: #363636 !important; }

.has-background-grey-darker {
  background-color: #363636 !important; }

.has-text-grey-dark {
  color: #4a4a4a !important; }

.has-background-grey-dark {
  background-color: #4a4a4a !important; }

.has-text-grey {
  color: #7a7a7a !important; }

.has-background-grey {
  background-color: #7a7a7a !important; }

.has-text-grey-light {
  color: #b5b5b5 !important; }

.has-background-grey-light {
  background-color: #b5b5b5 !important; }

.has-text-grey-lighter {
  color: #dbdbdb !important; }

.has-background-grey-lighter {
  background-color: #dbdbdb !important; }

.has-text-white-ter {
  color: whitesmoke !important; }

.has-background-white-ter {
  background-color: whitesmoke !important; }

.has-text-white-bis {
  color: #fafafa !important; }

.has-background-white-bis {
  background-color: #fafafa !important; }

.has-text-weight-light {
  font-weight: 300 !important; }

.has-text-weight-normal {
  font-weight: 400 !important; }

.has-text-weight-medium {
  font-weight: 500 !important; }

.has-text-weight-semibold {
  font-weight: 600 !important; }

.has-text-weight-bold {
  font-weight: 700 !important; }

.is-family-primary {
  font-family: "Lato", -apple-system, BlinkMacSystemFont, "Segoe UI", "Helvetica Neue", "Helvetica", "Arial", sans-serif !important; }

.is-family-secondary {
  font-family: "Lato", -apple-system, BlinkMacSystemFont, "Segoe UI", "Helvetica Neue", "Helvetica", "Arial", sans-serif !important; }

.is-family-sans-serif {
  font-family: "Lato", -apple-system, BlinkMacSystemFont, "Segoe UI", "Helvetica Neue", "Helvetica", "Arial", sans-serif !important; }

.is-family-monospace {
  font-family: "JuliaMono", "SFMono-Regular", "Menlo", "Consolas", "Liberation Mono", "DejaVu Sans Mono", monospace !important; }

.is-family-code {
  font-family: "JuliaMono", "SFMono-Regular", "Menlo", "Consolas", "Liberation Mono", "DejaVu Sans Mono", monospace !important; }

.is-block {
  display: block !important; }

@media screen and (max-width: 768px) {
  .is-block-mobile {
    display: block !important; } }

@media screen and (min-width: 769px), print {
  .is-block-tablet {
    display: block !important; } }

@media screen and (min-width: 769px) and (max-width: 1055px) {
  .is-block-tablet-only {
    display: block !important; } }

@media screen and (max-width: 1055px) {
  .is-block-touch {
    display: block !important; } }

@media screen and (min-width: 1056px) {
  .is-block-desktop {
    display: block !important; } }

@media screen and (min-width: 1056px) and (max-width: 1215px) {
  .is-block-desktop-only {
    display: block !important; } }

@media screen and (min-width: 1216px) {
  .is-block-widescreen {
    display: block !important; } }

@media screen and (min-width: 1216px) and (max-width: 1407px) {
  .is-block-widescreen-only {
    display: block !important; } }

@media screen and (min-width: 1408px) {
  .is-block-fullhd {
    display: block !important; } }

.is-flex {
  display: flex !important; }

@media screen and (max-width: 768px) {
  .is-flex-mobile {
    display: flex !important; } }

@media screen and (min-width: 769px), print {
  .is-flex-tablet {
    display: flex !important; } }

@media screen and (min-width: 769px) and (max-width: 1055px) {
  .is-flex-tablet-only {
    display: flex !important; } }

@media screen and (max-width: 1055px) {
  .is-flex-touch {
    display: flex !important; } }

@media screen and (min-width: 1056px) {
  .is-flex-desktop {
    display: flex !important; } }

@media screen and (min-width: 1056px) and (max-width: 1215px) {
  .is-flex-desktop-only {
    display: flex !important; } }

@media screen and (min-width: 1216px) {
  .is-flex-widescreen {
    display: flex !important; } }

@media screen and (min-width: 1216px) and (max-width: 1407px) {
  .is-flex-widescreen-only {
    display: flex !important; } }

@media screen and (min-width: 1408px) {
  .is-flex-fullhd {
    display: flex !important; } }

.is-inline {
  display: inline !important; }

@media screen and (max-width: 768px) {
  .is-inline-mobile {
    display: inline !important; } }

@media screen and (min-width: 769px), print {
  .is-inline-tablet {
    display: inline !important; } }

@media screen and (min-width: 769px) and (max-width: 1055px) {
  .is-inline-tablet-only {
    display: inline !important; } }

@media screen and (max-width: 1055px) {
  .is-inline-touch {
    display: inline !important; } }

@media screen and (min-width: 1056px) {
  .is-inline-desktop {
    display: inline !important; } }

@media screen and (min-width: 1056px) and (max-width: 1215px) {
  .is-inline-desktop-only {
    display: inline !important; } }

@media screen and (min-width: 1216px) {
  .is-inline-widescreen {
    display: inline !important; } }

@media screen and (min-width: 1216px) and (max-width: 1407px) {
  .is-inline-widescreen-only {
    display: inline !important; } }

@media screen and (min-width: 1408px) {
  .is-inline-fullhd {
    display: inline !important; } }

.is-inline-block {
  display: inline-block !important; }

@media screen and (max-width: 768px) {
  .is-inline-block-mobile {
    display: inline-block !important; } }

@media screen and (min-width: 769px), print {
  .is-inline-block-tablet {
    display: inline-block !important; } }

@media screen and (min-width: 769px) and (max-width: 1055px) {
  .is-inline-block-tablet-only {
    display: inline-block !important; } }

@media screen and (max-width: 1055px) {
  .is-inline-block-touch {
    display: inline-block !important; } }

@media screen and (min-width: 1056px) {
  .is-inline-block-desktop {
    display: inline-block !important; } }

@media screen and (min-width: 1056px) and (max-width: 1215px) {
  .is-inline-block-desktop-only {
    display: inline-block !important; } }

@media screen and (min-width: 1216px) {
  .is-inline-block-widescreen {
    display: inline-block !important; } }

@media screen and (min-width: 1216px) and (max-width: 1407px) {
  .is-inline-block-widescreen-only {
    display: inline-block !important; } }

@media screen and (min-width: 1408px) {
  .is-inline-block-fullhd {
    display: inline-block !important; } }

.is-inline-flex {
  display: inline-flex !important; }

@media screen and (max-width: 768px) {
  .is-inline-flex-mobile {
    display: inline-flex !important; } }

@media screen and (min-width: 769px), print {
  .is-inline-flex-tablet {
    display: inline-flex !important; } }

@media screen and (min-width: 769px) and (max-width: 1055px) {
  .is-inline-flex-tablet-only {
    display: inline-flex !important; } }

@media screen and (max-width: 1055px) {
  .is-inline-flex-touch {
    display: inline-flex !important; } }

@media screen and (min-width: 1056px) {
  .is-inline-flex-desktop {
    display: inline-flex !important; } }

@media screen and (min-width: 1056px) and (max-width: 1215px) {
  .is-inline-flex-desktop-only {
    display: inline-flex !important; } }

@media screen and (min-width: 1216px) {
  .is-inline-flex-widescreen {
    display: inline-flex !important; } }

@media screen and (min-width: 1216px) and (max-width: 1407px) {
  .is-inline-flex-widescreen-only {
    display: inline-flex !important; } }

@media screen and (min-width: 1408px) {
  .is-inline-flex-fullhd {
    display: inline-flex !important; } }

.is-hidden {
  display: none !important; }

.is-sr-only {
  border: none !important;
  clip: rect(0, 0, 0, 0) !important;
  height: 0.01em !important;
  overflow: hidden !important;
  padding: 0 !important;
  position: absolute !important;
  white-space: nowrap !important;
  width: 0.01em !important; }

@media screen and (max-width: 768px) {
  .is-hidden-mobile {
    display: none !important; } }

@media screen and (min-width: 769px), print {
  .is-hidden-tablet {
    display: none !important; } }

@media screen and (min-width: 769px) and (max-width: 1055px) {
  .is-hidden-tablet-only {
    display: none !important; } }

@media screen and (max-width: 1055px) {
  .is-hidden-touch {
    display: none !important; } }

@media screen and (min-width: 1056px) {
  .is-hidden-desktop {
    display: none !important; } }

@media screen and (min-width: 1056px) and (max-width: 1215px) {
  .is-hidden-desktop-only {
    display: none !important; } }

@media screen and (min-width: 1216px) {
  .is-hidden-widescreen {
    display: none !important; } }

@media screen and (min-width: 1216px) and (max-width: 1407px) {
  .is-hidden-widescreen-only {
    display: none !important; } }

@media screen and (min-width: 1408px) {
  .is-hidden-fullhd {
    display: none !important; } }

.is-invisible {
  visibility: hidden !important; }

@media screen and (max-width: 768px) {
  .is-invisible-mobile {
    visibility: hidden !important; } }

@media screen and (min-width: 769px), print {
  .is-invisible-tablet {
    visibility: hidden !important; } }

@media screen and (min-width: 769px) and (max-width: 1055px) {
  .is-invisible-tablet-only {
    visibility: hidden !important; } }

@media screen and (max-width: 1055px) {
  .is-invisible-touch {
    visibility: hidden !important; } }

@media screen and (min-width: 1056px) {
  .is-invisible-desktop {
    visibility: hidden !important; } }

@media screen and (min-width: 1056px) and (max-width: 1215px) {
  .is-invisible-desktop-only {
    visibility: hidden !important; } }

@media screen and (min-width: 1216px) {
  .is-invisible-widescreen {
    visibility: hidden !important; } }

@media screen and (min-width: 1216px) and (max-width: 1407px) {
  .is-invisible-widescreen-only {
    visibility: hidden !important; } }

@media screen and (min-width: 1408px) {
  .is-invisible-fullhd {
    visibility: hidden !important; } }

.is-marginless {
  margin: 0 !important; }

.is-paddingless {
  padding: 0 !important; }

.is-radiusless {
  border-radius: 0 !important; }

.is-shadowless {
  box-shadow: none !important; }

.is-relative {
  position: relative !important; }

.box {
  background-color: white;
  border-radius: 6px;
  box-shadow: 0 2px 3px rgba(10, 10, 10, 0.1), 0 0 0 1px rgba(10, 10, 10, 0.1);
  color: #222222;
  display: block;
  padding: 1.25rem; }

a.box:hover, a.box:focus {
  box-shadow: 0 2px 3px rgba(10, 10, 10, 0.1), 0 0 0 1px #2e63b8; }

a.box:active {
  box-shadow: inset 0 1px 2px rgba(10, 10, 10, 0.2), 0 0 0 1px #2e63b8; }

.button {
  background-color: white;
  border-color: #dbdbdb;
  border-width: 1px;
  color: #363636;
  cursor: pointer;
  justify-content: center;
  padding-bottom: calc(0.375em - 1px);
  padding-left: 0.75em;
  padding-right: 0.75em;
  padding-top: calc(0.375em - 1px);
  text-align: center;
  white-space: nowrap; }
  .button strong {
    color: inherit; }
  .button .icon, .button .icon.is-small, .button #documenter .docs-sidebar form.docs-search > input.icon, #documenter .docs-sidebar .button form.docs-search > input.icon, .button .icon.is-medium, .button .icon.is-large {
    height: 1.5em;
    width: 1.5em; }
  .button .icon:first-child:not(:last-child) {
    margin-left: calc(-0.375em - 1px);
    margin-right: 0.1875em; }
  .button .icon:last-child:not(:first-child) {
    margin-left: 0.1875em;
    margin-right: calc(-0.375em - 1px); }
  .button .icon:first-child:last-child {
    margin-left: calc(-0.375em - 1px);
    margin-right: calc(-0.375em - 1px); }
  .button:hover, .button.is-hovered {
    border-color: #b5b5b5;
    color: #363636; }
  .button:focus, .button.is-focused {
    border-color: #2e63b8;
    color: #363636; }
    .button:focus:not(:active), .button.is-focused:not(:active) {
      box-shadow: 0 0 0 0.125em rgba(46, 99, 184, 0.25); }
  .button:active, .button.is-active {
    border-color: #4a4a4a;
    color: #363636; }
  .button.is-text {
    background-color: transparent;
    border-color: transparent;
    color: #222222;
    text-decoration: underline; }
    .button.is-text:hover, .button.is-text.is-hovered, .button.is-text:focus, .button.is-text.is-focused {
      background-color: whitesmoke;
      color: #222222; }
    .button.is-text:active, .button.is-text.is-active {
      background-color: #e8e8e8;
      color: #222222; }
    .button.is-text[disabled],
    fieldset[disabled] .button.is-text {
      background-color: transparent;
      border-color: transparent;
      box-shadow: none; }
  .button.is-white {
    background-color: white;
    border-color: transparent;
    color: #0a0a0a; }
    .button.is-white:hover, .button.is-white.is-hovered {
      background-color: #f9f9f9;
      border-color: transparent;
      color: #0a0a0a; }
    .button.is-white:focus, .button.is-white.is-focused {
      border-color: transparent;
      color: #0a0a0a; }
      .button.is-white:focus:not(:active), .button.is-white.is-focused:not(:active) {
        box-shadow: 0 0 0 0.125em rgba(255, 255, 255, 0.25); }
    .button.is-white:active, .button.is-white.is-active {
      background-color: #f2f2f2;
      border-color: transparent;
      color: #0a0a0a; }
    .button.is-white[disabled],
    fieldset[disabled] .button.is-white {
      background-color: white;
      border-color: transparent;
      box-shadow: none; }
    .button.is-white.is-inverted {
      background-color: #0a0a0a;
      color: white; }
      .button.is-white.is-inverted:hover, .button.is-white.is-inverted.is-hovered {
        background-color: black; }
      .button.is-white.is-inverted[disabled],
      fieldset[disabled] .button.is-white.is-inverted {
        background-color: #0a0a0a;
        border-color: transparent;
        box-shadow: none;
        color: white; }
    .button.is-white.is-loading::after {
      border-color: transparent transparent #0a0a0a #0a0a0a !important; }
    .button.is-white.is-outlined {
      background-color: transparent;
      border-color: white;
      color: white; }
      .button.is-white.is-outlined:hover, .button.is-white.is-outlined.is-hovered, .button.is-white.is-outlined:focus, .button.is-white.is-outlined.is-focused {
        background-color: white;
        border-color: white;
        color: #0a0a0a; }
      .button.is-white.is-outlined.is-loading::after {
        border-color: transparent transparent white white !important; }
      .button.is-white.is-outlined.is-loading:hover::after, .button.is-white.is-outlined.is-loading.is-hovered::after, .button.is-white.is-outlined.is-loading:focus::after, .button.is-white.is-outlined.is-loading.is-focused::after {
        border-color: transparent transparent #0a0a0a #0a0a0a !important; }
      .button.is-white.is-outlined[disabled],
      fieldset[disabled] .button.is-white.is-outlined {
        background-color: transparent;
        border-color: white;
        box-shadow: none;
        color: white; }
    .button.is-white.is-inverted.is-outlined {
      background-color: transparent;
      border-color: #0a0a0a;
      color: #0a0a0a; }
      .button.is-white.is-inverted.is-outlined:hover, .button.is-white.is-inverted.is-outlined.is-hovered, .button.is-white.is-inverted.is-outlined:focus, .button.is-white.is-inverted.is-outlined.is-focused {
        background-color: #0a0a0a;
        color: white; }
      .button.is-white.is-inverted.is-outlined.is-loading:hover::after, .button.is-white.is-inverted.is-outlined.is-loading.is-hovered::after, .button.is-white.is-inverted.is-outlined.is-loading:focus::after, .button.is-white.is-inverted.is-outlined.is-loading.is-focused::after {
        border-color: transparent transparent white white !important; }
      .button.is-white.is-inverted.is-outlined[disabled],
      fieldset[disabled] .button.is-white.is-inverted.is-outlined {
        background-color: transparent;
        border-color: #0a0a0a;
        box-shadow: none;
        color: #0a0a0a; }
  .button.is-black {
    background-color: #0a0a0a;
    border-color: transparent;
    color: white; }
    .button.is-black:hover, .button.is-black.is-hovered {
      background-color: #040404;
      border-color: transparent;
      color: white; }
    .button.is-black:focus, .button.is-black.is-focused {
      border-color: transparent;
      color: white; }
      .button.is-black:focus:not(:active), .button.is-black.is-focused:not(:active) {
        box-shadow: 0 0 0 0.125em rgba(10, 10, 10, 0.25); }
    .button.is-black:active, .button.is-black.is-active {
      background-color: black;
      border-color: transparent;
      color: white; }
    .button.is-black[disabled],
    fieldset[disabled] .button.is-black {
      background-color: #0a0a0a;
      border-color: transparent;
      box-shadow: none; }
    .button.is-black.is-inverted {
      background-color: white;
      color: #0a0a0a; }
      .button.is-black.is-inverted:hover, .button.is-black.is-inverted.is-hovered {
        background-color: #f2f2f2; }
      .button.is-black.is-inverted[disabled],
      fieldset[disabled] .button.is-black.is-inverted {
        background-color: white;
        border-color: transparent;
        box-shadow: none;
        color: #0a0a0a; }
    .button.is-black.is-loading::after {
      border-color: transparent transparent white white !important; }
    .button.is-black.is-outlined {
      background-color: transparent;
      border-color: #0a0a0a;
      color: #0a0a0a; }
      .button.is-black.is-outlined:hover, .button.is-black.is-outlined.is-hovered, .button.is-black.is-outlined:focus, .button.is-black.is-outlined.is-focused {
        background-color: #0a0a0a;
        border-color: #0a0a0a;
        color: white; }
      .button.is-black.is-outlined.is-loading::after {
        border-color: transparent transparent #0a0a0a #0a0a0a !important; }
      .button.is-black.is-outlined.is-loading:hover::after, .button.is-black.is-outlined.is-loading.is-hovered::after, .button.is-black.is-outlined.is-loading:focus::after, .button.is-black.is-outlined.is-loading.is-focused::after {
        border-color: transparent transparent white white !important; }
      .button.is-black.is-outlined[disabled],
      fieldset[disabled] .button.is-black.is-outlined {
        background-color: transparent;
        border-color: #0a0a0a;
        box-shadow: none;
        color: #0a0a0a; }
    .button.is-black.is-inverted.is-outlined {
      background-color: transparent;
      border-color: white;
      color: white; }
      .button.is-black.is-inverted.is-outlined:hover, .button.is-black.is-inverted.is-outlined.is-hovered, .button.is-black.is-inverted.is-outlined:focus, .button.is-black.is-inverted.is-outlined.is-focused {
        background-color: white;
        color: #0a0a0a; }
      .button.is-black.is-inverted.is-outlined.is-loading:hover::after, .button.is-black.is-inverted.is-outlined.is-loading.is-hovered::after, .button.is-black.is-inverted.is-outlined.is-loading:focus::after, .button.is-black.is-inverted.is-outlined.is-loading.is-focused::after {
        border-color: transparent transparent #0a0a0a #0a0a0a !important; }
      .button.is-black.is-inverted.is-outlined[disabled],
      fieldset[disabled] .button.is-black.is-inverted.is-outlined {
        background-color: transparent;
        border-color: white;
        box-shadow: none;
        color: white; }
  .button.is-light {
    background-color: whitesmoke;
    border-color: transparent;
    color: #363636; }
    .button.is-light:hover, .button.is-light.is-hovered {
      background-color: #eeeeee;
      border-color: transparent;
      color: #363636; }
    .button.is-light:focus, .button.is-light.is-focused {
      border-color: transparent;
      color: #363636; }
      .button.is-light:focus:not(:active), .button.is-light.is-focused:not(:active) {
        box-shadow: 0 0 0 0.125em rgba(245, 245, 245, 0.25); }
    .button.is-light:active, .button.is-light.is-active {
      background-color: #e8e8e8;
      border-color: transparent;
      color: #363636; }
    .button.is-light[disabled],
    fieldset[disabled] .button.is-light {
      background-color: whitesmoke;
      border-color: transparent;
      box-shadow: none; }
    .button.is-light.is-inverted {
      background-color: #363636;
      color: whitesmoke; }
      .button.is-light.is-inverted:hover, .button.is-light.is-inverted.is-hovered {
        background-color: #292929; }
      .button.is-light.is-inverted[disabled],
      fieldset[disabled] .button.is-light.is-inverted {
        background-color: #363636;
        border-color: transparent;
        box-shadow: none;
        color: whitesmoke; }
    .button.is-light.is-loading::after {
      border-color: transparent transparent #363636 #363636 !important; }
    .button.is-light.is-outlined {
      background-color: transparent;
      border-color: whitesmoke;
      color: whitesmoke; }
      .button.is-light.is-outlined:hover, .button.is-light.is-outlined.is-hovered, .button.is-light.is-outlined:focus, .button.is-light.is-outlined.is-focused {
        background-color: whitesmoke;
        border-color: whitesmoke;
        color: #363636; }
      .button.is-light.is-outlined.is-loading::after {
        border-color: transparent transparent whitesmoke whitesmoke !important; }
      .button.is-light.is-outlined.is-loading:hover::after, .button.is-light.is-outlined.is-loading.is-hovered::after, .button.is-light.is-outlined.is-loading:focus::after, .button.is-light.is-outlined.is-loading.is-focused::after {
        border-color: transparent transparent #363636 #363636 !important; }
      .button.is-light.is-outlined[disabled],
      fieldset[disabled] .button.is-light.is-outlined {
        background-color: transparent;
        border-color: whitesmoke;
        box-shadow: none;
        color: whitesmoke; }
    .button.is-light.is-inverted.is-outlined {
      background-color: transparent;
      border-color: #363636;
      color: #363636; }
      .button.is-light.is-inverted.is-outlined:hover, .button.is-light.is-inverted.is-outlined.is-hovered, .button.is-light.is-inverted.is-outlined:focus, .button.is-light.is-inverted.is-outlined.is-focused {
        background-color: #363636;
        color: whitesmoke; }
      .button.is-light.is-inverted.is-outlined.is-loading:hover::after, .button.is-light.is-inverted.is-outlined.is-loading.is-hovered::after, .button.is-light.is-inverted.is-outlined.is-loading:focus::after, .button.is-light.is-inverted.is-outlined.is-loading.is-focused::after {
        border-color: transparent transparent whitesmoke whitesmoke !important; }
      .button.is-light.is-inverted.is-outlined[disabled],
      fieldset[disabled] .button.is-light.is-inverted.is-outlined {
        background-color: transparent;
        border-color: #363636;
        box-shadow: none;
        color: #363636; }
  .button.is-dark, .content kbd.button {
    background-color: #363636;
    border-color: transparent;
    color: whitesmoke; }
    .button.is-dark:hover, .content kbd.button:hover, .button.is-dark.is-hovered, .content kbd.button.is-hovered {
      background-color: #2f2f2f;
      border-color: transparent;
      color: whitesmoke; }
    .button.is-dark:focus, .content kbd.button:focus, .button.is-dark.is-focused, .content kbd.button.is-focused {
      border-color: transparent;
      color: whitesmoke; }
      .button.is-dark:focus:not(:active), .content kbd.button:focus:not(:active), .button.is-dark.is-focused:not(:active), .content kbd.button.is-focused:not(:active) {
        box-shadow: 0 0 0 0.125em rgba(54, 54, 54, 0.25); }
    .button.is-dark:active, .content kbd.button:active, .button.is-dark.is-active, .content kbd.button.is-active {
      background-color: #292929;
      border-color: transparent;
      color: whitesmoke; }
    .button.is-dark[disabled], .content kbd.button[disabled],
    fieldset[disabled] .button.is-dark,
    fieldset[disabled] .content kbd.button,
    .content fieldset[disabled] kbd.button {
      background-color: #363636;
      border-color: transparent;
      box-shadow: none; }
    .button.is-dark.is-inverted, .content kbd.button.is-inverted {
      background-color: whitesmoke;
      color: #363636; }
      .button.is-dark.is-inverted:hover, .content kbd.button.is-inverted:hover, .button.is-dark.is-inverted.is-hovered, .content kbd.button.is-inverted.is-hovered {
        background-color: #e8e8e8; }
      .button.is-dark.is-inverted[disabled], .content kbd.button.is-inverted[disabled],
      fieldset[disabled] .button.is-dark.is-inverted,
      fieldset[disabled] .content kbd.button.is-inverted,
      .content fieldset[disabled] kbd.button.is-inverted {
        background-color: whitesmoke;
        border-color: transparent;
        box-shadow: none;
        color: #363636; }
    .button.is-dark.is-loading::after, .content kbd.button.is-loading::after {
      border-color: transparent transparent whitesmoke whitesmoke !important; }
    .button.is-dark.is-outlined, .content kbd.button.is-outlined {
      background-color: transparent;
      border-color: #363636;
      color: #363636; }
      .button.is-dark.is-outlined:hover, .content kbd.button.is-outlined:hover, .button.is-dark.is-outlined.is-hovered, .content kbd.button.is-outlined.is-hovered, .button.is-dark.is-outlined:focus, .content kbd.button.is-outlined:focus, .button.is-dark.is-outlined.is-focused, .content kbd.button.is-outlined.is-focused {
        background-color: #363636;
        border-color: #363636;
        color: whitesmoke; }
      .button.is-dark.is-outlined.is-loading::after, .content kbd.button.is-outlined.is-loading::after {
        border-color: transparent transparent #363636 #363636 !important; }
      .button.is-dark.is-outlined.is-loading:hover::after, .content kbd.button.is-outlined.is-loading:hover::after, .button.is-dark.is-outlined.is-loading.is-hovered::after, .content kbd.button.is-outlined.is-loading.is-hovered::after, .button.is-dark.is-outlined.is-loading:focus::after, .content kbd.button.is-outlined.is-loading:focus::after, .button.is-dark.is-outlined.is-loading.is-focused::after, .content kbd.button.is-outlined.is-loading.is-focused::after {
        border-color: transparent transparent whitesmoke whitesmoke !important; }
      .button.is-dark.is-outlined[disabled], .content kbd.button.is-outlined[disabled],
      fieldset[disabled] .button.is-dark.is-outlined,
      fieldset[disabled] .content kbd.button.is-outlined,
      .content fieldset[disabled] kbd.button.is-outlined {
        background-color: transparent;
        border-color: #363636;
        box-shadow: none;
        color: #363636; }
    .button.is-dark.is-inverted.is-outlined, .content kbd.button.is-inverted.is-outlined {
      background-color: transparent;
      border-color: whitesmoke;
      color: whitesmoke; }
      .button.is-dark.is-inverted.is-outlined:hover, .content kbd.button.is-inverted.is-outlined:hover, .button.is-dark.is-inverted.is-outlined.is-hovered, .content kbd.button.is-inverted.is-outlined.is-hovered, .button.is-dark.is-inverted.is-outlined:focus, .content kbd.button.is-inverted.is-outlined:focus, .button.is-dark.is-inverted.is-outlined.is-focused, .content kbd.button.is-inverted.is-outlined.is-focused {
        background-color: whitesmoke;
        color: #363636; }
      .button.is-dark.is-inverted.is-outlined.is-loading:hover::after, .content kbd.button.is-inverted.is-outlined.is-loading:hover::after, .button.is-dark.is-inverted.is-outlined.is-loading.is-hovered::after, .content kbd.button.is-inverted.is-outlined.is-loading.is-hovered::after, .button.is-dark.is-inverted.is-outlined.is-loading:focus::after, .content kbd.button.is-inverted.is-outlined.is-loading:focus::after, .button.is-dark.is-inverted.is-outlined.is-loading.is-focused::after, .content kbd.button.is-inverted.is-outlined.is-loading.is-focused::after {
        border-color: transparent transparent #363636 #363636 !important; }
      .button.is-dark.is-inverted.is-outlined[disabled], .content kbd.button.is-inverted.is-outlined[disabled],
      fieldset[disabled] .button.is-dark.is-inverted.is-outlined,
      fieldset[disabled] .content kbd.button.is-inverted.is-outlined,
      .content fieldset[disabled] kbd.button.is-inverted.is-outlined {
        background-color: transparent;
        border-color: whitesmoke;
        box-shadow: none;
        color: whitesmoke; }
  .button.is-primary, .docstring > section > a.button.docs-sourcelink {
    background-color: #4eb5de;
    border-color: transparent;
    color: #fff; }
    .button.is-primary:hover, .docstring > section > a.button.docs-sourcelink:hover, .button.is-primary.is-hovered, .docstring > section > a.button.is-hovered.docs-sourcelink {
      background-color: #43b1dc;
      border-color: transparent;
      color: #fff; }
    .button.is-primary:focus, .docstring > section > a.button.docs-sourcelink:focus, .button.is-primary.is-focused, .docstring > section > a.button.is-focused.docs-sourcelink {
      border-color: transparent;
      color: #fff; }
      .button.is-primary:focus:not(:active), .docstring > section > a.button.docs-sourcelink:focus:not(:active), .button.is-primary.is-focused:not(:active), .docstring > section > a.button.is-focused.docs-sourcelink:not(:active) {
        box-shadow: 0 0 0 0.125em rgba(78, 181, 222, 0.25); }
    .button.is-primary:active, .docstring > section > a.button.docs-sourcelink:active, .button.is-primary.is-active, .docstring > section > a.button.is-active.docs-sourcelink {
      background-color: #39acda;
      border-color: transparent;
      color: #fff; }
    .button.is-primary[disabled], .docstring > section > a.button.docs-sourcelink[disabled],
    fieldset[disabled] .button.is-primary,
    fieldset[disabled] .docstring > section > a.button.docs-sourcelink {
      background-color: #4eb5de;
      border-color: transparent;
      box-shadow: none; }
    .button.is-primary.is-inverted, .docstring > section > a.button.is-inverted.docs-sourcelink {
      background-color: #fff;
      color: #4eb5de; }
      .button.is-primary.is-inverted:hover, .docstring > section > a.button.is-inverted.docs-sourcelink:hover, .button.is-primary.is-inverted.is-hovered, .docstring > section > a.button.is-inverted.is-hovered.docs-sourcelink {
        background-color: #f2f2f2; }
      .button.is-primary.is-inverted[disabled], .docstring > section > a.button.is-inverted.docs-sourcelink[disabled],
      fieldset[disabled] .button.is-primary.is-inverted,
      fieldset[disabled] .docstring > section > a.button.is-inverted.docs-sourcelink {
        background-color: #fff;
        border-color: transparent;
        box-shadow: none;
        color: #4eb5de; }
    .button.is-primary.is-loading::after, .docstring > section > a.button.is-loading.docs-sourcelink::after {
      border-color: transparent transparent #fff #fff !important; }
    .button.is-primary.is-outlined, .docstring > section > a.button.is-outlined.docs-sourcelink {
      background-color: transparent;
      border-color: #4eb5de;
      color: #4eb5de; }
      .button.is-primary.is-outlined:hover, .docstring > section > a.button.is-outlined.docs-sourcelink:hover, .button.is-primary.is-outlined.is-hovered, .docstring > section > a.button.is-outlined.is-hovered.docs-sourcelink, .button.is-primary.is-outlined:focus, .docstring > section > a.button.is-outlined.docs-sourcelink:focus, .button.is-primary.is-outlined.is-focused, .docstring > section > a.button.is-outlined.is-focused.docs-sourcelink {
        background-color: #4eb5de;
        border-color: #4eb5de;
        color: #fff; }
      .button.is-primary.is-outlined.is-loading::after, .docstring > section > a.button.is-outlined.is-loading.docs-sourcelink::after {
        border-color: transparent transparent #4eb5de #4eb5de !important; }
      .button.is-primary.is-outlined.is-loading:hover::after, .docstring > section > a.button.is-outlined.is-loading.docs-sourcelink:hover::after, .button.is-primary.is-outlined.is-loading.is-hovered::after, .docstring > section > a.button.is-outlined.is-loading.is-hovered.docs-sourcelink::after, .button.is-primary.is-outlined.is-loading:focus::after, .docstring > section > a.button.is-outlined.is-loading.docs-sourcelink:focus::after, .button.is-primary.is-outlined.is-loading.is-focused::after, .docstring > section > a.button.is-outlined.is-loading.is-focused.docs-sourcelink::after {
        border-color: transparent transparent #fff #fff !important; }
      .button.is-primary.is-outlined[disabled], .docstring > section > a.button.is-outlined.docs-sourcelink[disabled],
      fieldset[disabled] .button.is-primary.is-outlined,
      fieldset[disabled] .docstring > section > a.button.is-outlined.docs-sourcelink {
        background-color: transparent;
        border-color: #4eb5de;
        box-shadow: none;
        color: #4eb5de; }
    .button.is-primary.is-inverted.is-outlined, .docstring > section > a.button.is-inverted.is-outlined.docs-sourcelink {
      background-color: transparent;
      border-color: #fff;
      color: #fff; }
      .button.is-primary.is-inverted.is-outlined:hover, .docstring > section > a.button.is-inverted.is-outlined.docs-sourcelink:hover, .button.is-primary.is-inverted.is-outlined.is-hovered, .docstring > section > a.button.is-inverted.is-outlined.is-hovered.docs-sourcelink, .button.is-primary.is-inverted.is-outlined:focus, .docstring > section > a.button.is-inverted.is-outlined.docs-sourcelink:focus, .button.is-primary.is-inverted.is-outlined.is-focused, .docstring > section > a.button.is-inverted.is-outlined.is-focused.docs-sourcelink {
        background-color: #fff;
        color: #4eb5de; }
      .button.is-primary.is-inverted.is-outlined.is-loading:hover::after, .docstring > section > a.button.is-inverted.is-outlined.is-loading.docs-sourcelink:hover::after, .button.is-primary.is-inverted.is-outlined.is-loading.is-hovered::after, .docstring > section > a.button.is-inverted.is-outlined.is-loading.is-hovered.docs-sourcelink::after, .button.is-primary.is-inverted.is-outlined.is-loading:focus::after, .docstring > section > a.button.is-inverted.is-outlined.is-loading.docs-sourcelink:focus::after, .button.is-primary.is-inverted.is-outlined.is-loading.is-focused::after, .docstring > section > a.button.is-inverted.is-outlined.is-loading.is-focused.docs-sourcelink::after {
        border-color: transparent transparent #4eb5de #4eb5de !important; }
      .button.is-primary.is-inverted.is-outlined[disabled], .docstring > section > a.button.is-inverted.is-outlined.docs-sourcelink[disabled],
      fieldset[disabled] .button.is-primary.is-inverted.is-outlined,
      fieldset[disabled] .docstring > section > a.button.is-inverted.is-outlined.docs-sourcelink {
        background-color: transparent;
        border-color: #fff;
        box-shadow: none;
        color: #fff; }
  .button.is-link {
    background-color: #2e63b8;
    border-color: transparent;
    color: #fff; }
    .button.is-link:hover, .button.is-link.is-hovered {
      background-color: #2b5eae;
      border-color: transparent;
      color: #fff; }
    .button.is-link:focus, .button.is-link.is-focused {
      border-color: transparent;
      color: #fff; }
      .button.is-link:focus:not(:active), .button.is-link.is-focused:not(:active) {
        box-shadow: 0 0 0 0.125em rgba(46, 99, 184, 0.25); }
    .button.is-link:active, .button.is-link.is-active {
      background-color: #2958a4;
      border-color: transparent;
      color: #fff; }
    .button.is-link[disabled],
    fieldset[disabled] .button.is-link {
      background-color: #2e63b8;
      border-color: transparent;
      box-shadow: none; }
    .button.is-link.is-inverted {
      background-color: #fff;
      color: #2e63b8; }
      .button.is-link.is-inverted:hover, .button.is-link.is-inverted.is-hovered {
        background-color: #f2f2f2; }
      .button.is-link.is-inverted[disabled],
      fieldset[disabled] .button.is-link.is-inverted {
        background-color: #fff;
        border-color: transparent;
        box-shadow: none;
        color: #2e63b8; }
    .button.is-link.is-loading::after {
      border-color: transparent transparent #fff #fff !important; }
    .button.is-link.is-outlined {
      background-color: transparent;
      border-color: #2e63b8;
      color: #2e63b8; }
      .button.is-link.is-outlined:hover, .button.is-link.is-outlined.is-hovered, .button.is-link.is-outlined:focus, .button.is-link.is-outlined.is-focused {
        background-color: #2e63b8;
        border-color: #2e63b8;
        color: #fff; }
      .button.is-link.is-outlined.is-loading::after {
        border-color: transparent transparent #2e63b8 #2e63b8 !important; }
      .button.is-link.is-outlined.is-loading:hover::after, .button.is-link.is-outlined.is-loading.is-hovered::after, .button.is-link.is-outlined.is-loading:focus::after, .button.is-link.is-outlined.is-loading.is-focused::after {
        border-color: transparent transparent #fff #fff !important; }
      .button.is-link.is-outlined[disabled],
      fieldset[disabled] .button.is-link.is-outlined {
        background-color: transparent;
        border-color: #2e63b8;
        box-shadow: none;
        color: #2e63b8; }
    .button.is-link.is-inverted.is-outlined {
      background-color: transparent;
      border-color: #fff;
      color: #fff; }
      .button.is-link.is-inverted.is-outlined:hover, .button.is-link.is-inverted.is-outlined.is-hovered, .button.is-link.is-inverted.is-outlined:focus, .button.is-link.is-inverted.is-outlined.is-focused {
        background-color: #fff;
        color: #2e63b8; }
      .button.is-link.is-inverted.is-outlined.is-loading:hover::after, .button.is-link.is-inverted.is-outlined.is-loading.is-hovered::after, .button.is-link.is-inverted.is-outlined.is-loading:focus::after, .button.is-link.is-inverted.is-outlined.is-loading.is-focused::after {
        border-color: transparent transparent #2e63b8 #2e63b8 !important; }
      .button.is-link.is-inverted.is-outlined[disabled],
      fieldset[disabled] .button.is-link.is-inverted.is-outlined {
        background-color: transparent;
        border-color: #fff;
        box-shadow: none;
        color: #fff; }
  .button.is-info {
    background-color: #209cee;
    border-color: transparent;
    color: #fff; }
    .button.is-info:hover, .button.is-info.is-hovered {
      background-color: #1496ed;
      border-color: transparent;
      color: #fff; }
    .button.is-info:focus, .button.is-info.is-focused {
      border-color: transparent;
      color: #fff; }
      .button.is-info:focus:not(:active), .button.is-info.is-focused:not(:active) {
        box-shadow: 0 0 0 0.125em rgba(32, 156, 238, 0.25); }
    .button.is-info:active, .button.is-info.is-active {
      background-color: #118fe4;
      border-color: transparent;
      color: #fff; }
    .button.is-info[disabled],
    fieldset[disabled] .button.is-info {
      background-color: #209cee;
      border-color: transparent;
      box-shadow: none; }
    .button.is-info.is-inverted {
      background-color: #fff;
      color: #209cee; }
      .button.is-info.is-inverted:hover, .button.is-info.is-inverted.is-hovered {
        background-color: #f2f2f2; }
      .button.is-info.is-inverted[disabled],
      fieldset[disabled] .button.is-info.is-inverted {
        background-color: #fff;
        border-color: transparent;
        box-shadow: none;
        color: #209cee; }
    .button.is-info.is-loading::after {
      border-color: transparent transparent #fff #fff !important; }
    .button.is-info.is-outlined {
      background-color: transparent;
      border-color: #209cee;
      color: #209cee; }
      .button.is-info.is-outlined:hover, .button.is-info.is-outlined.is-hovered, .button.is-info.is-outlined:focus, .button.is-info.is-outlined.is-focused {
        background-color: #209cee;
        border-color: #209cee;
        color: #fff; }
      .button.is-info.is-outlined.is-loading::after {
        border-color: transparent transparent #209cee #209cee !important; }
      .button.is-info.is-outlined.is-loading:hover::after, .button.is-info.is-outlined.is-loading.is-hovered::after, .button.is-info.is-outlined.is-loading:focus::after, .button.is-info.is-outlined.is-loading.is-focused::after {
        border-color: transparent transparent #fff #fff !important; }
      .button.is-info.is-outlined[disabled],
      fieldset[disabled] .button.is-info.is-outlined {
        background-color: transparent;
        border-color: #209cee;
        box-shadow: none;
        color: #209cee; }
    .button.is-info.is-inverted.is-outlined {
      background-color: transparent;
      border-color: #fff;
      color: #fff; }
      .button.is-info.is-inverted.is-outlined:hover, .button.is-info.is-inverted.is-outlined.is-hovered, .button.is-info.is-inverted.is-outlined:focus, .button.is-info.is-inverted.is-outlined.is-focused {
        background-color: #fff;
        color: #209cee; }
      .button.is-info.is-inverted.is-outlined.is-loading:hover::after, .button.is-info.is-inverted.is-outlined.is-loading.is-hovered::after, .button.is-info.is-inverted.is-outlined.is-loading:focus::after, .button.is-info.is-inverted.is-outlined.is-loading.is-focused::after {
        border-color: transparent transparent #209cee #209cee !important; }
      .button.is-info.is-inverted.is-outlined[disabled],
      fieldset[disabled] .button.is-info.is-inverted.is-outlined {
        background-color: transparent;
        border-color: #fff;
        box-shadow: none;
        color: #fff; }
  .button.is-success {
    background-color: #22c35b;
    border-color: transparent;
    color: #fff; }
    .button.is-success:hover, .button.is-success.is-hovered {
      background-color: #20b856;
      border-color: transparent;
      color: #fff; }
    .button.is-success:focus, .button.is-success.is-focused {
      border-color: transparent;
      color: #fff; }
      .button.is-success:focus:not(:active), .button.is-success.is-focused:not(:active) {
        box-shadow: 0 0 0 0.125em rgba(34, 195, 91, 0.25); }
    .button.is-success:active, .button.is-success.is-active {
      background-color: #1ead51;
      border-color: transparent;
      color: #fff; }
    .button.is-success[disabled],
    fieldset[disabled] .button.is-success {
      background-color: #22c35b;
      border-color: transparent;
      box-shadow: none; }
    .button.is-success.is-inverted {
      background-color: #fff;
      color: #22c35b; }
      .button.is-success.is-inverted:hover, .button.is-success.is-inverted.is-hovered {
        background-color: #f2f2f2; }
      .button.is-success.is-inverted[disabled],
      fieldset[disabled] .button.is-success.is-inverted {
        background-color: #fff;
        border-color: transparent;
        box-shadow: none;
        color: #22c35b; }
    .button.is-success.is-loading::after {
      border-color: transparent transparent #fff #fff !important; }
    .button.is-success.is-outlined {
      background-color: transparent;
      border-color: #22c35b;
      color: #22c35b; }
      .button.is-success.is-outlined:hover, .button.is-success.is-outlined.is-hovered, .button.is-success.is-outlined:focus, .button.is-success.is-outlined.is-focused {
        background-color: #22c35b;
        border-color: #22c35b;
        color: #fff; }
      .button.is-success.is-outlined.is-loading::after {
        border-color: transparent transparent #22c35b #22c35b !important; }
      .button.is-success.is-outlined.is-loading:hover::after, .button.is-success.is-outlined.is-loading.is-hovered::after, .button.is-success.is-outlined.is-loading:focus::after, .button.is-success.is-outlined.is-loading.is-focused::after {
        border-color: transparent transparent #fff #fff !important; }
      .button.is-success.is-outlined[disabled],
      fieldset[disabled] .button.is-success.is-outlined {
        background-color: transparent;
        border-color: #22c35b;
        box-shadow: none;
        color: #22c35b; }
    .button.is-success.is-inverted.is-outlined {
      background-color: transparent;
      border-color: #fff;
      color: #fff; }
      .button.is-success.is-inverted.is-outlined:hover, .button.is-success.is-inverted.is-outlined.is-hovered, .button.is-success.is-inverted.is-outlined:focus, .button.is-success.is-inverted.is-outlined.is-focused {
        background-color: #fff;
        color: #22c35b; }
      .button.is-success.is-inverted.is-outlined.is-loading:hover::after, .button.is-success.is-inverted.is-outlined.is-loading.is-hovered::after, .button.is-success.is-inverted.is-outlined.is-loading:focus::after, .button.is-success.is-inverted.is-outlined.is-loading.is-focused::after {
        border-color: transparent transparent #22c35b #22c35b !important; }
      .button.is-success.is-inverted.is-outlined[disabled],
      fieldset[disabled] .button.is-success.is-inverted.is-outlined {
        background-color: transparent;
        border-color: #fff;
        box-shadow: none;
        color: #fff; }
  .button.is-warning {
    background-color: #ffdd57;
    border-color: transparent;
    color: rgba(0, 0, 0, 0.7); }
    .button.is-warning:hover, .button.is-warning.is-hovered {
      background-color: #ffdb4a;
      border-color: transparent;
      color: rgba(0, 0, 0, 0.7); }
    .button.is-warning:focus, .button.is-warning.is-focused {
      border-color: transparent;
      color: rgba(0, 0, 0, 0.7); }
      .button.is-warning:focus:not(:active), .button.is-warning.is-focused:not(:active) {
        box-shadow: 0 0 0 0.125em rgba(255, 221, 87, 0.25); }
    .button.is-warning:active, .button.is-warning.is-active {
      background-color: #ffd83d;
      border-color: transparent;
      color: rgba(0, 0, 0, 0.7); }
    .button.is-warning[disabled],
    fieldset[disabled] .button.is-warning {
      background-color: #ffdd57;
      border-color: transparent;
      box-shadow: none; }
    .button.is-warning.is-inverted {
      background-color: rgba(0, 0, 0, 0.7);
      color: #ffdd57; }
      .button.is-warning.is-inverted:hover, .button.is-warning.is-inverted.is-hovered {
        background-color: rgba(0, 0, 0, 0.7); }
      .button.is-warning.is-inverted[disabled],
      fieldset[disabled] .button.is-warning.is-inverted {
        background-color: rgba(0, 0, 0, 0.7);
        border-color: transparent;
        box-shadow: none;
        color: #ffdd57; }
    .button.is-warning.is-loading::after {
      border-color: transparent transparent rgba(0, 0, 0, 0.7) rgba(0, 0, 0, 0.7) !important; }
    .button.is-warning.is-outlined {
      background-color: transparent;
      border-color: #ffdd57;
      color: #ffdd57; }
      .button.is-warning.is-outlined:hover, .button.is-warning.is-outlined.is-hovered, .button.is-warning.is-outlined:focus, .button.is-warning.is-outlined.is-focused {
        background-color: #ffdd57;
        border-color: #ffdd57;
        color: rgba(0, 0, 0, 0.7); }
      .button.is-warning.is-outlined.is-loading::after {
        border-color: transparent transparent #ffdd57 #ffdd57 !important; }
      .button.is-warning.is-outlined.is-loading:hover::after, .button.is-warning.is-outlined.is-loading.is-hovered::after, .button.is-warning.is-outlined.is-loading:focus::after, .button.is-warning.is-outlined.is-loading.is-focused::after {
        border-color: transparent transparent rgba(0, 0, 0, 0.7) rgba(0, 0, 0, 0.7) !important; }
      .button.is-warning.is-outlined[disabled],
      fieldset[disabled] .button.is-warning.is-outlined {
        background-color: transparent;
        border-color: #ffdd57;
        box-shadow: none;
        color: #ffdd57; }
    .button.is-warning.is-inverted.is-outlined {
      background-color: transparent;
      border-color: rgba(0, 0, 0, 0.7);
      color: rgba(0, 0, 0, 0.7); }
      .button.is-warning.is-inverted.is-outlined:hover, .button.is-warning.is-inverted.is-outlined.is-hovered, .button.is-warning.is-inverted.is-outlined:focus, .button.is-warning.is-inverted.is-outlined.is-focused {
        background-color: rgba(0, 0, 0, 0.7);
        color: #ffdd57; }
      .button.is-warning.is-inverted.is-outlined.is-loading:hover::after, .button.is-warning.is-inverted.is-outlined.is-loading.is-hovered::after, .button.is-warning.is-inverted.is-outlined.is-loading:focus::after, .button.is-warning.is-inverted.is-outlined.is-loading.is-focused::after {
        border-color: transparent transparent #ffdd57 #ffdd57 !important; }
      .button.is-warning.is-inverted.is-outlined[disabled],
      fieldset[disabled] .button.is-warning.is-inverted.is-outlined {
        background-color: transparent;
        border-color: rgba(0, 0, 0, 0.7);
        box-shadow: none;
        color: rgba(0, 0, 0, 0.7); }
  .button.is-danger {
    background-color: #da0b00;
    border-color: transparent;
    color: #fff; }
    .button.is-danger:hover, .button.is-danger.is-hovered {
      background-color: #cd0a00;
      border-color: transparent;
      color: #fff; }
    .button.is-danger:focus, .button.is-danger.is-focused {
      border-color: transparent;
      color: #fff; }
      .button.is-danger:focus:not(:active), .button.is-danger.is-focused:not(:active) {
        box-shadow: 0 0 0 0.125em rgba(218, 11, 0, 0.25); }
    .button.is-danger:active, .button.is-danger.is-active {
      background-color: #c10a00;
      border-color: transparent;
      color: #fff; }
    .button.is-danger[disabled],
    fieldset[disabled] .button.is-danger {
      background-color: #da0b00;
      border-color: transparent;
      box-shadow: none; }
    .button.is-danger.is-inverted {
      background-color: #fff;
      color: #da0b00; }
      .button.is-danger.is-inverted:hover, .button.is-danger.is-inverted.is-hovered {
        background-color: #f2f2f2; }
      .button.is-danger.is-inverted[disabled],
      fieldset[disabled] .button.is-danger.is-inverted {
        background-color: #fff;
        border-color: transparent;
        box-shadow: none;
        color: #da0b00; }
    .button.is-danger.is-loading::after {
      border-color: transparent transparent #fff #fff !important; }
    .button.is-danger.is-outlined {
      background-color: transparent;
      border-color: #da0b00;
      color: #da0b00; }
      .button.is-danger.is-outlined:hover, .button.is-danger.is-outlined.is-hovered, .button.is-danger.is-outlined:focus, .button.is-danger.is-outlined.is-focused {
        background-color: #da0b00;
        border-color: #da0b00;
        color: #fff; }
      .button.is-danger.is-outlined.is-loading::after {
        border-color: transparent transparent #da0b00 #da0b00 !important; }
      .button.is-danger.is-outlined.is-loading:hover::after, .button.is-danger.is-outlined.is-loading.is-hovered::after, .button.is-danger.is-outlined.is-loading:focus::after, .button.is-danger.is-outlined.is-loading.is-focused::after {
        border-color: transparent transparent #fff #fff !important; }
      .button.is-danger.is-outlined[disabled],
      fieldset[disabled] .button.is-danger.is-outlined {
        background-color: transparent;
        border-color: #da0b00;
        box-shadow: none;
        color: #da0b00; }
    .button.is-danger.is-inverted.is-outlined {
      background-color: transparent;
      border-color: #fff;
      color: #fff; }
      .button.is-danger.is-inverted.is-outlined:hover, .button.is-danger.is-inverted.is-outlined.is-hovered, .button.is-danger.is-inverted.is-outlined:focus, .button.is-danger.is-inverted.is-outlined.is-focused {
        background-color: #fff;
        color: #da0b00; }
      .button.is-danger.is-inverted.is-outlined.is-loading:hover::after, .button.is-danger.is-inverted.is-outlined.is-loading.is-hovered::after, .button.is-danger.is-inverted.is-outlined.is-loading:focus::after, .button.is-danger.is-inverted.is-outlined.is-loading.is-focused::after {
        border-color: transparent transparent #da0b00 #da0b00 !important; }
      .button.is-danger.is-inverted.is-outlined[disabled],
      fieldset[disabled] .button.is-danger.is-inverted.is-outlined {
        background-color: transparent;
        border-color: #fff;
        box-shadow: none;
        color: #fff; }
  .button.is-small, #documenter .docs-sidebar form.docs-search > input.button {
    border-radius: 2px;
    font-size: 0.75rem; }
  .button.is-normal {
    font-size: 1rem; }
  .button.is-medium {
    font-size: 1.25rem; }
  .button.is-large {
    font-size: 1.5rem; }
  .button[disabled],
  fieldset[disabled] .button {
    background-color: white;
    border-color: #dbdbdb;
    box-shadow: none;
    opacity: 0.5; }
  .button.is-fullwidth {
    display: flex;
    width: 100%; }
  .button.is-loading {
    color: transparent !important;
    pointer-events: none; }
    .button.is-loading::after {
      position: absolute;
      left: calc(50% - (1em / 2));
      top: calc(50% - (1em / 2));
      position: absolute !important; }
  .button.is-static {
    background-color: whitesmoke;
    border-color: #dbdbdb;
    color: #7a7a7a;
    box-shadow: none;
    pointer-events: none; }
  .button.is-rounded, #documenter .docs-sidebar form.docs-search > input.button {
    border-radius: 290486px;
    padding-left: 1em;
    padding-right: 1em; }

.buttons {
  align-items: center;
  display: flex;
  flex-wrap: wrap;
  justify-content: flex-start; }
  .buttons .button {
    margin-bottom: 0.5rem; }
    .buttons .button:not(:last-child):not(.is-fullwidth) {
      margin-right: 0.5rem; }
  .buttons:last-child {
    margin-bottom: -0.5rem; }
  .buttons:not(:last-child) {
    margin-bottom: 1rem; }
  .buttons.are-small .button:not(.is-normal):not(.is-medium):not(.is-large) {
    border-radius: 2px;
    font-size: 0.75rem; }
  .buttons.are-medium .button:not(.is-small):not(.is-normal):not(.is-large) {
    font-size: 1.25rem; }
  .buttons.are-large .button:not(.is-small):not(.is-normal):not(.is-medium) {
    font-size: 1.5rem; }
  .buttons.has-addons .button:not(:first-child) {
    border-bottom-left-radius: 0;
    border-top-left-radius: 0; }
  .buttons.has-addons .button:not(:last-child) {
    border-bottom-right-radius: 0;
    border-top-right-radius: 0;
    margin-right: -1px; }
  .buttons.has-addons .button:last-child {
    margin-right: 0; }
  .buttons.has-addons .button:hover, .buttons.has-addons .button.is-hovered {
    z-index: 2; }
  .buttons.has-addons .button:focus, .buttons.has-addons .button.is-focused, .buttons.has-addons .button:active, .buttons.has-addons .button.is-active, .buttons.has-addons .button.is-selected {
    z-index: 3; }
    .buttons.has-addons .button:focus:hover, .buttons.has-addons .button.is-focused:hover, .buttons.has-addons .button:active:hover, .buttons.has-addons .button.is-active:hover, .buttons.has-addons .button.is-selected:hover {
      z-index: 4; }
  .buttons.has-addons .button.is-expanded {
    flex-grow: 1;
    flex-shrink: 1; }
  .buttons.is-centered {
    justify-content: center; }
    .buttons.is-centered:not(.has-addons) .button:not(.is-fullwidth) {
      margin-left: 0.25rem;
      margin-right: 0.25rem; }
  .buttons.is-right {
    justify-content: flex-end; }
    .buttons.is-right:not(.has-addons) .button:not(.is-fullwidth) {
      margin-left: 0.25rem;
      margin-right: 0.25rem; }

.container {
  flex-grow: 1;
  margin: 0 auto;
  position: relative;
  width: auto; }
  @media screen and (min-width: 1056px) {
    .container {
      max-width: 992px; }
      .container.is-fluid {
        margin-left: 32px;
        margin-right: 32px;
        max-width: none; } }
  @media screen and (max-width: 1215px) {
    .container.is-widescreen {
      max-width: 1152px; } }
  @media screen and (max-width: 1407px) {
    .container.is-fullhd {
      max-width: 1344px; } }
  @media screen and (min-width: 1216px) {
    .container {
      max-width: 1152px; } }
  @media screen and (min-width: 1408px) {
    .container {
      max-width: 1344px; } }

.content li + li {
  margin-top: 0.25em; }

.content p:not(:last-child),
.content dl:not(:last-child),
.content ol:not(:last-child),
.content ul:not(:last-child),
.content blockquote:not(:last-child),
.content pre:not(:last-child),
.content table:not(:last-child) {
  margin-bottom: 1em; }

.content h1,
.content h2,
.content h3,
.content h4,
.content h5,
.content h6 {
  color: #222222;
  font-weight: 600;
  line-height: 1.125; }

.content h1 {
  font-size: 2em;
  margin-bottom: 0.5em; }
  .content h1:not(:first-child) {
    margin-top: 1em; }

.content h2 {
  font-size: 1.75em;
  margin-bottom: 0.5714em; }
  .content h2:not(:first-child) {
    margin-top: 1.1428em; }

.content h3 {
  font-size: 1.5em;
  margin-bottom: 0.6666em; }
  .content h3:not(:first-child) {
    margin-top: 1.3333em; }

.content h4 {
  font-size: 1.25em;
  margin-bottom: 0.8em; }

.content h5 {
  font-size: 1.125em;
  margin-bottom: 0.8888em; }

.content h6 {
  font-size: 1em;
  margin-bottom: 1em; }

.content blockquote {
  background-color: whitesmoke;
  border-left: 5px solid #dbdbdb;
  padding: 1.25em 1.5em; }

.content ol {
  list-style-position: outside;
  margin-left: 2em;
  margin-top: 1em; }
  .content ol:not([type]) {
    list-style-type: decimal; }
    .content ol:not([type]).is-lower-alpha {
      list-style-type: lower-alpha; }
    .content ol:not([type]).is-lower-roman {
      list-style-type: lower-roman; }
    .content ol:not([type]).is-upper-alpha {
      list-style-type: upper-alpha; }
    .content ol:not([type]).is-upper-roman {
      list-style-type: upper-roman; }

.content ul {
  list-style: disc outside;
  margin-left: 2em;
  margin-top: 1em; }
  .content ul ul {
    list-style-type: circle;
    margin-top: 0.5em; }
    .content ul ul ul {
      list-style-type: square; }

.content dd {
  margin-left: 2em; }

.content figure {
  margin-left: 2em;
  margin-right: 2em;
  text-align: center; }
  .content figure:not(:first-child) {
    margin-top: 2em; }
  .content figure:not(:last-child) {
    margin-bottom: 2em; }
  .content figure img {
    display: inline-block; }
  .content figure figcaption {
    font-style: italic; }

.content pre {
  -webkit-overflow-scrolling: touch;
  overflow-x: auto;
  padding: 0.7rem 0.5rem;
  white-space: pre;
  word-wrap: normal; }

.content sup,
.content sub {
  font-size: 75%; }

.content table {
  width: 100%; }
  .content table td,
  .content table th {
    border: 1px solid #dbdbdb;
    border-width: 0 0 1px;
    padding: 0.5em 0.75em;
    vertical-align: top; }
  .content table th {
    color: #222222; }
    .content table th:not([align]) {
      text-align: left; }
  .content table thead td,
  .content table thead th {
    border-width: 0 0 2px;
    color: #222222; }
  .content table tfoot td,
  .content table tfoot th {
    border-width: 2px 0 0;
    color: #222222; }
  .content table tbody tr:last-child td,
  .content table tbody tr:last-child th {
    border-bottom-width: 0; }

.content .tabs li + li {
  margin-top: 0; }

.content.is-small, #documenter .docs-sidebar form.docs-search > input.content {
  font-size: 0.75rem; }

.content.is-medium {
  font-size: 1.25rem; }

.content.is-large {
  font-size: 1.5rem; }

.icon {
  align-items: center;
  display: inline-flex;
  justify-content: center;
  height: 1.5rem;
  width: 1.5rem; }
  .icon.is-small, #documenter .docs-sidebar form.docs-search > input.icon {
    height: 1rem;
    width: 1rem; }
  .icon.is-medium {
    height: 2rem;
    width: 2rem; }
  .icon.is-large {
    height: 3rem;
    width: 3rem; }

.image, #documenter .docs-sidebar .docs-logo > img {
  display: block;
  position: relative; }
  .image img, #documenter .docs-sidebar .docs-logo > img img {
    display: block;
    height: auto;
    width: 100%; }
    .image img.is-rounded, #documenter .docs-sidebar .docs-logo > img img.is-rounded {
      border-radius: 290486px; }
  .image.is-square img, #documenter .docs-sidebar .docs-logo > img.is-square img,
  .image.is-square .has-ratio,
  #documenter .docs-sidebar .docs-logo > img.is-square .has-ratio, .image.is-1by1 img, #documenter .docs-sidebar .docs-logo > img.is-1by1 img,
  .image.is-1by1 .has-ratio,
  #documenter .docs-sidebar .docs-logo > img.is-1by1 .has-ratio, .image.is-5by4 img, #documenter .docs-sidebar .docs-logo > img.is-5by4 img,
  .image.is-5by4 .has-ratio,
  #documenter .docs-sidebar .docs-logo > img.is-5by4 .has-ratio, .image.is-4by3 img, #documenter .docs-sidebar .docs-logo > img.is-4by3 img,
  .image.is-4by3 .has-ratio,
  #documenter .docs-sidebar .docs-logo > img.is-4by3 .has-ratio, .image.is-3by2 img, #documenter .docs-sidebar .docs-logo > img.is-3by2 img,
  .image.is-3by2 .has-ratio,
  #documenter .docs-sidebar .docs-logo > img.is-3by2 .has-ratio, .image.is-5by3 img, #documenter .docs-sidebar .docs-logo > img.is-5by3 img,
  .image.is-5by3 .has-ratio,
  #documenter .docs-sidebar .docs-logo > img.is-5by3 .has-ratio, .image.is-16by9 img, #documenter .docs-sidebar .docs-logo > img.is-16by9 img,
  .image.is-16by9 .has-ratio,
  #documenter .docs-sidebar .docs-logo > img.is-16by9 .has-ratio, .image.is-2by1 img, #documenter .docs-sidebar .docs-logo > img.is-2by1 img,
  .image.is-2by1 .has-ratio,
  #documenter .docs-sidebar .docs-logo > img.is-2by1 .has-ratio, .image.is-3by1 img, #documenter .docs-sidebar .docs-logo > img.is-3by1 img,
  .image.is-3by1 .has-ratio,
  #documenter .docs-sidebar .docs-logo > img.is-3by1 .has-ratio, .image.is-4by5 img, #documenter .docs-sidebar .docs-logo > img.is-4by5 img,
  .image.is-4by5 .has-ratio,
  #documenter .docs-sidebar .docs-logo > img.is-4by5 .has-ratio, .image.is-3by4 img, #documenter .docs-sidebar .docs-logo > img.is-3by4 img,
  .image.is-3by4 .has-ratio,
  #documenter .docs-sidebar .docs-logo > img.is-3by4 .has-ratio, .image.is-2by3 img, #documenter .docs-sidebar .docs-logo > img.is-2by3 img,
  .image.is-2by3 .has-ratio,
  #documenter .docs-sidebar .docs-logo > img.is-2by3 .has-ratio, .image.is-3by5 img, #documenter .docs-sidebar .docs-logo > img.is-3by5 img,
  .image.is-3by5 .has-ratio,
  #documenter .docs-sidebar .docs-logo > img.is-3by5 .has-ratio, .image.is-9by16 img, #documenter .docs-sidebar .docs-logo > img.is-9by16 img,
  .image.is-9by16 .has-ratio,
  #documenter .docs-sidebar .docs-logo > img.is-9by16 .has-ratio, .image.is-1by2 img, #documenter .docs-sidebar .docs-logo > img.is-1by2 img,
  .image.is-1by2 .has-ratio,
  #documenter .docs-sidebar .docs-logo > img.is-1by2 .has-ratio, .image.is-1by3 img, #documenter .docs-sidebar .docs-logo > img.is-1by3 img,
  .image.is-1by3 .has-ratio,
  #documenter .docs-sidebar .docs-logo > img.is-1by3 .has-ratio {
    height: 100%;
    width: 100%; }
  .image.is-square, #documenter .docs-sidebar .docs-logo > img.is-square, .image.is-1by1, #documenter .docs-sidebar .docs-logo > img.is-1by1 {
    padding-top: 100%; }
  .image.is-5by4, #documenter .docs-sidebar .docs-logo > img.is-5by4 {
    padding-top: 80%; }
  .image.is-4by3, #documenter .docs-sidebar .docs-logo > img.is-4by3 {
    padding-top: 75%; }
  .image.is-3by2, #documenter .docs-sidebar .docs-logo > img.is-3by2 {
    padding-top: 66.6666%; }
  .image.is-5by3, #documenter .docs-sidebar .docs-logo > img.is-5by3 {
    padding-top: 60%; }
  .image.is-16by9, #documenter .docs-sidebar .docs-logo > img.is-16by9 {
    padding-top: 56.25%; }
  .image.is-2by1, #documenter .docs-sidebar .docs-logo > img.is-2by1 {
    padding-top: 50%; }
  .image.is-3by1, #documenter .docs-sidebar .docs-logo > img.is-3by1 {
    padding-top: 33.3333%; }
  .image.is-4by5, #documenter .docs-sidebar .docs-logo > img.is-4by5 {
    padding-top: 125%; }
  .image.is-3by4, #documenter .docs-sidebar .docs-logo > img.is-3by4 {
    padding-top: 133.3333%; }
  .image.is-2by3, #documenter .docs-sidebar .docs-logo > img.is-2by3 {
    padding-top: 150%; }
  .image.is-3by5, #documenter .docs-sidebar .docs-logo > img.is-3by5 {
    padding-top: 166.6666%; }
  .image.is-9by16, #documenter .docs-sidebar .docs-logo > img.is-9by16 {
    padding-top: 177.7777%; }
  .image.is-1by2, #documenter .docs-sidebar .docs-logo > img.is-1by2 {
    padding-top: 200%; }
  .image.is-1by3, #documenter .docs-sidebar .docs-logo > img.is-1by3 {
    padding-top: 300%; }
  .image.is-16x16, #documenter .docs-sidebar .docs-logo > img.is-16x16 {
    height: 16px;
    width: 16px; }
  .image.is-24x24, #documenter .docs-sidebar .docs-logo > img.is-24x24 {
    height: 24px;
    width: 24px; }
  .image.is-32x32, #documenter .docs-sidebar .docs-logo > img.is-32x32 {
    height: 32px;
    width: 32px; }
  .image.is-48x48, #documenter .docs-sidebar .docs-logo > img.is-48x48 {
    height: 48px;
    width: 48px; }
  .image.is-64x64, #documenter .docs-sidebar .docs-logo > img.is-64x64 {
    height: 64px;
    width: 64px; }
  .image.is-96x96, #documenter .docs-sidebar .docs-logo > img.is-96x96 {
    height: 96px;
    width: 96px; }
  .image.is-128x128, #documenter .docs-sidebar .docs-logo > img.is-128x128 {
    height: 128px;
    width: 128px; }

.notification {
  background-color: whitesmoke;
  border-radius: 4px;
  padding: 1.25rem 2.5rem 1.25rem 1.5rem;
  position: relative; }
  .notification a:not(.button):not(.dropdown-item) {
    color: currentColor;
    text-decoration: underline; }
  .notification strong {
    color: currentColor; }
  .notification code,
  .notification pre {
    background: white; }
  .notification pre code {
    background: transparent; }
  .notification > .delete {
    position: absolute;
    right: 0.5rem;
    top: 0.5rem; }
  .notification .title,
  .notification .subtitle,
  .notification .content {
    color: currentColor; }
  .notification.is-white {
    background-color: white;
    color: #0a0a0a; }
  .notification.is-black {
    background-color: #0a0a0a;
    color: white; }
  .notification.is-light {
    background-color: whitesmoke;
    color: #363636; }
  .notification.is-dark, .content kbd.notification {
    background-color: #363636;
    color: whitesmoke; }
  .notification.is-primary, .docstring > section > a.notification.docs-sourcelink {
    background-color: #4eb5de;
    color: #fff; }
  .notification.is-link {
    background-color: #2e63b8;
    color: #fff; }
  .notification.is-info {
    background-color: #209cee;
    color: #fff; }
  .notification.is-success {
    background-color: #22c35b;
    color: #fff; }
  .notification.is-warning {
    background-color: #ffdd57;
    color: rgba(0, 0, 0, 0.7); }
  .notification.is-danger {
    background-color: #da0b00;
    color: #fff; }

.progress {
  -moz-appearance: none;
  -webkit-appearance: none;
  border: none;
  border-radius: 290486px;
  display: block;
  height: 1rem;
  overflow: hidden;
  padding: 0;
  width: 100%; }
  .progress::-webkit-progress-bar {
    background-color: #dbdbdb; }
  .progress::-webkit-progress-value {
    background-color: #222222; }
  .progress::-moz-progress-bar {
    background-color: #222222; }
  .progress::-ms-fill {
    background-color: #222222;
    border: none; }
  .progress.is-white::-webkit-progress-value {
    background-color: white; }
  .progress.is-white::-moz-progress-bar {
    background-color: white; }
  .progress.is-white::-ms-fill {
    background-color: white; }
  .progress.is-white:indeterminate {
    background-image: linear-gradient(to right, white 30%, #dbdbdb 30%); }
  .progress.is-black::-webkit-progress-value {
    background-color: #0a0a0a; }
  .progress.is-black::-moz-progress-bar {
    background-color: #0a0a0a; }
  .progress.is-black::-ms-fill {
    background-color: #0a0a0a; }
  .progress.is-black:indeterminate {
    background-image: linear-gradient(to right, #0a0a0a 30%, #dbdbdb 30%); }
  .progress.is-light::-webkit-progress-value {
    background-color: whitesmoke; }
  .progress.is-light::-moz-progress-bar {
    background-color: whitesmoke; }
  .progress.is-light::-ms-fill {
    background-color: whitesmoke; }
  .progress.is-light:indeterminate {
    background-image: linear-gradient(to right, whitesmoke 30%, #dbdbdb 30%); }
  .progress.is-dark::-webkit-progress-value, .content kbd.progress::-webkit-progress-value {
    background-color: #363636; }
  .progress.is-dark::-moz-progress-bar, .content kbd.progress::-moz-progress-bar {
    background-color: #363636; }
  .progress.is-dark::-ms-fill, .content kbd.progress::-ms-fill {
    background-color: #363636; }
  .progress.is-dark:indeterminate, .content kbd.progress:indeterminate {
    background-image: linear-gradient(to right, #363636 30%, #dbdbdb 30%); }
  .progress.is-primary::-webkit-progress-value, .docstring > section > a.progress.docs-sourcelink::-webkit-progress-value {
    background-color: #4eb5de; }
  .progress.is-primary::-moz-progress-bar, .docstring > section > a.progress.docs-sourcelink::-moz-progress-bar {
    background-color: #4eb5de; }
  .progress.is-primary::-ms-fill, .docstring > section > a.progress.docs-sourcelink::-ms-fill {
    background-color: #4eb5de; }
  .progress.is-primary:indeterminate, .docstring > section > a.progress.docs-sourcelink:indeterminate {
    background-image: linear-gradient(to right, #4eb5de 30%, #dbdbdb 30%); }
  .progress.is-link::-webkit-progress-value {
    background-color: #2e63b8; }
  .progress.is-link::-moz-progress-bar {
    background-color: #2e63b8; }
  .progress.is-link::-ms-fill {
    background-color: #2e63b8; }
  .progress.is-link:indeterminate {
    background-image: linear-gradient(to right, #2e63b8 30%, #dbdbdb 30%); }
  .progress.is-info::-webkit-progress-value {
    background-color: #209cee; }
  .progress.is-info::-moz-progress-bar {
    background-color: #209cee; }
  .progress.is-info::-ms-fill {
    background-color: #209cee; }
  .progress.is-info:indeterminate {
    background-image: linear-gradient(to right, #209cee 30%, #dbdbdb 30%); }
  .progress.is-success::-webkit-progress-value {
    background-color: #22c35b; }
  .progress.is-success::-moz-progress-bar {
    background-color: #22c35b; }
  .progress.is-success::-ms-fill {
    background-color: #22c35b; }
  .progress.is-success:indeterminate {
    background-image: linear-gradient(to right, #22c35b 30%, #dbdbdb 30%); }
  .progress.is-warning::-webkit-progress-value {
    background-color: #ffdd57; }
  .progress.is-warning::-moz-progress-bar {
    background-color: #ffdd57; }
  .progress.is-warning::-ms-fill {
    background-color: #ffdd57; }
  .progress.is-warning:indeterminate {
    background-image: linear-gradient(to right, #ffdd57 30%, #dbdbdb 30%); }
  .progress.is-danger::-webkit-progress-value {
    background-color: #da0b00; }
  .progress.is-danger::-moz-progress-bar {
    background-color: #da0b00; }
  .progress.is-danger::-ms-fill {
    background-color: #da0b00; }
  .progress.is-danger:indeterminate {
    background-image: linear-gradient(to right, #da0b00 30%, #dbdbdb 30%); }
  .progress:indeterminate {
    animation-duration: 1.5s;
    animation-iteration-count: infinite;
    animation-name: moveIndeterminate;
    animation-timing-function: linear;
    background-color: #dbdbdb;
    background-image: linear-gradient(to right, #222222 30%, #dbdbdb 30%);
    background-position: top left;
    background-repeat: no-repeat;
    background-size: 150% 150%; }
    .progress:indeterminate::-webkit-progress-bar {
      background-color: transparent; }
    .progress:indeterminate::-moz-progress-bar {
      background-color: transparent; }
  .progress.is-small, #documenter .docs-sidebar form.docs-search > input.progress {
    height: 0.75rem; }
  .progress.is-medium {
    height: 1.25rem; }
  .progress.is-large {
    height: 1.5rem; }

@keyframes moveIndeterminate {
  from {
    background-position: 200% 0; }
  to {
    background-position: -200% 0; } }

.table {
  background-color: white;
  color: #363636; }
  .table td,
  .table th {
    border: 1px solid #dbdbdb;
    border-width: 0 0 1px;
    padding: 0.5em 0.75em;
    vertical-align: top; }
    .table td.is-white,
    .table th.is-white {
      background-color: white;
      border-color: white;
      color: #0a0a0a; }
    .table td.is-black,
    .table th.is-black {
      background-color: #0a0a0a;
      border-color: #0a0a0a;
      color: white; }
    .table td.is-light,
    .table th.is-light {
      background-color: whitesmoke;
      border-color: whitesmoke;
      color: #363636; }
    .table td.is-dark,
    .table th.is-dark {
      background-color: #363636;
      border-color: #363636;
      color: whitesmoke; }
    .table td.is-primary,
    .table th.is-primary {
      background-color: #4eb5de;
      border-color: #4eb5de;
      color: #fff; }
    .table td.is-link,
    .table th.is-link {
      background-color: #2e63b8;
      border-color: #2e63b8;
      color: #fff; }
    .table td.is-info,
    .table th.is-info {
      background-color: #209cee;
      border-color: #209cee;
      color: #fff; }
    .table td.is-success,
    .table th.is-success {
      background-color: #22c35b;
      border-color: #22c35b;
      color: #fff; }
    .table td.is-warning,
    .table th.is-warning {
      background-color: #ffdd57;
      border-color: #ffdd57;
      color: rgba(0, 0, 0, 0.7); }
    .table td.is-danger,
    .table th.is-danger {
      background-color: #da0b00;
      border-color: #da0b00;
      color: #fff; }
    .table td.is-narrow,
    .table th.is-narrow {
      white-space: nowrap;
      width: 1%; }
    .table td.is-selected,
    .table th.is-selected {
      background-color: #4eb5de;
      color: #fff; }
      .table td.is-selected a,
      .table td.is-selected strong,
      .table th.is-selected a,
      .table th.is-selected strong {
        color: currentColor; }
  .table th {
    color: #222222; }
    .table th:not([align]) {
      text-align: left; }
  .table tr.is-selected {
    background-color: #4eb5de;
    color: #fff; }
    .table tr.is-selected a,
    .table tr.is-selected strong {
      color: currentColor; }
    .table tr.is-selected td,
    .table tr.is-selected th {
      border-color: #fff;
      color: currentColor; }
  .table thead {
    background-color: transparent; }
    .table thead td,
    .table thead th {
      border-width: 0 0 2px;
      color: #222222; }
  .table tfoot {
    background-color: transparent; }
    .table tfoot td,
    .table tfoot th {
      border-width: 2px 0 0;
      color: #222222; }
  .table tbody {
    background-color: transparent; }
    .table tbody tr:last-child td,
    .table tbody tr:last-child th {
      border-bottom-width: 0; }
  .table.is-bordered td,
  .table.is-bordered th {
    border-width: 1px; }
  .table.is-bordered tr:last-child td,
  .table.is-bordered tr:last-child th {
    border-bottom-width: 1px; }
  .table.is-fullwidth {
    width: 100%; }
  .table.is-hoverable tbody tr:not(.is-selected):hover {
    background-color: #fafafa; }
  .table.is-hoverable.is-striped tbody tr:not(.is-selected):hover {
    background-color: #fafafa; }
    .table.is-hoverable.is-striped tbody tr:not(.is-selected):hover:nth-child(even) {
      background-color: whitesmoke; }
  .table.is-narrow td,
  .table.is-narrow th {
    padding: 0.25em 0.5em; }
  .table.is-striped tbody tr:not(.is-selected):nth-child(even) {
    background-color: #fafafa; }

.table-container {
  -webkit-overflow-scrolling: touch;
  overflow: auto;
  overflow-y: hidden;
  max-width: 100%; }

.tags {
  align-items: center;
  display: flex;
  flex-wrap: wrap;
  justify-content: flex-start; }
  .tags .tag, .tags .docstring > section > a.docs-sourcelink, .tags .content kbd, .content .tags kbd {
    margin-bottom: 0.5rem; }
    .tags .tag:not(:last-child), .tags .docstring > section > a.docs-sourcelink:not(:last-child), .tags .content kbd:not(:last-child), .content .tags kbd:not(:last-child) {
      margin-right: 0.5rem; }
  .tags:last-child {
    margin-bottom: -0.5rem; }
  .tags:not(:last-child) {
    margin-bottom: 1rem; }
  .tags.are-medium .tag:not(.is-normal):not(.is-large), .tags.are-medium .docstring > section > a.docs-sourcelink:not(.is-normal):not(.is-large), .tags.are-medium .content kbd:not(.is-normal):not(.is-large), .content .tags.are-medium kbd:not(.is-normal):not(.is-large) {
    font-size: 1rem; }
  .tags.are-large .tag:not(.is-normal):not(.is-medium), .tags.are-large .docstring > section > a.docs-sourcelink:not(.is-normal):not(.is-medium), .tags.are-large .content kbd:not(.is-normal):not(.is-medium), .content .tags.are-large kbd:not(.is-normal):not(.is-medium) {
    font-size: 1.25rem; }
  .tags.is-centered {
    justify-content: center; }
    .tags.is-centered .tag, .tags.is-centered .docstring > section > a.docs-sourcelink, .tags.is-centered .content kbd, .content .tags.is-centered kbd {
      margin-right: 0.25rem;
      margin-left: 0.25rem; }
  .tags.is-right {
    justify-content: flex-end; }
    .tags.is-right .tag:not(:first-child), .tags.is-right .docstring > section > a.docs-sourcelink:not(:first-child), .tags.is-right .content kbd:not(:first-child), .content .tags.is-right kbd:not(:first-child) {
      margin-left: 0.5rem; }
    .tags.is-right .tag:not(:last-child), .tags.is-right .docstring > section > a.docs-sourcelink:not(:last-child), .tags.is-right .content kbd:not(:last-child), .content .tags.is-right kbd:not(:last-child) {
      margin-right: 0; }
  .tags.has-addons .tag, .tags.has-addons .docstring > section > a.docs-sourcelink, .tags.has-addons .content kbd, .content .tags.has-addons kbd {
    margin-right: 0; }
    .tags.has-addons .tag:not(:first-child), .tags.has-addons .docstring > section > a.docs-sourcelink:not(:first-child), .tags.has-addons .content kbd:not(:first-child), .content .tags.has-addons kbd:not(:first-child) {
      margin-left: 0;
      border-bottom-left-radius: 0;
      border-top-left-radius: 0; }
    .tags.has-addons .tag:not(:last-child), .tags.has-addons .docstring > section > a.docs-sourcelink:not(:last-child), .tags.has-addons .content kbd:not(:last-child), .content .tags.has-addons kbd:not(:last-child) {
      border-bottom-right-radius: 0;
      border-top-right-radius: 0; }

.tag:not(body), .docstring > section > a.docs-sourcelink:not(body), .content kbd:not(body) {
  align-items: center;
  background-color: whitesmoke;
  border-radius: 4px;
  color: #222222;
  display: inline-flex;
  font-size: 0.75rem;
  height: 2em;
  justify-content: center;
  line-height: 1.5;
  padding-left: 0.75em;
  padding-right: 0.75em;
  white-space: nowrap; }
  .tag:not(body) .delete, .docstring > section > a.docs-sourcelink:not(body) .delete, .content kbd:not(body) .delete {
    margin-left: 0.25rem;
    margin-right: -0.375rem; }
  .tag:not(body).is-white, .docstring > section > a.docs-sourcelink:not(body).is-white, .content kbd:not(body).is-white {
    background-color: white;
    color: #0a0a0a; }
  .tag:not(body).is-black, .docstring > section > a.docs-sourcelink:not(body).is-black, .content kbd:not(body).is-black {
    background-color: #0a0a0a;
    color: white; }
  .tag:not(body).is-light, .docstring > section > a.docs-sourcelink:not(body).is-light, .content kbd:not(body).is-light {
    background-color: whitesmoke;
    color: #363636; }
  .tag:not(body).is-dark, .docstring > section > a.docs-sourcelink:not(body).is-dark, .content kbd:not(body) {
    background-color: #363636;
    color: whitesmoke; }
  .tag:not(body).is-primary, .docstring > section > a.docs-sourcelink:not(body), .content kbd:not(body).is-primary {
    background-color: #4eb5de;
    color: #fff; }
  .tag:not(body).is-link, .docstring > section > a.docs-sourcelink:not(body).is-link, .content kbd:not(body).is-link {
    background-color: #2e63b8;
    color: #fff; }
  .tag:not(body).is-info, .docstring > section > a.docs-sourcelink:not(body).is-info, .content kbd:not(body).is-info {
    background-color: #209cee;
    color: #fff; }
  .tag:not(body).is-success, .docstring > section > a.docs-sourcelink:not(body).is-success, .content kbd:not(body).is-success {
    background-color: #22c35b;
    color: #fff; }
  .tag:not(body).is-warning, .docstring > section > a.docs-sourcelink:not(body).is-warning, .content kbd:not(body).is-warning {
    background-color: #ffdd57;
    color: rgba(0, 0, 0, 0.7); }
  .tag:not(body).is-danger, .docstring > section > a.docs-sourcelink:not(body).is-danger, .content kbd:not(body).is-danger {
    background-color: #da0b00;
    color: #fff; }
  .tag:not(body).is-normal, .docstring > section > a.docs-sourcelink:not(body).is-normal, .content kbd:not(body).is-normal {
    font-size: 0.75rem; }
  .tag:not(body).is-medium, .docstring > section > a.docs-sourcelink:not(body).is-medium, .content kbd:not(body).is-medium {
    font-size: 1rem; }
  .tag:not(body).is-large, .docstring > section > a.docs-sourcelink:not(body).is-large, .content kbd:not(body).is-large {
    font-size: 1.25rem; }
  .tag:not(body) .icon:first-child:not(:last-child), .docstring > section > a.docs-sourcelink:not(body) .icon:first-child:not(:last-child), .content kbd:not(body) .icon:first-child:not(:last-child) {
    margin-left: -0.375em;
    margin-right: 0.1875em; }
  .tag:not(body) .icon:last-child:not(:first-child), .docstring > section > a.docs-sourcelink:not(body) .icon:last-child:not(:first-child), .content kbd:not(body) .icon:last-child:not(:first-child) {
    margin-left: 0.1875em;
    margin-right: -0.375em; }
  .tag:not(body) .icon:first-child:last-child, .docstring > section > a.docs-sourcelink:not(body) .icon:first-child:last-child, .content kbd:not(body) .icon:first-child:last-child {
    margin-left: -0.375em;
    margin-right: -0.375em; }
  .tag:not(body).is-delete, .docstring > section > a.docs-sourcelink:not(body).is-delete, .content kbd:not(body).is-delete {
    margin-left: 1px;
    padding: 0;
    position: relative;
    width: 2em; }
    .tag:not(body).is-delete::before, .docstring > section > a.docs-sourcelink:not(body).is-delete::before, .content kbd:not(body).is-delete::before, .tag:not(body).is-delete::after, .docstring > section > a.docs-sourcelink:not(body).is-delete::after, .content kbd:not(body).is-delete::after {
      background-color: currentColor;
      content: "";
      display: block;
      left: 50%;
      position: absolute;
      top: 50%;
      transform: translateX(-50%) translateY(-50%) rotate(45deg);
      transform-origin: center center; }
    .tag:not(body).is-delete::before, .docstring > section > a.docs-sourcelink:not(body).is-delete::before, .content kbd:not(body).is-delete::before {
      height: 1px;
      width: 50%; }
    .tag:not(body).is-delete::after, .docstring > section > a.docs-sourcelink:not(body).is-delete::after, .content kbd:not(body).is-delete::after {
      height: 50%;
      width: 1px; }
    .tag:not(body).is-delete:hover, .docstring > section > a.docs-sourcelink:not(body).is-delete:hover, .content kbd:not(body).is-delete:hover, .tag:not(body).is-delete:focus, .docstring > section > a.docs-sourcelink:not(body).is-delete:focus, .content kbd:not(body).is-delete:focus {
      background-color: #e8e8e8; }
    .tag:not(body).is-delete:active, .docstring > section > a.docs-sourcelink:not(body).is-delete:active, .content kbd:not(body).is-delete:active {
      background-color: #dbdbdb; }
  .tag:not(body).is-rounded, .docstring > section > a.docs-sourcelink:not(body).is-rounded, .content kbd:not(body).is-rounded, #documenter .docs-sidebar form.docs-search > input.tag:not(body) {
    border-radius: 290486px; }

a.tag:hover, .docstring > section > a.docs-sourcelink:hover {
  text-decoration: underline; }

.title,
.subtitle {
  word-break: break-word; }
  .title em,
  .title span,
  .subtitle em,
  .subtitle span {
    font-weight: inherit; }
  .title sub,
  .subtitle sub {
    font-size: 0.75em; }
  .title sup,
  .subtitle sup {
    font-size: 0.75em; }
  .title .tag, .title .docstring > section > a.docs-sourcelink, .title .content kbd, .content .title kbd,
  .subtitle .tag,
  .subtitle .docstring > section > a.docs-sourcelink,
  .subtitle .content kbd,
  .content .subtitle kbd {
    vertical-align: middle; }

.title {
  color: #363636;
  font-size: 2rem;
  font-weight: 600;
  line-height: 1.125; }
  .title strong {
    color: inherit;
    font-weight: inherit; }
  .title + .highlight {
    margin-top: -0.75rem; }
  .title:not(.is-spaced) + .subtitle {
    margin-top: -1.25rem; }
  .title.is-1 {
    font-size: 3rem; }
  .title.is-2 {
    font-size: 2.5rem; }
  .title.is-3 {
    font-size: 2rem; }
  .title.is-4 {
    font-size: 1.5rem; }
  .title.is-5 {
    font-size: 1.25rem; }
  .title.is-6 {
    font-size: 1rem; }
  .title.is-7 {
    font-size: 0.75rem; }

.subtitle {
  color: #4a4a4a;
  font-size: 1.25rem;
  font-weight: 400;
  line-height: 1.25; }
  .subtitle strong {
    color: #363636;
    font-weight: 600; }
  .subtitle:not(.is-spaced) + .title {
    margin-top: -1.25rem; }
  .subtitle.is-1 {
    font-size: 3rem; }
  .subtitle.is-2 {
    font-size: 2.5rem; }
  .subtitle.is-3 {
    font-size: 2rem; }
  .subtitle.is-4 {
    font-size: 1.5rem; }
  .subtitle.is-5 {
    font-size: 1.25rem; }
  .subtitle.is-6 {
    font-size: 1rem; }
  .subtitle.is-7 {
    font-size: 0.75rem; }

.heading {
  display: block;
  font-size: 11px;
  letter-spacing: 1px;
  margin-bottom: 5px;
  text-transform: uppercase; }

.highlight {
  font-weight: 400;
  max-width: 100%;
  overflow: hidden;
  padding: 0; }
  .highlight pre {
    overflow: auto;
    max-width: 100%; }

.number {
  align-items: center;
  background-color: whitesmoke;
  border-radius: 290486px;
  display: inline-flex;
  font-size: 1.25rem;
  height: 2em;
  justify-content: center;
  margin-right: 1.5rem;
  min-width: 2.5em;
  padding: 0.25rem 0.5rem;
  text-align: center;
  vertical-align: top; }

.input, #documenter .docs-sidebar form.docs-search > input, .textarea, .select select {
  background-color: white;
  border-color: #dbdbdb;
  border-radius: 4px;
  color: #363636; }
  .input::-moz-placeholder, #documenter .docs-sidebar form.docs-search > input::-moz-placeholder, .textarea::-moz-placeholder, .select select::-moz-placeholder {
    color: rgba(54, 54, 54, 0.3); }
  .input::-webkit-input-placeholder, #documenter .docs-sidebar form.docs-search > input::-webkit-input-placeholder, .textarea::-webkit-input-placeholder, .select select::-webkit-input-placeholder {
    color: rgba(54, 54, 54, 0.3); }
  .input:-moz-placeholder, #documenter .docs-sidebar form.docs-search > input:-moz-placeholder, .textarea:-moz-placeholder, .select select:-moz-placeholder {
    color: rgba(54, 54, 54, 0.3); }
  .input:-ms-input-placeholder, #documenter .docs-sidebar form.docs-search > input:-ms-input-placeholder, .textarea:-ms-input-placeholder, .select select:-ms-input-placeholder {
    color: rgba(54, 54, 54, 0.3); }
  .input:hover, #documenter .docs-sidebar form.docs-search > input:hover, .textarea:hover, .select select:hover, .is-hovered.input, #documenter .docs-sidebar form.docs-search > input.is-hovered, .is-hovered.textarea, .select select.is-hovered {
    border-color: #b5b5b5; }
  .input:focus, #documenter .docs-sidebar form.docs-search > input:focus, .textarea:focus, .select select:focus, .is-focused.input, #documenter .docs-sidebar form.docs-search > input.is-focused, .is-focused.textarea, .select select.is-focused, .input:active, #documenter .docs-sidebar form.docs-search > input:active, .textarea:active, .select select:active, .is-active.input, #documenter .docs-sidebar form.docs-search > input.is-active, .is-active.textarea, .select select.is-active {
    border-color: #2e63b8;
    box-shadow: 0 0 0 0.125em rgba(46, 99, 184, 0.25); }
  .input[disabled], #documenter .docs-sidebar form.docs-search > input[disabled], .textarea[disabled], .select select[disabled],
  fieldset[disabled] .input,
  fieldset[disabled] #documenter .docs-sidebar form.docs-search > input,
  #documenter .docs-sidebar fieldset[disabled] form.docs-search > input,
  fieldset[disabled] .textarea,
  fieldset[disabled] .select select,
  .select fieldset[disabled] select {
    background-color: whitesmoke;
    border-color: whitesmoke;
    box-shadow: none;
    color: #7a7a7a; }
    .input[disabled]::-moz-placeholder, #documenter .docs-sidebar form.docs-search > input[disabled]::-moz-placeholder, .textarea[disabled]::-moz-placeholder, .select select[disabled]::-moz-placeholder,
    fieldset[disabled] .input::-moz-placeholder,
    fieldset[disabled] #documenter .docs-sidebar form.docs-search > input::-moz-placeholder,
    #documenter .docs-sidebar fieldset[disabled] form.docs-search > input::-moz-placeholder,
    fieldset[disabled] .textarea::-moz-placeholder,
    fieldset[disabled] .select select::-moz-placeholder,
    .select fieldset[disabled] select::-moz-placeholder {
      color: rgba(122, 122, 122, 0.3); }
    .input[disabled]::-webkit-input-placeholder, #documenter .docs-sidebar form.docs-search > input[disabled]::-webkit-input-placeholder, .textarea[disabled]::-webkit-input-placeholder, .select select[disabled]::-webkit-input-placeholder,
    fieldset[disabled] .input::-webkit-input-placeholder,
    fieldset[disabled] #documenter .docs-sidebar form.docs-search > input::-webkit-input-placeholder,
    #documenter .docs-sidebar fieldset[disabled] form.docs-search > input::-webkit-input-placeholder,
    fieldset[disabled] .textarea::-webkit-input-placeholder,
    fieldset[disabled] .select select::-webkit-input-placeholder,
    .select fieldset[disabled] select::-webkit-input-placeholder {
      color: rgba(122, 122, 122, 0.3); }
    .input[disabled]:-moz-placeholder, #documenter .docs-sidebar form.docs-search > input[disabled]:-moz-placeholder, .textarea[disabled]:-moz-placeholder, .select select[disabled]:-moz-placeholder,
    fieldset[disabled] .input:-moz-placeholder,
    fieldset[disabled] #documenter .docs-sidebar form.docs-search > input:-moz-placeholder,
    #documenter .docs-sidebar fieldset[disabled] form.docs-search > input:-moz-placeholder,
    fieldset[disabled] .textarea:-moz-placeholder,
    fieldset[disabled] .select select:-moz-placeholder,
    .select fieldset[disabled] select:-moz-placeholder {
      color: rgba(122, 122, 122, 0.3); }
    .input[disabled]:-ms-input-placeholder, #documenter .docs-sidebar form.docs-search > input[disabled]:-ms-input-placeholder, .textarea[disabled]:-ms-input-placeholder, .select select[disabled]:-ms-input-placeholder,
    fieldset[disabled] .input:-ms-input-placeholder,
    fieldset[disabled] #documenter .docs-sidebar form.docs-search > input:-ms-input-placeholder,
    #documenter .docs-sidebar fieldset[disabled] form.docs-search > input:-ms-input-placeholder,
    fieldset[disabled] .textarea:-ms-input-placeholder,
    fieldset[disabled] .select select:-ms-input-placeholder,
    .select fieldset[disabled] select:-ms-input-placeholder {
      color: rgba(122, 122, 122, 0.3); }

.input, #documenter .docs-sidebar form.docs-search > input, .textarea {
  box-shadow: inset 0 1px 2px rgba(10, 10, 10, 0.1);
  max-width: 100%;
  width: 100%; }
  .input[readonly], #documenter .docs-sidebar form.docs-search > input[readonly], .textarea[readonly] {
    box-shadow: none; }
  .is-white.input, #documenter .docs-sidebar form.docs-search > input.is-white, .is-white.textarea {
    border-color: white; }
    .is-white.input:focus, #documenter .docs-sidebar form.docs-search > input.is-white:focus, .is-white.textarea:focus, .is-white.is-focused.input, #documenter .docs-sidebar form.docs-search > input.is-white.is-focused, .is-white.is-focused.textarea, .is-white.input:active, #documenter .docs-sidebar form.docs-search > input.is-white:active, .is-white.textarea:active, .is-white.is-active.input, #documenter .docs-sidebar form.docs-search > input.is-white.is-active, .is-white.is-active.textarea {
      box-shadow: 0 0 0 0.125em rgba(255, 255, 255, 0.25); }
  .is-black.input, #documenter .docs-sidebar form.docs-search > input.is-black, .is-black.textarea {
    border-color: #0a0a0a; }
    .is-black.input:focus, #documenter .docs-sidebar form.docs-search > input.is-black:focus, .is-black.textarea:focus, .is-black.is-focused.input, #documenter .docs-sidebar form.docs-search > input.is-black.is-focused, .is-black.is-focused.textarea, .is-black.input:active, #documenter .docs-sidebar form.docs-search > input.is-black:active, .is-black.textarea:active, .is-black.is-active.input, #documenter .docs-sidebar form.docs-search > input.is-black.is-active, .is-black.is-active.textarea {
      box-shadow: 0 0 0 0.125em rgba(10, 10, 10, 0.25); }
  .is-light.input, #documenter .docs-sidebar form.docs-search > input.is-light, .is-light.textarea {
    border-color: whitesmoke; }
    .is-light.input:focus, #documenter .docs-sidebar form.docs-search > input.is-light:focus, .is-light.textarea:focus, .is-light.is-focused.input, #documenter .docs-sidebar form.docs-search > input.is-light.is-focused, .is-light.is-focused.textarea, .is-light.input:active, #documenter .docs-sidebar form.docs-search > input.is-light:active, .is-light.textarea:active, .is-light.is-active.input, #documenter .docs-sidebar form.docs-search > input.is-light.is-active, .is-light.is-active.textarea {
      box-shadow: 0 0 0 0.125em rgba(245, 245, 245, 0.25); }
  .is-dark.input, .content kbd.input, #documenter .docs-sidebar form.docs-search > input.is-dark, .is-dark.textarea, .content kbd.textarea {
    border-color: #363636; }
    .is-dark.input:focus, .content kbd.input:focus, #documenter .docs-sidebar form.docs-search > input.is-dark:focus, .is-dark.textarea:focus, .content kbd.textarea:focus, .is-dark.is-focused.input, .content kbd.is-focused.input, #documenter .docs-sidebar form.docs-search > input.is-dark.is-focused, .is-dark.is-focused.textarea, .content kbd.is-focused.textarea, .is-dark.input:active, .content kbd.input:active, #documenter .docs-sidebar form.docs-search > input.is-dark:active, .is-dark.textarea:active, .content kbd.textarea:active, .is-dark.is-active.input, .content kbd.is-active.input, #documenter .docs-sidebar form.docs-search > input.is-dark.is-active, .is-dark.is-active.textarea, .content kbd.is-active.textarea {
      box-shadow: 0 0 0 0.125em rgba(54, 54, 54, 0.25); }
  .is-primary.input, .docstring > section > a.input.docs-sourcelink, #documenter .docs-sidebar form.docs-search > input.is-primary, .is-primary.textarea, .docstring > section > a.textarea.docs-sourcelink {
    border-color: #4eb5de; }
    .is-primary.input:focus, .docstring > section > a.input.docs-sourcelink:focus, #documenter .docs-sidebar form.docs-search > input.is-primary:focus, .is-primary.textarea:focus, .docstring > section > a.textarea.docs-sourcelink:focus, .is-primary.is-focused.input, .docstring > section > a.is-focused.input.docs-sourcelink, #documenter .docs-sidebar form.docs-search > input.is-primary.is-focused, .is-primary.is-focused.textarea, .docstring > section > a.is-focused.textarea.docs-sourcelink, .is-primary.input:active, .docstring > section > a.input.docs-sourcelink:active, #documenter .docs-sidebar form.docs-search > input.is-primary:active, .is-primary.textarea:active, .docstring > section > a.textarea.docs-sourcelink:active, .is-primary.is-active.input, .docstring > section > a.is-active.input.docs-sourcelink, #documenter .docs-sidebar form.docs-search > input.is-primary.is-active, .is-primary.is-active.textarea, .docstring > section > a.is-active.textarea.docs-sourcelink {
      box-shadow: 0 0 0 0.125em rgba(78, 181, 222, 0.25); }
  .is-link.input, #documenter .docs-sidebar form.docs-search > input.is-link, .is-link.textarea {
    border-color: #2e63b8; }
    .is-link.input:focus, #documenter .docs-sidebar form.docs-search > input.is-link:focus, .is-link.textarea:focus, .is-link.is-focused.input, #documenter .docs-sidebar form.docs-search > input.is-link.is-focused, .is-link.is-focused.textarea, .is-link.input:active, #documenter .docs-sidebar form.docs-search > input.is-link:active, .is-link.textarea:active, .is-link.is-active.input, #documenter .docs-sidebar form.docs-search > input.is-link.is-active, .is-link.is-active.textarea {
      box-shadow: 0 0 0 0.125em rgba(46, 99, 184, 0.25); }
  .is-info.input, #documenter .docs-sidebar form.docs-search > input.is-info, .is-info.textarea {
    border-color: #209cee; }
    .is-info.input:focus, #documenter .docs-sidebar form.docs-search > input.is-info:focus, .is-info.textarea:focus, .is-info.is-focused.input, #documenter .docs-sidebar form.docs-search > input.is-info.is-focused, .is-info.is-focused.textarea, .is-info.input:active, #documenter .docs-sidebar form.docs-search > input.is-info:active, .is-info.textarea:active, .is-info.is-active.input, #documenter .docs-sidebar form.docs-search > input.is-info.is-active, .is-info.is-active.textarea {
      box-shadow: 0 0 0 0.125em rgba(32, 156, 238, 0.25); }
  .is-success.input, #documenter .docs-sidebar form.docs-search > input.is-success, .is-success.textarea {
    border-color: #22c35b; }
    .is-success.input:focus, #documenter .docs-sidebar form.docs-search > input.is-success:focus, .is-success.textarea:focus, .is-success.is-focused.input, #documenter .docs-sidebar form.docs-search > input.is-success.is-focused, .is-success.is-focused.textarea, .is-success.input:active, #documenter .docs-sidebar form.docs-search > input.is-success:active, .is-success.textarea:active, .is-success.is-active.input, #documenter .docs-sidebar form.docs-search > input.is-success.is-active, .is-success.is-active.textarea {
      box-shadow: 0 0 0 0.125em rgba(34, 195, 91, 0.25); }
  .is-warning.input, #documenter .docs-sidebar form.docs-search > input.is-warning, .is-warning.textarea {
    border-color: #ffdd57; }
    .is-warning.input:focus, #documenter .docs-sidebar form.docs-search > input.is-warning:focus, .is-warning.textarea:focus, .is-warning.is-focused.input, #documenter .docs-sidebar form.docs-search > input.is-warning.is-focused, .is-warning.is-focused.textarea, .is-warning.input:active, #documenter .docs-sidebar form.docs-search > input.is-warning:active, .is-warning.textarea:active, .is-warning.is-active.input, #documenter .docs-sidebar form.docs-search > input.is-warning.is-active, .is-warning.is-active.textarea {
      box-shadow: 0 0 0 0.125em rgba(255, 221, 87, 0.25); }
  .is-danger.input, #documenter .docs-sidebar form.docs-search > input.is-danger, .is-danger.textarea {
    border-color: #da0b00; }
    .is-danger.input:focus, #documenter .docs-sidebar form.docs-search > input.is-danger:focus, .is-danger.textarea:focus, .is-danger.is-focused.input, #documenter .docs-sidebar form.docs-search > input.is-danger.is-focused, .is-danger.is-focused.textarea, .is-danger.input:active, #documenter .docs-sidebar form.docs-search > input.is-danger:active, .is-danger.textarea:active, .is-danger.is-active.input, #documenter .docs-sidebar form.docs-search > input.is-danger.is-active, .is-danger.is-active.textarea {
      box-shadow: 0 0 0 0.125em rgba(218, 11, 0, 0.25); }
  .is-small.input, #documenter .docs-sidebar form.docs-search > input, .is-small.textarea {
    border-radius: 2px;
    font-size: 0.75rem; }
  .is-medium.input, #documenter .docs-sidebar form.docs-search > input.is-medium, .is-medium.textarea {
    font-size: 1.25rem; }
  .is-large.input, #documenter .docs-sidebar form.docs-search > input.is-large, .is-large.textarea {
    font-size: 1.5rem; }
  .is-fullwidth.input, #documenter .docs-sidebar form.docs-search > input.is-fullwidth, .is-fullwidth.textarea {
    display: block;
    width: 100%; }
  .is-inline.input, #documenter .docs-sidebar form.docs-search > input.is-inline, .is-inline.textarea {
    display: inline;
    width: auto; }

.input.is-rounded, #documenter .docs-sidebar form.docs-search > input {
  border-radius: 290486px;
  padding-left: 1em;
  padding-right: 1em; }

.input.is-static, #documenter .docs-sidebar form.docs-search > input.is-static {
  background-color: transparent;
  border-color: transparent;
  box-shadow: none;
  padding-left: 0;
  padding-right: 0; }

.textarea {
  display: block;
  max-width: 100%;
  min-width: 100%;
  padding: 0.625em;
  resize: vertical; }
  .textarea:not([rows]) {
    max-height: 600px;
    min-height: 120px; }
  .textarea[rows] {
    height: initial; }
  .textarea.has-fixed-size {
    resize: none; }

.checkbox, .radio {
  cursor: pointer;
  display: inline-block;
  line-height: 1.25;
  position: relative; }
  .checkbox input, .radio input {
    cursor: pointer; }
  .checkbox:hover, .radio:hover {
    color: #363636; }
  .checkbox[disabled], .radio[disabled],
  fieldset[disabled] .checkbox,
  fieldset[disabled] .radio {
    color: #7a7a7a;
    cursor: not-allowed; }

.radio + .radio {
  margin-left: 0.5em; }

.select {
  display: inline-block;
  max-width: 100%;
  position: relative;
  vertical-align: top; }
  .select:not(.is-multiple) {
    height: 2.25em; }
  .select:not(.is-multiple):not(.is-loading)::after {
    border-color: #2e63b8;
    right: 1.125em;
    z-index: 4; }
  .select.is-rounded select, #documenter .docs-sidebar form.docs-search > input.select select {
    border-radius: 290486px;
    padding-left: 1em; }
  .select select {
    cursor: pointer;
    display: block;
    font-size: 1em;
    max-width: 100%;
    outline: none; }
    .select select::-ms-expand {
      display: none; }
    .select select[disabled]:hover,
    fieldset[disabled] .select select:hover {
      border-color: whitesmoke; }
    .select select:not([multiple]) {
      padding-right: 2.5em; }
    .select select[multiple] {
      height: auto;
      padding: 0; }
      .select select[multiple] option {
        padding: 0.5em 1em; }
  .select:not(.is-multiple):not(.is-loading):hover::after {
    border-color: #363636; }
  .select.is-white:not(:hover)::after {
    border-color: white; }
  .select.is-white select {
    border-color: white; }
    .select.is-white select:hover, .select.is-white select.is-hovered {
      border-color: #f2f2f2; }
    .select.is-white select:focus, .select.is-white select.is-focused, .select.is-white select:active, .select.is-white select.is-active {
      box-shadow: 0 0 0 0.125em rgba(255, 255, 255, 0.25); }
  .select.is-black:not(:hover)::after {
    border-color: #0a0a0a; }
  .select.is-black select {
    border-color: #0a0a0a; }
    .select.is-black select:hover, .select.is-black select.is-hovered {
      border-color: black; }
    .select.is-black select:focus, .select.is-black select.is-focused, .select.is-black select:active, .select.is-black select.is-active {
      box-shadow: 0 0 0 0.125em rgba(10, 10, 10, 0.25); }
  .select.is-light:not(:hover)::after {
    border-color: whitesmoke; }
  .select.is-light select {
    border-color: whitesmoke; }
    .select.is-light select:hover, .select.is-light select.is-hovered {
      border-color: #e8e8e8; }
    .select.is-light select:focus, .select.is-light select.is-focused, .select.is-light select:active, .select.is-light select.is-active {
      box-shadow: 0 0 0 0.125em rgba(245, 245, 245, 0.25); }
  .select.is-dark:not(:hover)::after, .content kbd.select:not(:hover)::after {
    border-color: #363636; }
  .select.is-dark select, .content kbd.select select {
    border-color: #363636; }
    .select.is-dark select:hover, .content kbd.select select:hover, .select.is-dark select.is-hovered, .content kbd.select select.is-hovered {
      border-color: #292929; }
    .select.is-dark select:focus, .content kbd.select select:focus, .select.is-dark select.is-focused, .content kbd.select select.is-focused, .select.is-dark select:active, .content kbd.select select:active, .select.is-dark select.is-active, .content kbd.select select.is-active {
      box-shadow: 0 0 0 0.125em rgba(54, 54, 54, 0.25); }
  .select.is-primary:not(:hover)::after, .docstring > section > a.select.docs-sourcelink:not(:hover)::after {
    border-color: #4eb5de; }
  .select.is-primary select, .docstring > section > a.select.docs-sourcelink select {
    border-color: #4eb5de; }
    .select.is-primary select:hover, .docstring > section > a.select.docs-sourcelink select:hover, .select.is-primary select.is-hovered, .docstring > section > a.select.docs-sourcelink select.is-hovered {
      border-color: #39acda; }
    .select.is-primary select:focus, .docstring > section > a.select.docs-sourcelink select:focus, .select.is-primary select.is-focused, .docstring > section > a.select.docs-sourcelink select.is-focused, .select.is-primary select:active, .docstring > section > a.select.docs-sourcelink select:active, .select.is-primary select.is-active, .docstring > section > a.select.docs-sourcelink select.is-active {
      box-shadow: 0 0 0 0.125em rgba(78, 181, 222, 0.25); }
  .select.is-link:not(:hover)::after {
    border-color: #2e63b8; }
  .select.is-link select {
    border-color: #2e63b8; }
    .select.is-link select:hover, .select.is-link select.is-hovered {
      border-color: #2958a4; }
    .select.is-link select:focus, .select.is-link select.is-focused, .select.is-link select:active, .select.is-link select.is-active {
      box-shadow: 0 0 0 0.125em rgba(46, 99, 184, 0.25); }
  .select.is-info:not(:hover)::after {
    border-color: #209cee; }
  .select.is-info select {
    border-color: #209cee; }
    .select.is-info select:hover, .select.is-info select.is-hovered {
      border-color: #118fe4; }
    .select.is-info select:focus, .select.is-info select.is-focused, .select.is-info select:active, .select.is-info select.is-active {
      box-shadow: 0 0 0 0.125em rgba(32, 156, 238, 0.25); }
  .select.is-success:not(:hover)::after {
    border-color: #22c35b; }
  .select.is-success select {
    border-color: #22c35b; }
    .select.is-success select:hover, .select.is-success select.is-hovered {
      border-color: #1ead51; }
    .select.is-success select:focus, .select.is-success select.is-focused, .select.is-success select:active, .select.is-success select.is-active {
      box-shadow: 0 0 0 0.125em rgba(34, 195, 91, 0.25); }
  .select.is-warning:not(:hover)::after {
    border-color: #ffdd57; }
  .select.is-warning select {
    border-color: #ffdd57; }
    .select.is-warning select:hover, .select.is-warning select.is-hovered {
      border-color: #ffd83d; }
    .select.is-warning select:focus, .select.is-warning select.is-focused, .select.is-warning select:active, .select.is-warning select.is-active {
      box-shadow: 0 0 0 0.125em rgba(255, 221, 87, 0.25); }
  .select.is-danger:not(:hover)::after {
    border-color: #da0b00; }
  .select.is-danger select {
    border-color: #da0b00; }
    .select.is-danger select:hover, .select.is-danger select.is-hovered {
      border-color: #c10a00; }
    .select.is-danger select:focus, .select.is-danger select.is-focused, .select.is-danger select:active, .select.is-danger select.is-active {
      box-shadow: 0 0 0 0.125em rgba(218, 11, 0, 0.25); }
  .select.is-small, #documenter .docs-sidebar form.docs-search > input.select {
    border-radius: 2px;
    font-size: 0.75rem; }
  .select.is-medium {
    font-size: 1.25rem; }
  .select.is-large {
    font-size: 1.5rem; }
  .select.is-disabled::after {
    border-color: #7a7a7a; }
  .select.is-fullwidth {
    width: 100%; }
    .select.is-fullwidth select {
      width: 100%; }
  .select.is-loading::after {
    margin-top: 0;
    position: absolute;
    right: 0.625em;
    top: 0.625em;
    transform: none; }
  .select.is-loading.is-small:after, #documenter .docs-sidebar form.docs-search > input.select.is-loading:after {
    font-size: 0.75rem; }
  .select.is-loading.is-medium:after {
    font-size: 1.25rem; }
  .select.is-loading.is-large:after {
    font-size: 1.5rem; }

.file {
  align-items: stretch;
  display: flex;
  justify-content: flex-start;
  position: relative; }
  .file.is-white .file-cta {
    background-color: white;
    border-color: transparent;
    color: #0a0a0a; }
  .file.is-white:hover .file-cta, .file.is-white.is-hovered .file-cta {
    background-color: #f9f9f9;
    border-color: transparent;
    color: #0a0a0a; }
  .file.is-white:focus .file-cta, .file.is-white.is-focused .file-cta {
    border-color: transparent;
    box-shadow: 0 0 0.5em rgba(255, 255, 255, 0.25);
    color: #0a0a0a; }
  .file.is-white:active .file-cta, .file.is-white.is-active .file-cta {
    background-color: #f2f2f2;
    border-color: transparent;
    color: #0a0a0a; }
  .file.is-black .file-cta {
    background-color: #0a0a0a;
    border-color: transparent;
    color: white; }
  .file.is-black:hover .file-cta, .file.is-black.is-hovered .file-cta {
    background-color: #040404;
    border-color: transparent;
    color: white; }
  .file.is-black:focus .file-cta, .file.is-black.is-focused .file-cta {
    border-color: transparent;
    box-shadow: 0 0 0.5em rgba(10, 10, 10, 0.25);
    color: white; }
  .file.is-black:active .file-cta, .file.is-black.is-active .file-cta {
    background-color: black;
    border-color: transparent;
    color: white; }
  .file.is-light .file-cta {
    background-color: whitesmoke;
    border-color: transparent;
    color: #363636; }
  .file.is-light:hover .file-cta, .file.is-light.is-hovered .file-cta {
    background-color: #eeeeee;
    border-color: transparent;
    color: #363636; }
  .file.is-light:focus .file-cta, .file.is-light.is-focused .file-cta {
    border-color: transparent;
    box-shadow: 0 0 0.5em rgba(245, 245, 245, 0.25);
    color: #363636; }
  .file.is-light:active .file-cta, .file.is-light.is-active .file-cta {
    background-color: #e8e8e8;
    border-color: transparent;
    color: #363636; }
  .file.is-dark .file-cta, .content kbd.file .file-cta {
    background-color: #363636;
    border-color: transparent;
    color: whitesmoke; }
  .file.is-dark:hover .file-cta, .content kbd.file:hover .file-cta, .file.is-dark.is-hovered .file-cta, .content kbd.file.is-hovered .file-cta {
    background-color: #2f2f2f;
    border-color: transparent;
    color: whitesmoke; }
  .file.is-dark:focus .file-cta, .content kbd.file:focus .file-cta, .file.is-dark.is-focused .file-cta, .content kbd.file.is-focused .file-cta {
    border-color: transparent;
    box-shadow: 0 0 0.5em rgba(54, 54, 54, 0.25);
    color: whitesmoke; }
  .file.is-dark:active .file-cta, .content kbd.file:active .file-cta, .file.is-dark.is-active .file-cta, .content kbd.file.is-active .file-cta {
    background-color: #292929;
    border-color: transparent;
    color: whitesmoke; }
  .file.is-primary .file-cta, .docstring > section > a.file.docs-sourcelink .file-cta {
    background-color: #4eb5de;
    border-color: transparent;
    color: #fff; }
  .file.is-primary:hover .file-cta, .docstring > section > a.file.docs-sourcelink:hover .file-cta, .file.is-primary.is-hovered .file-cta, .docstring > section > a.file.is-hovered.docs-sourcelink .file-cta {
    background-color: #43b1dc;
    border-color: transparent;
    color: #fff; }
  .file.is-primary:focus .file-cta, .docstring > section > a.file.docs-sourcelink:focus .file-cta, .file.is-primary.is-focused .file-cta, .docstring > section > a.file.is-focused.docs-sourcelink .file-cta {
    border-color: transparent;
    box-shadow: 0 0 0.5em rgba(78, 181, 222, 0.25);
    color: #fff; }
  .file.is-primary:active .file-cta, .docstring > section > a.file.docs-sourcelink:active .file-cta, .file.is-primary.is-active .file-cta, .docstring > section > a.file.is-active.docs-sourcelink .file-cta {
    background-color: #39acda;
    border-color: transparent;
    color: #fff; }
  .file.is-link .file-cta {
    background-color: #2e63b8;
    border-color: transparent;
    color: #fff; }
  .file.is-link:hover .file-cta, .file.is-link.is-hovered .file-cta {
    background-color: #2b5eae;
    border-color: transparent;
    color: #fff; }
  .file.is-link:focus .file-cta, .file.is-link.is-focused .file-cta {
    border-color: transparent;
    box-shadow: 0 0 0.5em rgba(46, 99, 184, 0.25);
    color: #fff; }
  .file.is-link:active .file-cta, .file.is-link.is-active .file-cta {
    background-color: #2958a4;
    border-color: transparent;
    color: #fff; }
  .file.is-info .file-cta {
    background-color: #209cee;
    border-color: transparent;
    color: #fff; }
  .file.is-info:hover .file-cta, .file.is-info.is-hovered .file-cta {
    background-color: #1496ed;
    border-color: transparent;
    color: #fff; }
  .file.is-info:focus .file-cta, .file.is-info.is-focused .file-cta {
    border-color: transparent;
    box-shadow: 0 0 0.5em rgba(32, 156, 238, 0.25);
    color: #fff; }
  .file.is-info:active .file-cta, .file.is-info.is-active .file-cta {
    background-color: #118fe4;
    border-color: transparent;
    color: #fff; }
  .file.is-success .file-cta {
    background-color: #22c35b;
    border-color: transparent;
    color: #fff; }
  .file.is-success:hover .file-cta, .file.is-success.is-hovered .file-cta {
    background-color: #20b856;
    border-color: transparent;
    color: #fff; }
  .file.is-success:focus .file-cta, .file.is-success.is-focused .file-cta {
    border-color: transparent;
    box-shadow: 0 0 0.5em rgba(34, 195, 91, 0.25);
    color: #fff; }
  .file.is-success:active .file-cta, .file.is-success.is-active .file-cta {
    background-color: #1ead51;
    border-color: transparent;
    color: #fff; }
  .file.is-warning .file-cta {
    background-color: #ffdd57;
    border-color: transparent;
    color: rgba(0, 0, 0, 0.7); }
  .file.is-warning:hover .file-cta, .file.is-warning.is-hovered .file-cta {
    background-color: #ffdb4a;
    border-color: transparent;
    color: rgba(0, 0, 0, 0.7); }
  .file.is-warning:focus .file-cta, .file.is-warning.is-focused .file-cta {
    border-color: transparent;
    box-shadow: 0 0 0.5em rgba(255, 221, 87, 0.25);
    color: rgba(0, 0, 0, 0.7); }
  .file.is-warning:active .file-cta, .file.is-warning.is-active .file-cta {
    background-color: #ffd83d;
    border-color: transparent;
    color: rgba(0, 0, 0, 0.7); }
  .file.is-danger .file-cta {
    background-color: #da0b00;
    border-color: transparent;
    color: #fff; }
  .file.is-danger:hover .file-cta, .file.is-danger.is-hovered .file-cta {
    background-color: #cd0a00;
    border-color: transparent;
    color: #fff; }
  .file.is-danger:focus .file-cta, .file.is-danger.is-focused .file-cta {
    border-color: transparent;
    box-shadow: 0 0 0.5em rgba(218, 11, 0, 0.25);
    color: #fff; }
  .file.is-danger:active .file-cta, .file.is-danger.is-active .file-cta {
    background-color: #c10a00;
    border-color: transparent;
    color: #fff; }
  .file.is-small, #documenter .docs-sidebar form.docs-search > input.file {
    font-size: 0.75rem; }
  .file.is-medium {
    font-size: 1.25rem; }
    .file.is-medium .file-icon .fa {
      font-size: 21px; }
  .file.is-large {
    font-size: 1.5rem; }
    .file.is-large .file-icon .fa {
      font-size: 28px; }
  .file.has-name .file-cta {
    border-bottom-right-radius: 0;
    border-top-right-radius: 0; }
  .file.has-name .file-name {
    border-bottom-left-radius: 0;
    border-top-left-radius: 0; }
  .file.has-name.is-empty .file-cta {
    border-radius: 4px; }
  .file.has-name.is-empty .file-name {
    display: none; }
  .file.is-boxed .file-label {
    flex-direction: column; }
  .file.is-boxed .file-cta {
    flex-direction: column;
    height: auto;
    padding: 1em 3em; }
  .file.is-boxed .file-name {
    border-width: 0 1px 1px; }
  .file.is-boxed .file-icon {
    height: 1.5em;
    width: 1.5em; }
    .file.is-boxed .file-icon .fa {
      font-size: 21px; }
  .file.is-boxed.is-small .file-icon .fa, #documenter .docs-sidebar form.docs-search > input.file.is-boxed .file-icon .fa {
    font-size: 14px; }
  .file.is-boxed.is-medium .file-icon .fa {
    font-size: 28px; }
  .file.is-boxed.is-large .file-icon .fa {
    font-size: 35px; }
  .file.is-boxed.has-name .file-cta {
    border-radius: 4px 4px 0 0; }
  .file.is-boxed.has-name .file-name {
    border-radius: 0 0 4px 4px;
    border-width: 0 1px 1px; }
  .file.is-centered {
    justify-content: center; }
  .file.is-fullwidth .file-label {
    width: 100%; }
  .file.is-fullwidth .file-name {
    flex-grow: 1;
    max-width: none; }
  .file.is-right {
    justify-content: flex-end; }
    .file.is-right .file-cta {
      border-radius: 0 4px 4px 0; }
    .file.is-right .file-name {
      border-radius: 4px 0 0 4px;
      border-width: 1px 0 1px 1px;
      order: -1; }

.file-label {
  align-items: stretch;
  display: flex;
  cursor: pointer;
  justify-content: flex-start;
  overflow: hidden;
  position: relative; }
  .file-label:hover .file-cta {
    background-color: #eeeeee;
    color: #363636; }
  .file-label:hover .file-name {
    border-color: #d5d5d5; }
  .file-label:active .file-cta {
    background-color: #e8e8e8;
    color: #363636; }
  .file-label:active .file-name {
    border-color: #cfcfcf; }

.file-input {
  height: 100%;
  left: 0;
  opacity: 0;
  outline: none;
  position: absolute;
  top: 0;
  width: 100%; }

.file-cta,
.file-name {
  border-color: #dbdbdb;
  border-radius: 4px;
  font-size: 1em;
  padding-left: 1em;
  padding-right: 1em;
  white-space: nowrap; }

.file-cta {
  background-color: whitesmoke;
  color: #4a4a4a; }

.file-name {
  border-color: #dbdbdb;
  border-style: solid;
  border-width: 1px 1px 1px 0;
  display: block;
  max-width: 16em;
  overflow: hidden;
  text-align: left;
  text-overflow: ellipsis; }

.file-icon {
  align-items: center;
  display: flex;
  height: 1em;
  justify-content: center;
  margin-right: 0.5em;
  width: 1em; }
  .file-icon .fa {
    font-size: 14px; }

.label {
  color: #363636;
  display: block;
  font-size: 1rem;
  font-weight: 700; }
  .label:not(:last-child) {
    margin-bottom: 0.5em; }
  .label.is-small, #documenter .docs-sidebar form.docs-search > input.label {
    font-size: 0.75rem; }
  .label.is-medium {
    font-size: 1.25rem; }
  .label.is-large {
    font-size: 1.5rem; }

.help {
  display: block;
  font-size: 0.75rem;
  margin-top: 0.25rem; }
  .help.is-white {
    color: white; }
  .help.is-black {
    color: #0a0a0a; }
  .help.is-light {
    color: whitesmoke; }
  .help.is-dark, .content kbd.help {
    color: #363636; }
  .help.is-primary, .docstring > section > a.help.docs-sourcelink {
    color: #4eb5de; }
  .help.is-link {
    color: #2e63b8; }
  .help.is-info {
    color: #209cee; }
  .help.is-success {
    color: #22c35b; }
  .help.is-warning {
    color: #ffdd57; }
  .help.is-danger {
    color: #da0b00; }

.field:not(:last-child) {
  margin-bottom: 0.75rem; }

.field.has-addons {
  display: flex;
  justify-content: flex-start; }
  .field.has-addons .control:not(:last-child) {
    margin-right: -1px; }
  .field.has-addons .control:not(:first-child):not(:last-child) .button,
  .field.has-addons .control:not(:first-child):not(:last-child) .input,
  .field.has-addons .control:not(:first-child):not(:last-child) #documenter .docs-sidebar form.docs-search > input,
  #documenter .docs-sidebar .field.has-addons .control:not(:first-child):not(:last-child) form.docs-search > input,
  .field.has-addons .control:not(:first-child):not(:last-child) .select select {
    border-radius: 0; }
  .field.has-addons .control:first-child:not(:only-child) .button,
  .field.has-addons .control:first-child:not(:only-child) .input,
  .field.has-addons .control:first-child:not(:only-child) #documenter .docs-sidebar form.docs-search > input,
  #documenter .docs-sidebar .field.has-addons .control:first-child:not(:only-child) form.docs-search > input,
  .field.has-addons .control:first-child:not(:only-child) .select select {
    border-bottom-right-radius: 0;
    border-top-right-radius: 0; }
  .field.has-addons .control:last-child:not(:only-child) .button,
  .field.has-addons .control:last-child:not(:only-child) .input,
  .field.has-addons .control:last-child:not(:only-child) #documenter .docs-sidebar form.docs-search > input,
  #documenter .docs-sidebar .field.has-addons .control:last-child:not(:only-child) form.docs-search > input,
  .field.has-addons .control:last-child:not(:only-child) .select select {
    border-bottom-left-radius: 0;
    border-top-left-radius: 0; }
  .field.has-addons .control .button:not([disabled]):hover, .field.has-addons .control .button:not([disabled]).is-hovered,
  .field.has-addons .control .input:not([disabled]):hover,
  .field.has-addons .control #documenter .docs-sidebar form.docs-search > input:not([disabled]):hover,
  #documenter .docs-sidebar .field.has-addons .control form.docs-search > input:not([disabled]):hover,
  .field.has-addons .control .input:not([disabled]).is-hovered,
  .field.has-addons .control #documenter .docs-sidebar form.docs-search > input:not([disabled]).is-hovered,
  #documenter .docs-sidebar .field.has-addons .control form.docs-search > input:not([disabled]).is-hovered,
  .field.has-addons .control .select select:not([disabled]):hover,
  .field.has-addons .control .select select:not([disabled]).is-hovered {
    z-index: 2; }
  .field.has-addons .control .button:not([disabled]):focus, .field.has-addons .control .button:not([disabled]).is-focused, .field.has-addons .control .button:not([disabled]):active, .field.has-addons .control .button:not([disabled]).is-active,
  .field.has-addons .control .input:not([disabled]):focus,
  .field.has-addons .control #documenter .docs-sidebar form.docs-search > input:not([disabled]):focus,
  #documenter .docs-sidebar .field.has-addons .control form.docs-search > input:not([disabled]):focus,
  .field.has-addons .control .input:not([disabled]).is-focused,
  .field.has-addons .control #documenter .docs-sidebar form.docs-search > input:not([disabled]).is-focused,
  #documenter .docs-sidebar .field.has-addons .control form.docs-search > input:not([disabled]).is-focused,
  .field.has-addons .control .input:not([disabled]):active,
  .field.has-addons .control #documenter .docs-sidebar form.docs-search > input:not([disabled]):active,
  #documenter .docs-sidebar .field.has-addons .control form.docs-search > input:not([disabled]):active,
  .field.has-addons .control .input:not([disabled]).is-active,
  .field.has-addons .control #documenter .docs-sidebar form.docs-search > input:not([disabled]).is-active,
  #documenter .docs-sidebar .field.has-addons .control form.docs-search > input:not([disabled]).is-active,
  .field.has-addons .control .select select:not([disabled]):focus,
  .field.has-addons .control .select select:not([disabled]).is-focused,
  .field.has-addons .control .select select:not([disabled]):active,
  .field.has-addons .control .select select:not([disabled]).is-active {
    z-index: 3; }
    .field.has-addons .control .button:not([disabled]):focus:hover, .field.has-addons .control .button:not([disabled]).is-focused:hover, .field.has-addons .control .button:not([disabled]):active:hover, .field.has-addons .control .button:not([disabled]).is-active:hover,
    .field.has-addons .control .input:not([disabled]):focus:hover,
    .field.has-addons .control #documenter .docs-sidebar form.docs-search > input:not([disabled]):focus:hover,
    #documenter .docs-sidebar .field.has-addons .control form.docs-search > input:not([disabled]):focus:hover,
    .field.has-addons .control .input:not([disabled]).is-focused:hover,
    .field.has-addons .control #documenter .docs-sidebar form.docs-search > input:not([disabled]).is-focused:hover,
    #documenter .docs-sidebar .field.has-addons .control form.docs-search > input:not([disabled]).is-focused:hover,
    .field.has-addons .control .input:not([disabled]):active:hover,
    .field.has-addons .control #documenter .docs-sidebar form.docs-search > input:not([disabled]):active:hover,
    #documenter .docs-sidebar .field.has-addons .control form.docs-search > input:not([disabled]):active:hover,
    .field.has-addons .control .input:not([disabled]).is-active:hover,
    .field.has-addons .control #documenter .docs-sidebar form.docs-search > input:not([disabled]).is-active:hover,
    #documenter .docs-sidebar .field.has-addons .control form.docs-search > input:not([disabled]).is-active:hover,
    .field.has-addons .control .select select:not([disabled]):focus:hover,
    .field.has-addons .control .select select:not([disabled]).is-focused:hover,
    .field.has-addons .control .select select:not([disabled]):active:hover,
    .field.has-addons .control .select select:not([disabled]).is-active:hover {
      z-index: 4; }
  .field.has-addons .control.is-expanded {
    flex-grow: 1;
    flex-shrink: 1; }
  .field.has-addons.has-addons-centered {
    justify-content: center; }
  .field.has-addons.has-addons-right {
    justify-content: flex-end; }
  .field.has-addons.has-addons-fullwidth .control {
    flex-grow: 1;
    flex-shrink: 0; }

.field.is-grouped {
  display: flex;
  justify-content: flex-start; }
  .field.is-grouped > .control {
    flex-shrink: 0; }
    .field.is-grouped > .control:not(:last-child) {
      margin-bottom: 0;
      margin-right: 0.75rem; }
    .field.is-grouped > .control.is-expanded {
      flex-grow: 1;
      flex-shrink: 1; }
  .field.is-grouped.is-grouped-centered {
    justify-content: center; }
  .field.is-grouped.is-grouped-right {
    justify-content: flex-end; }
  .field.is-grouped.is-grouped-multiline {
    flex-wrap: wrap; }
    .field.is-grouped.is-grouped-multiline > .control:last-child, .field.is-grouped.is-grouped-multiline > .control:not(:last-child) {
      margin-bottom: 0.75rem; }
    .field.is-grouped.is-grouped-multiline:last-child {
      margin-bottom: -0.75rem; }
    .field.is-grouped.is-grouped-multiline:not(:last-child) {
      margin-bottom: 0; }

@media screen and (min-width: 769px), print {
  .field.is-horizontal {
    display: flex; } }

.field-label .label {
  font-size: inherit; }

@media screen and (max-width: 768px) {
  .field-label {
    margin-bottom: 0.5rem; } }

@media screen and (min-width: 769px), print {
  .field-label {
    flex-basis: 0;
    flex-grow: 1;
    flex-shrink: 0;
    margin-right: 1.5rem;
    text-align: right; }
    .field-label.is-small, #documenter .docs-sidebar form.docs-search > input.field-label {
      font-size: 0.75rem;
      padding-top: 0.375em; }
    .field-label.is-normal {
      padding-top: 0.375em; }
    .field-label.is-medium {
      font-size: 1.25rem;
      padding-top: 0.375em; }
    .field-label.is-large {
      font-size: 1.5rem;
      padding-top: 0.375em; } }

.field-body .field .field {
  margin-bottom: 0; }

@media screen and (min-width: 769px), print {
  .field-body {
    display: flex;
    flex-basis: 0;
    flex-grow: 5;
    flex-shrink: 1; }
    .field-body .field {
      margin-bottom: 0; }
    .field-body > .field {
      flex-shrink: 1; }
      .field-body > .field:not(.is-narrow) {
        flex-grow: 1; }
      .field-body > .field:not(:last-child) {
        margin-right: 0.75rem; } }

.control {
  box-sizing: border-box;
  clear: both;
  font-size: 1rem;
  position: relative;
  text-align: left; }
  .control.has-icons-left .input:focus ~ .icon, .control.has-icons-left #documenter .docs-sidebar form.docs-search > input:focus ~ .icon, #documenter .docs-sidebar .control.has-icons-left form.docs-search > input:focus ~ .icon,
  .control.has-icons-left .select:focus ~ .icon, .control.has-icons-right .input:focus ~ .icon, .control.has-icons-right #documenter .docs-sidebar form.docs-search > input:focus ~ .icon, #documenter .docs-sidebar .control.has-icons-right form.docs-search > input:focus ~ .icon,
  .control.has-icons-right .select:focus ~ .icon {
    color: #7a7a7a; }
  .control.has-icons-left .input.is-small ~ .icon, .control.has-icons-left #documenter .docs-sidebar form.docs-search > input ~ .icon, #documenter .docs-sidebar .control.has-icons-left form.docs-search > input ~ .icon,
  .control.has-icons-left .select.is-small ~ .icon,
  .control.has-icons-left #documenter .docs-sidebar form.docs-search > input.select ~ .icon,
  #documenter .docs-sidebar .control.has-icons-left form.docs-search > input.select ~ .icon, .control.has-icons-right .input.is-small ~ .icon, .control.has-icons-right #documenter .docs-sidebar form.docs-search > input ~ .icon, #documenter .docs-sidebar .control.has-icons-right form.docs-search > input ~ .icon,
  .control.has-icons-right .select.is-small ~ .icon,
  .control.has-icons-right #documenter .docs-sidebar form.docs-search > input.select ~ .icon,
  #documenter .docs-sidebar .control.has-icons-right form.docs-search > input.select ~ .icon {
    font-size: 0.75rem; }
  .control.has-icons-left .input.is-medium ~ .icon, .control.has-icons-left #documenter .docs-sidebar form.docs-search > input.is-medium ~ .icon, #documenter .docs-sidebar .control.has-icons-left form.docs-search > input.is-medium ~ .icon,
  .control.has-icons-left .select.is-medium ~ .icon, .control.has-icons-right .input.is-medium ~ .icon, .control.has-icons-right #documenter .docs-sidebar form.docs-search > input.is-medium ~ .icon, #documenter .docs-sidebar .control.has-icons-right form.docs-search > input.is-medium ~ .icon,
  .control.has-icons-right .select.is-medium ~ .icon {
    font-size: 1.25rem; }
  .control.has-icons-left .input.is-large ~ .icon, .control.has-icons-left #documenter .docs-sidebar form.docs-search > input.is-large ~ .icon, #documenter .docs-sidebar .control.has-icons-left form.docs-search > input.is-large ~ .icon,
  .control.has-icons-left .select.is-large ~ .icon, .control.has-icons-right .input.is-large ~ .icon, .control.has-icons-right #documenter .docs-sidebar form.docs-search > input.is-large ~ .icon, #documenter .docs-sidebar .control.has-icons-right form.docs-search > input.is-large ~ .icon,
  .control.has-icons-right .select.is-large ~ .icon {
    font-size: 1.5rem; }
  .control.has-icons-left .icon, .control.has-icons-right .icon {
    color: #dbdbdb;
    height: 2.25em;
    pointer-events: none;
    position: absolute;
    top: 0;
    width: 2.25em;
    z-index: 4; }
  .control.has-icons-left .input, .control.has-icons-left #documenter .docs-sidebar form.docs-search > input, #documenter .docs-sidebar .control.has-icons-left form.docs-search > input,
  .control.has-icons-left .select select {
    padding-left: 2.25em; }
  .control.has-icons-left .icon.is-left {
    left: 0; }
  .control.has-icons-right .input, .control.has-icons-right #documenter .docs-sidebar form.docs-search > input, #documenter .docs-sidebar .control.has-icons-right form.docs-search > input,
  .control.has-icons-right .select select {
    padding-right: 2.25em; }
  .control.has-icons-right .icon.is-right {
    right: 0; }
  .control.is-loading::after {
    position: absolute !important;
    right: 0.625em;
    top: 0.625em;
    z-index: 4; }
  .control.is-loading.is-small:after, #documenter .docs-sidebar form.docs-search > input.control.is-loading:after {
    font-size: 0.75rem; }
  .control.is-loading.is-medium:after {
    font-size: 1.25rem; }
  .control.is-loading.is-large:after {
    font-size: 1.5rem; }

.breadcrumb {
  font-size: 1rem;
  white-space: nowrap; }
  .breadcrumb a {
    align-items: center;
    color: #2e63b8;
    display: flex;
    justify-content: center;
    padding: 0 0.75em; }
    .breadcrumb a:hover {
      color: #363636; }
  .breadcrumb li {
    align-items: center;
    display: flex; }
    .breadcrumb li:first-child a {
      padding-left: 0; }
    .breadcrumb li.is-active a {
      color: #222222;
      cursor: default;
      pointer-events: none; }
    .breadcrumb li + li::before {
      color: #b5b5b5;
      content: "\0002f"; }
  .breadcrumb ul,
  .breadcrumb ol {
    align-items: flex-start;
    display: flex;
    flex-wrap: wrap;
    justify-content: flex-start; }
  .breadcrumb .icon:first-child {
    margin-right: 0.5em; }
  .breadcrumb .icon:last-child {
    margin-left: 0.5em; }
  .breadcrumb.is-centered ol,
  .breadcrumb.is-centered ul {
    justify-content: center; }
  .breadcrumb.is-right ol,
  .breadcrumb.is-right ul {
    justify-content: flex-end; }
  .breadcrumb.is-small, #documenter .docs-sidebar form.docs-search > input.breadcrumb {
    font-size: 0.75rem; }
  .breadcrumb.is-medium {
    font-size: 1.25rem; }
  .breadcrumb.is-large {
    font-size: 1.5rem; }
  .breadcrumb.has-arrow-separator li + li::before {
    content: "\02192"; }
  .breadcrumb.has-bullet-separator li + li::before {
    content: "\02022"; }
  .breadcrumb.has-dot-separator li + li::before {
    content: "\000b7"; }
  .breadcrumb.has-succeeds-separator li + li::before {
    content: "\0227B"; }

.card {
  background-color: white;
  box-shadow: 0 2px 3px rgba(10, 10, 10, 0.1), 0 0 0 1px rgba(10, 10, 10, 0.1);
  color: #222222;
  max-width: 100%;
  position: relative; }

.card-header {
  background-color: transparent;
  align-items: stretch;
  box-shadow: 0 1px 2px rgba(10, 10, 10, 0.1);
  display: flex; }

.card-header-title {
  align-items: center;
  color: #222222;
  display: flex;
  flex-grow: 1;
  font-weight: 700;
  padding: 0.75rem; }
  .card-header-title.is-centered {
    justify-content: center; }

.card-header-icon {
  align-items: center;
  cursor: pointer;
  display: flex;
  justify-content: center;
  padding: 0.75rem; }

.card-image {
  display: block;
  position: relative; }

.card-content {
  background-color: transparent;
  padding: 1rem 1.25rem; }

.card-footer {
  background-color: transparent;
  border-top: 1px solid #dbdbdb;
  align-items: stretch;
  display: flex; }

.card-footer-item {
  align-items: center;
  display: flex;
  flex-basis: 0;
  flex-grow: 1;
  flex-shrink: 0;
  justify-content: center;
  padding: 0.75rem; }
  .card-footer-item:not(:last-child) {
    border-right: 1px solid #dbdbdb; }

.card .media:not(:last-child) {
  margin-bottom: 1.5rem; }

.dropdown {
  display: inline-flex;
  position: relative;
  vertical-align: top; }
  .dropdown.is-active .dropdown-menu, .dropdown.is-hoverable:hover .dropdown-menu {
    display: block; }
  .dropdown.is-right .dropdown-menu {
    left: auto;
    right: 0; }
  .dropdown.is-up .dropdown-menu {
    bottom: 100%;
    padding-bottom: 4px;
    padding-top: initial;
    top: auto; }

.dropdown-menu {
  display: none;
  left: 0;
  min-width: 12rem;
  padding-top: 4px;
  position: absolute;
  top: 100%;
  z-index: 20; }

.dropdown-content {
  background-color: white;
  border-radius: 4px;
  box-shadow: 0 2px 3px rgba(10, 10, 10, 0.1), 0 0 0 1px rgba(10, 10, 10, 0.1);
  padding-bottom: 0.5rem;
  padding-top: 0.5rem; }

.dropdown-item {
  color: #4a4a4a;
  display: block;
  font-size: 0.875rem;
  line-height: 1.5;
  padding: 0.375rem 1rem;
  position: relative; }

a.dropdown-item,
button.dropdown-item {
  padding-right: 3rem;
  text-align: left;
  white-space: nowrap;
  width: 100%; }
  a.dropdown-item:hover,
  button.dropdown-item:hover {
    background-color: whitesmoke;
    color: #0a0a0a; }
  a.dropdown-item.is-active,
  button.dropdown-item.is-active {
    background-color: #2e63b8;
    color: #fff; }

.dropdown-divider {
  background-color: #dbdbdb;
  border: none;
  display: block;
  height: 1px;
  margin: 0.5rem 0; }

.level {
  align-items: center;
  justify-content: space-between; }
  .level code {
    border-radius: 4px; }
  .level img {
    display: inline-block;
    vertical-align: top; }
  .level.is-mobile {
    display: flex; }
    .level.is-mobile .level-left,
    .level.is-mobile .level-right {
      display: flex; }
    .level.is-mobile .level-left + .level-right {
      margin-top: 0; }
    .level.is-mobile .level-item:not(:last-child) {
      margin-bottom: 0;
      margin-right: 0.75rem; }
    .level.is-mobile .level-item:not(.is-narrow) {
      flex-grow: 1; }
  @media screen and (min-width: 769px), print {
    .level {
      display: flex; }
      .level > .level-item:not(.is-narrow) {
        flex-grow: 1; } }

.level-item {
  align-items: center;
  display: flex;
  flex-basis: auto;
  flex-grow: 0;
  flex-shrink: 0;
  justify-content: center; }
  .level-item .title,
  .level-item .subtitle {
    margin-bottom: 0; }
  @media screen and (max-width: 768px) {
    .level-item:not(:last-child) {
      margin-bottom: 0.75rem; } }

.level-left,
.level-right {
  flex-basis: auto;
  flex-grow: 0;
  flex-shrink: 0; }
  .level-left .level-item.is-flexible,
  .level-right .level-item.is-flexible {
    flex-grow: 1; }
  @media screen and (min-width: 769px), print {
    .level-left .level-item:not(:last-child),
    .level-right .level-item:not(:last-child) {
      margin-right: 0.75rem; } }

.level-left {
  align-items: center;
  justify-content: flex-start; }
  @media screen and (max-width: 768px) {
    .level-left + .level-right {
      margin-top: 1.5rem; } }
  @media screen and (min-width: 769px), print {
    .level-left {
      display: flex; } }

.level-right {
  align-items: center;
  justify-content: flex-end; }
  @media screen and (min-width: 769px), print {
    .level-right {
      display: flex; } }

.list {
  background-color: white;
  border-radius: 4px;
  box-shadow: 0 2px 3px rgba(10, 10, 10, 0.1), 0 0 0 1px rgba(10, 10, 10, 0.1); }

.list-item {
  display: block;
  padding: 0.5em 1em; }
  .list-item:not(a) {
    color: #222222; }
  .list-item:first-child {
    border-top-left-radius: 4px;
    border-top-right-radius: 4px; }
  .list-item:last-child {
    border-bottom-left-radius: 4px;
    border-bottom-right-radius: 4px; }
  .list-item:not(:last-child) {
    border-bottom: 1px solid #dbdbdb; }
  .list-item.is-active {
    background-color: #2e63b8;
    color: #fff; }

a.list-item {
  background-color: whitesmoke;
  cursor: pointer; }

.media {
  align-items: flex-start;
  display: flex;
  text-align: left; }
  .media .content:not(:last-child) {
    margin-bottom: 0.75rem; }
  .media .media {
    border-top: 1px solid rgba(219, 219, 219, 0.5);
    display: flex;
    padding-top: 0.75rem; }
    .media .media .content:not(:last-child),
    .media .media .control:not(:last-child) {
      margin-bottom: 0.5rem; }
    .media .media .media {
      padding-top: 0.5rem; }
      .media .media .media + .media {
        margin-top: 0.5rem; }
  .media + .media {
    border-top: 1px solid rgba(219, 219, 219, 0.5);
    margin-top: 1rem;
    padding-top: 1rem; }
  .media.is-large + .media {
    margin-top: 1.5rem;
    padding-top: 1.5rem; }

.media-left,
.media-right {
  flex-basis: auto;
  flex-grow: 0;
  flex-shrink: 0; }

.media-left {
  margin-right: 1rem; }

.media-right {
  margin-left: 1rem; }

.media-content {
  flex-basis: auto;
  flex-grow: 1;
  flex-shrink: 1;
  text-align: left; }

@media screen and (max-width: 768px) {
  .media-content {
    overflow-x: auto; } }

.menu {
  font-size: 1rem; }
  .menu.is-small, #documenter .docs-sidebar form.docs-search > input.menu {
    font-size: 0.75rem; }
  .menu.is-medium {
    font-size: 1.25rem; }
  .menu.is-large {
    font-size: 1.5rem; }

.menu-list {
  line-height: 1.25; }
  .menu-list a {
    border-radius: 2px;
    color: #222222;
    display: block;
    padding: 0.5em 0.75em; }
    .menu-list a:hover {
      background-color: whitesmoke;
      color: #222222; }
    .menu-list a.is-active {
      background-color: #2e63b8;
      color: #fff; }
  .menu-list li ul {
    border-left: 1px solid #dbdbdb;
    margin: 0.75em;
    padding-left: 0.75em; }

.menu-label {
  color: #7a7a7a;
  font-size: 0.75em;
  letter-spacing: 0.1em;
  text-transform: uppercase; }
  .menu-label:not(:first-child) {
    margin-top: 1em; }
  .menu-label:not(:last-child) {
    margin-bottom: 1em; }

.message {
  background-color: whitesmoke;
  border-radius: 4px;
  font-size: 1rem; }
  .message strong {
    color: currentColor; }
  .message a:not(.button):not(.tag):not(.dropdown-item) {
    color: currentColor;
    text-decoration: underline; }
  .message.is-small, #documenter .docs-sidebar form.docs-search > input.message {
    font-size: 0.75rem; }
  .message.is-medium {
    font-size: 1.25rem; }
  .message.is-large {
    font-size: 1.5rem; }
  .message.is-white {
    background-color: white; }
    .message.is-white .message-header {
      background-color: white;
      color: #0a0a0a; }
    .message.is-white .message-body {
      border-color: white;
      color: #4d4d4d; }
  .message.is-black {
    background-color: #fafafa; }
    .message.is-black .message-header {
      background-color: #0a0a0a;
      color: white; }
    .message.is-black .message-body {
      border-color: #0a0a0a;
      color: #090909; }
  .message.is-light {
    background-color: #fafafa; }
    .message.is-light .message-header {
      background-color: whitesmoke;
      color: #363636; }
    .message.is-light .message-body {
      border-color: whitesmoke;
      color: #505050; }
  .message.is-dark, .content kbd.message {
    background-color: #fafafa; }
    .message.is-dark .message-header, .content kbd.message .message-header {
      background-color: #363636;
      color: whitesmoke; }
    .message.is-dark .message-body, .content kbd.message .message-body {
      border-color: #363636;
      color: #2a2a2a; }
  .message.is-primary, .docstring > section > a.message.docs-sourcelink {
    background-color: #f6fbfd; }
    .message.is-primary .message-header, .docstring > section > a.message.docs-sourcelink .message-header {
      background-color: #4eb5de;
      color: #fff; }
    .message.is-primary .message-body, .docstring > section > a.message.docs-sourcelink .message-body {
      border-color: #4eb5de;
      color: #1f556a; }
  .message.is-link {
    background-color: #f7f9fd; }
    .message.is-link .message-header {
      background-color: #2e63b8;
      color: #fff; }
    .message.is-link .message-body {
      border-color: #2e63b8;
      color: #264981; }
  .message.is-info {
    background-color: #f6fbfe; }
    .message.is-info .message-header {
      background-color: #209cee;
      color: #fff; }
    .message.is-info .message-body {
      border-color: #209cee;
      color: #12537e; }
  .message.is-success {
    background-color: #f6fdf9; }
    .message.is-success .message-header {
      background-color: #22c35b;
      color: #fff; }
    .message.is-success .message-body {
      border-color: #22c35b;
      color: #0f361d; }
  .message.is-warning {
    background-color: #fffdf5; }
    .message.is-warning .message-header {
      background-color: #ffdd57;
      color: rgba(0, 0, 0, 0.7); }
    .message.is-warning .message-body {
      border-color: #ffdd57;
      color: #3b3108; }
  .message.is-danger {
    background-color: #fff5f5; }
    .message.is-danger .message-header {
      background-color: #da0b00;
      color: #fff; }
    .message.is-danger .message-body {
      border-color: #da0b00;
      color: #9b0c04; }

.message-header {
  align-items: center;
  background-color: #222222;
  border-radius: 4px 4px 0 0;
  color: #fff;
  display: flex;
  font-weight: 700;
  justify-content: space-between;
  line-height: 1.25;
  padding: 0.75em;
  position: relative; }
  .message-header .delete {
    flex-grow: 0;
    flex-shrink: 0;
    margin-left: 0.75em; }
  .message-header + .message-body {
    border-width: 0;
    border-top-left-radius: 0;
    border-top-right-radius: 0; }

.message-body {
  border-color: #dbdbdb;
  border-radius: 4px;
  border-style: solid;
  border-width: 0 0 0 4px;
  color: #222222;
  padding: 1em 1.25em; }
  .message-body code,
  .message-body pre {
    background-color: white; }
  .message-body pre code {
    background-color: transparent; }

.modal {
  align-items: center;
  display: none;
  flex-direction: column;
  justify-content: center;
  overflow: hidden;
  position: fixed;
  z-index: 40; }
  .modal.is-active {
    display: flex; }

.modal-background {
  background-color: rgba(10, 10, 10, 0.86); }

.modal-content,
.modal-card {
  margin: 0 20px;
  max-height: calc(100vh - 160px);
  overflow: auto;
  position: relative;
  width: 100%; }
  @media screen and (min-width: 769px), print {
    .modal-content,
    .modal-card {
      margin: 0 auto;
      max-height: calc(100vh - 40px);
      width: 640px; } }

.modal-close {
  background: none;
  height: 40px;
  position: fixed;
  right: 20px;
  top: 20px;
  width: 40px; }

.modal-card {
  display: flex;
  flex-direction: column;
  max-height: calc(100vh - 40px);
  overflow: hidden;
  -ms-overflow-y: visible; }

.modal-card-head,
.modal-card-foot {
  align-items: center;
  background-color: whitesmoke;
  display: flex;
  flex-shrink: 0;
  justify-content: flex-start;
  padding: 20px;
  position: relative; }

.modal-card-head {
  border-bottom: 1px solid #dbdbdb;
  border-top-left-radius: 6px;
  border-top-right-radius: 6px; }

.modal-card-title {
  color: #222222;
  flex-grow: 1;
  flex-shrink: 0;
  font-size: 1.5rem;
  line-height: 1; }

.modal-card-foot {
  border-bottom-left-radius: 6px;
  border-bottom-right-radius: 6px;
  border-top: 1px solid #dbdbdb; }
  .modal-card-foot .button:not(:last-child) {
    margin-right: 0.5em; }

.modal-card-body {
  -webkit-overflow-scrolling: touch;
  background-color: white;
  flex-grow: 1;
  flex-shrink: 1;
  overflow: auto;
  padding: 20px; }

.navbar {
  background-color: white;
  min-height: 3.25rem;
  position: relative;
  z-index: 30; }
  .navbar.is-white {
    background-color: white;
    color: #0a0a0a; }
    .navbar.is-white .navbar-brand > .navbar-item,
    .navbar.is-white .navbar-brand .navbar-link {
      color: #0a0a0a; }
    .navbar.is-white .navbar-brand > a.navbar-item:focus, .navbar.is-white .navbar-brand > a.navbar-item:hover, .navbar.is-white .navbar-brand > a.navbar-item.is-active,
    .navbar.is-white .navbar-brand .navbar-link:focus,
    .navbar.is-white .navbar-brand .navbar-link:hover,
    .navbar.is-white .navbar-brand .navbar-link.is-active {
      background-color: #f2f2f2;
      color: #0a0a0a; }
    .navbar.is-white .navbar-brand .navbar-link::after {
      border-color: #0a0a0a; }
    .navbar.is-white .navbar-burger {
      color: #0a0a0a; }
    @media screen and (min-width: 1056px) {
      .navbar.is-white .navbar-start > .navbar-item,
      .navbar.is-white .navbar-start .navbar-link,
      .navbar.is-white .navbar-end > .navbar-item,
      .navbar.is-white .navbar-end .navbar-link {
        color: #0a0a0a; }
      .navbar.is-white .navbar-start > a.navbar-item:focus, .navbar.is-white .navbar-start > a.navbar-item:hover, .navbar.is-white .navbar-start > a.navbar-item.is-active,
      .navbar.is-white .navbar-start .navbar-link:focus,
      .navbar.is-white .navbar-start .navbar-link:hover,
      .navbar.is-white .navbar-start .navbar-link.is-active,
      .navbar.is-white .navbar-end > a.navbar-item:focus,
      .navbar.is-white .navbar-end > a.navbar-item:hover,
      .navbar.is-white .navbar-end > a.navbar-item.is-active,
      .navbar.is-white .navbar-end .navbar-link:focus,
      .navbar.is-white .navbar-end .navbar-link:hover,
      .navbar.is-white .navbar-end .navbar-link.is-active {
        background-color: #f2f2f2;
        color: #0a0a0a; }
      .navbar.is-white .navbar-start .navbar-link::after,
      .navbar.is-white .navbar-end .navbar-link::after {
        border-color: #0a0a0a; }
      .navbar.is-white .navbar-item.has-dropdown:focus .navbar-link,
      .navbar.is-white .navbar-item.has-dropdown:hover .navbar-link,
      .navbar.is-white .navbar-item.has-dropdown.is-active .navbar-link {
        background-color: #f2f2f2;
        color: #0a0a0a; }
      .navbar.is-white .navbar-dropdown a.navbar-item.is-active {
        background-color: white;
        color: #0a0a0a; } }
  .navbar.is-black {
    background-color: #0a0a0a;
    color: white; }
    .navbar.is-black .navbar-brand > .navbar-item,
    .navbar.is-black .navbar-brand .navbar-link {
      color: white; }
    .navbar.is-black .navbar-brand > a.navbar-item:focus, .navbar.is-black .navbar-brand > a.navbar-item:hover, .navbar.is-black .navbar-brand > a.navbar-item.is-active,
    .navbar.is-black .navbar-brand .navbar-link:focus,
    .navbar.is-black .navbar-brand .navbar-link:hover,
    .navbar.is-black .navbar-brand .navbar-link.is-active {
      background-color: black;
      color: white; }
    .navbar.is-black .navbar-brand .navbar-link::after {
      border-color: white; }
    .navbar.is-black .navbar-burger {
      color: white; }
    @media screen and (min-width: 1056px) {
      .navbar.is-black .navbar-start > .navbar-item,
      .navbar.is-black .navbar-start .navbar-link,
      .navbar.is-black .navbar-end > .navbar-item,
      .navbar.is-black .navbar-end .navbar-link {
        color: white; }
      .navbar.is-black .navbar-start > a.navbar-item:focus, .navbar.is-black .navbar-start > a.navbar-item:hover, .navbar.is-black .navbar-start > a.navbar-item.is-active,
      .navbar.is-black .navbar-start .navbar-link:focus,
      .navbar.is-black .navbar-start .navbar-link:hover,
      .navbar.is-black .navbar-start .navbar-link.is-active,
      .navbar.is-black .navbar-end > a.navbar-item:focus,
      .navbar.is-black .navbar-end > a.navbar-item:hover,
      .navbar.is-black .navbar-end > a.navbar-item.is-active,
      .navbar.is-black .navbar-end .navbar-link:focus,
      .navbar.is-black .navbar-end .navbar-link:hover,
      .navbar.is-black .navbar-end .navbar-link.is-active {
        background-color: black;
        color: white; }
      .navbar.is-black .navbar-start .navbar-link::after,
      .navbar.is-black .navbar-end .navbar-link::after {
        border-color: white; }
      .navbar.is-black .navbar-item.has-dropdown:focus .navbar-link,
      .navbar.is-black .navbar-item.has-dropdown:hover .navbar-link,
      .navbar.is-black .navbar-item.has-dropdown.is-active .navbar-link {
        background-color: black;
        color: white; }
      .navbar.is-black .navbar-dropdown a.navbar-item.is-active {
        background-color: #0a0a0a;
        color: white; } }
  .navbar.is-light {
    background-color: whitesmoke;
    color: #363636; }
    .navbar.is-light .navbar-brand > .navbar-item,
    .navbar.is-light .navbar-brand .navbar-link {
      color: #363636; }
    .navbar.is-light .navbar-brand > a.navbar-item:focus, .navbar.is-light .navbar-brand > a.navbar-item:hover, .navbar.is-light .navbar-brand > a.navbar-item.is-active,
    .navbar.is-light .navbar-brand .navbar-link:focus,
    .navbar.is-light .navbar-brand .navbar-link:hover,
    .navbar.is-light .navbar-brand .navbar-link.is-active {
      background-color: #e8e8e8;
      color: #363636; }
    .navbar.is-light .navbar-brand .navbar-link::after {
      border-color: #363636; }
    .navbar.is-light .navbar-burger {
      color: #363636; }
    @media screen and (min-width: 1056px) {
      .navbar.is-light .navbar-start > .navbar-item,
      .navbar.is-light .navbar-start .navbar-link,
      .navbar.is-light .navbar-end > .navbar-item,
      .navbar.is-light .navbar-end .navbar-link {
        color: #363636; }
      .navbar.is-light .navbar-start > a.navbar-item:focus, .navbar.is-light .navbar-start > a.navbar-item:hover, .navbar.is-light .navbar-start > a.navbar-item.is-active,
      .navbar.is-light .navbar-start .navbar-link:focus,
      .navbar.is-light .navbar-start .navbar-link:hover,
      .navbar.is-light .navbar-start .navbar-link.is-active,
      .navbar.is-light .navbar-end > a.navbar-item:focus,
      .navbar.is-light .navbar-end > a.navbar-item:hover,
      .navbar.is-light .navbar-end > a.navbar-item.is-active,
      .navbar.is-light .navbar-end .navbar-link:focus,
      .navbar.is-light .navbar-end .navbar-link:hover,
      .navbar.is-light .navbar-end .navbar-link.is-active {
        background-color: #e8e8e8;
        color: #363636; }
      .navbar.is-light .navbar-start .navbar-link::after,
      .navbar.is-light .navbar-end .navbar-link::after {
        border-color: #363636; }
      .navbar.is-light .navbar-item.has-dropdown:focus .navbar-link,
      .navbar.is-light .navbar-item.has-dropdown:hover .navbar-link,
      .navbar.is-light .navbar-item.has-dropdown.is-active .navbar-link {
        background-color: #e8e8e8;
        color: #363636; }
      .navbar.is-light .navbar-dropdown a.navbar-item.is-active {
        background-color: whitesmoke;
        color: #363636; } }
  .navbar.is-dark, .content kbd.navbar {
    background-color: #363636;
    color: whitesmoke; }
    .navbar.is-dark .navbar-brand > .navbar-item, .content kbd.navbar .navbar-brand > .navbar-item,
    .navbar.is-dark .navbar-brand .navbar-link,
    .content kbd.navbar .navbar-brand .navbar-link {
      color: whitesmoke; }
    .navbar.is-dark .navbar-brand > a.navbar-item:focus, .content kbd.navbar .navbar-brand > a.navbar-item:focus, .navbar.is-dark .navbar-brand > a.navbar-item:hover, .content kbd.navbar .navbar-brand > a.navbar-item:hover, .navbar.is-dark .navbar-brand > a.navbar-item.is-active, .content kbd.navbar .navbar-brand > a.navbar-item.is-active,
    .navbar.is-dark .navbar-brand .navbar-link:focus,
    .content kbd.navbar .navbar-brand .navbar-link:focus,
    .navbar.is-dark .navbar-brand .navbar-link:hover,
    .content kbd.navbar .navbar-brand .navbar-link:hover,
    .navbar.is-dark .navbar-brand .navbar-link.is-active,
    .content kbd.navbar .navbar-brand .navbar-link.is-active {
      background-color: #292929;
      color: whitesmoke; }
    .navbar.is-dark .navbar-brand .navbar-link::after, .content kbd.navbar .navbar-brand .navbar-link::after {
      border-color: whitesmoke; }
    .navbar.is-dark .navbar-burger, .content kbd.navbar .navbar-burger {
      color: whitesmoke; }
    @media screen and (min-width: 1056px) {
      .navbar.is-dark .navbar-start > .navbar-item, .content kbd.navbar .navbar-start > .navbar-item,
      .navbar.is-dark .navbar-start .navbar-link,
      .content kbd.navbar .navbar-start .navbar-link,
      .navbar.is-dark .navbar-end > .navbar-item,
      .content kbd.navbar .navbar-end > .navbar-item,
      .navbar.is-dark .navbar-end .navbar-link,
      .content kbd.navbar .navbar-end .navbar-link {
        color: whitesmoke; }
      .navbar.is-dark .navbar-start > a.navbar-item:focus, .content kbd.navbar .navbar-start > a.navbar-item:focus, .navbar.is-dark .navbar-start > a.navbar-item:hover, .content kbd.navbar .navbar-start > a.navbar-item:hover, .navbar.is-dark .navbar-start > a.navbar-item.is-active, .content kbd.navbar .navbar-start > a.navbar-item.is-active,
      .navbar.is-dark .navbar-start .navbar-link:focus,
      .content kbd.navbar .navbar-start .navbar-link:focus,
      .navbar.is-dark .navbar-start .navbar-link:hover,
      .content kbd.navbar .navbar-start .navbar-link:hover,
      .navbar.is-dark .navbar-start .navbar-link.is-active,
      .content kbd.navbar .navbar-start .navbar-link.is-active,
      .navbar.is-dark .navbar-end > a.navbar-item:focus,
      .content kbd.navbar .navbar-end > a.navbar-item:focus,
      .navbar.is-dark .navbar-end > a.navbar-item:hover,
      .content kbd.navbar .navbar-end > a.navbar-item:hover,
      .navbar.is-dark .navbar-end > a.navbar-item.is-active,
      .content kbd.navbar .navbar-end > a.navbar-item.is-active,
      .navbar.is-dark .navbar-end .navbar-link:focus,
      .content kbd.navbar .navbar-end .navbar-link:focus,
      .navbar.is-dark .navbar-end .navbar-link:hover,
      .content kbd.navbar .navbar-end .navbar-link:hover,
      .navbar.is-dark .navbar-end .navbar-link.is-active,
      .content kbd.navbar .navbar-end .navbar-link.is-active {
        background-color: #292929;
        color: whitesmoke; }
      .navbar.is-dark .navbar-start .navbar-link::after, .content kbd.navbar .navbar-start .navbar-link::after,
      .navbar.is-dark .navbar-end .navbar-link::after,
      .content kbd.navbar .navbar-end .navbar-link::after {
        border-color: whitesmoke; }
      .navbar.is-dark .navbar-item.has-dropdown:focus .navbar-link, .content kbd.navbar .navbar-item.has-dropdown:focus .navbar-link,
      .navbar.is-dark .navbar-item.has-dropdown:hover .navbar-link,
      .content kbd.navbar .navbar-item.has-dropdown:hover .navbar-link,
      .navbar.is-dark .navbar-item.has-dropdown.is-active .navbar-link,
      .content kbd.navbar .navbar-item.has-dropdown.is-active .navbar-link {
        background-color: #292929;
        color: whitesmoke; }
      .navbar.is-dark .navbar-dropdown a.navbar-item.is-active, .content kbd.navbar .navbar-dropdown a.navbar-item.is-active {
        background-color: #363636;
        color: whitesmoke; } }
  .navbar.is-primary, .docstring > section > a.navbar.docs-sourcelink {
    background-color: #4eb5de;
    color: #fff; }
    .navbar.is-primary .navbar-brand > .navbar-item, .docstring > section > a.navbar.docs-sourcelink .navbar-brand > .navbar-item,
    .navbar.is-primary .navbar-brand .navbar-link,
    .docstring > section > a.navbar.docs-sourcelink .navbar-brand .navbar-link {
      color: #fff; }
    .navbar.is-primary .navbar-brand > a.navbar-item:focus, .docstring > section > a.navbar.docs-sourcelink .navbar-brand > a.navbar-item:focus, .navbar.is-primary .navbar-brand > a.navbar-item:hover, .docstring > section > a.navbar.docs-sourcelink .navbar-brand > a.navbar-item:hover, .navbar.is-primary .navbar-brand > a.navbar-item.is-active, .docstring > section > a.navbar.docs-sourcelink .navbar-brand > a.navbar-item.is-active,
    .navbar.is-primary .navbar-brand .navbar-link:focus,
    .docstring > section > a.navbar.docs-sourcelink .navbar-brand .navbar-link:focus,
    .navbar.is-primary .navbar-brand .navbar-link:hover,
    .docstring > section > a.navbar.docs-sourcelink .navbar-brand .navbar-link:hover,
    .navbar.is-primary .navbar-brand .navbar-link.is-active,
    .docstring > section > a.navbar.docs-sourcelink .navbar-brand .navbar-link.is-active {
      background-color: #39acda;
      color: #fff; }
    .navbar.is-primary .navbar-brand .navbar-link::after, .docstring > section > a.navbar.docs-sourcelink .navbar-brand .navbar-link::after {
      border-color: #fff; }
    .navbar.is-primary .navbar-burger, .docstring > section > a.navbar.docs-sourcelink .navbar-burger {
      color: #fff; }
    @media screen and (min-width: 1056px) {
      .navbar.is-primary .navbar-start > .navbar-item, .docstring > section > a.navbar.docs-sourcelink .navbar-start > .navbar-item,
      .navbar.is-primary .navbar-start .navbar-link,
      .docstring > section > a.navbar.docs-sourcelink .navbar-start .navbar-link,
      .navbar.is-primary .navbar-end > .navbar-item,
      .docstring > section > a.navbar.docs-sourcelink .navbar-end > .navbar-item,
      .navbar.is-primary .navbar-end .navbar-link,
      .docstring > section > a.navbar.docs-sourcelink .navbar-end .navbar-link {
        color: #fff; }
      .navbar.is-primary .navbar-start > a.navbar-item:focus, .docstring > section > a.navbar.docs-sourcelink .navbar-start > a.navbar-item:focus, .navbar.is-primary .navbar-start > a.navbar-item:hover, .docstring > section > a.navbar.docs-sourcelink .navbar-start > a.navbar-item:hover, .navbar.is-primary .navbar-start > a.navbar-item.is-active, .docstring > section > a.navbar.docs-sourcelink .navbar-start > a.navbar-item.is-active,
      .navbar.is-primary .navbar-start .navbar-link:focus,
      .docstring > section > a.navbar.docs-sourcelink .navbar-start .navbar-link:focus,
      .navbar.is-primary .navbar-start .navbar-link:hover,
      .docstring > section > a.navbar.docs-sourcelink .navbar-start .navbar-link:hover,
      .navbar.is-primary .navbar-start .navbar-link.is-active,
      .docstring > section > a.navbar.docs-sourcelink .navbar-start .navbar-link.is-active,
      .navbar.is-primary .navbar-end > a.navbar-item:focus,
      .docstring > section > a.navbar.docs-sourcelink .navbar-end > a.navbar-item:focus,
      .navbar.is-primary .navbar-end > a.navbar-item:hover,
      .docstring > section > a.navbar.docs-sourcelink .navbar-end > a.navbar-item:hover,
      .navbar.is-primary .navbar-end > a.navbar-item.is-active,
      .docstring > section > a.navbar.docs-sourcelink .navbar-end > a.navbar-item.is-active,
      .navbar.is-primary .navbar-end .navbar-link:focus,
      .docstring > section > a.navbar.docs-sourcelink .navbar-end .navbar-link:focus,
      .navbar.is-primary .navbar-end .navbar-link:hover,
      .docstring > section > a.navbar.docs-sourcelink .navbar-end .navbar-link:hover,
      .navbar.is-primary .navbar-end .navbar-link.is-active,
      .docstring > section > a.navbar.docs-sourcelink .navbar-end .navbar-link.is-active {
        background-color: #39acda;
        color: #fff; }
      .navbar.is-primary .navbar-start .navbar-link::after, .docstring > section > a.navbar.docs-sourcelink .navbar-start .navbar-link::after,
      .navbar.is-primary .navbar-end .navbar-link::after,
      .docstring > section > a.navbar.docs-sourcelink .navbar-end .navbar-link::after {
        border-color: #fff; }
      .navbar.is-primary .navbar-item.has-dropdown:focus .navbar-link, .docstring > section > a.navbar.docs-sourcelink .navbar-item.has-dropdown:focus .navbar-link,
      .navbar.is-primary .navbar-item.has-dropdown:hover .navbar-link,
      .docstring > section > a.navbar.docs-sourcelink .navbar-item.has-dropdown:hover .navbar-link,
      .navbar.is-primary .navbar-item.has-dropdown.is-active .navbar-link,
      .docstring > section > a.navbar.docs-sourcelink .navbar-item.has-dropdown.is-active .navbar-link {
        background-color: #39acda;
        color: #fff; }
      .navbar.is-primary .navbar-dropdown a.navbar-item.is-active, .docstring > section > a.navbar.docs-sourcelink .navbar-dropdown a.navbar-item.is-active {
        background-color: #4eb5de;
        color: #fff; } }
  .navbar.is-link {
    background-color: #2e63b8;
    color: #fff; }
    .navbar.is-link .navbar-brand > .navbar-item,
    .navbar.is-link .navbar-brand .navbar-link {
      color: #fff; }
    .navbar.is-link .navbar-brand > a.navbar-item:focus, .navbar.is-link .navbar-brand > a.navbar-item:hover, .navbar.is-link .navbar-brand > a.navbar-item.is-active,
    .navbar.is-link .navbar-brand .navbar-link:focus,
    .navbar.is-link .navbar-brand .navbar-link:hover,
    .navbar.is-link .navbar-brand .navbar-link.is-active {
      background-color: #2958a4;
      color: #fff; }
    .navbar.is-link .navbar-brand .navbar-link::after {
      border-color: #fff; }
    .navbar.is-link .navbar-burger {
      color: #fff; }
    @media screen and (min-width: 1056px) {
      .navbar.is-link .navbar-start > .navbar-item,
      .navbar.is-link .navbar-start .navbar-link,
      .navbar.is-link .navbar-end > .navbar-item,
      .navbar.is-link .navbar-end .navbar-link {
        color: #fff; }
      .navbar.is-link .navbar-start > a.navbar-item:focus, .navbar.is-link .navbar-start > a.navbar-item:hover, .navbar.is-link .navbar-start > a.navbar-item.is-active,
      .navbar.is-link .navbar-start .navbar-link:focus,
      .navbar.is-link .navbar-start .navbar-link:hover,
      .navbar.is-link .navbar-start .navbar-link.is-active,
      .navbar.is-link .navbar-end > a.navbar-item:focus,
      .navbar.is-link .navbar-end > a.navbar-item:hover,
      .navbar.is-link .navbar-end > a.navbar-item.is-active,
      .navbar.is-link .navbar-end .navbar-link:focus,
      .navbar.is-link .navbar-end .navbar-link:hover,
      .navbar.is-link .navbar-end .navbar-link.is-active {
        background-color: #2958a4;
        color: #fff; }
      .navbar.is-link .navbar-start .navbar-link::after,
      .navbar.is-link .navbar-end .navbar-link::after {
        border-color: #fff; }
      .navbar.is-link .navbar-item.has-dropdown:focus .navbar-link,
      .navbar.is-link .navbar-item.has-dropdown:hover .navbar-link,
      .navbar.is-link .navbar-item.has-dropdown.is-active .navbar-link {
        background-color: #2958a4;
        color: #fff; }
      .navbar.is-link .navbar-dropdown a.navbar-item.is-active {
        background-color: #2e63b8;
        color: #fff; } }
  .navbar.is-info {
    background-color: #209cee;
    color: #fff; }
    .navbar.is-info .navbar-brand > .navbar-item,
    .navbar.is-info .navbar-brand .navbar-link {
      color: #fff; }
    .navbar.is-info .navbar-brand > a.navbar-item:focus, .navbar.is-info .navbar-brand > a.navbar-item:hover, .navbar.is-info .navbar-brand > a.navbar-item.is-active,
    .navbar.is-info .navbar-brand .navbar-link:focus,
    .navbar.is-info .navbar-brand .navbar-link:hover,
    .navbar.is-info .navbar-brand .navbar-link.is-active {
      background-color: #118fe4;
      color: #fff; }
    .navbar.is-info .navbar-brand .navbar-link::after {
      border-color: #fff; }
    .navbar.is-info .navbar-burger {
      color: #fff; }
    @media screen and (min-width: 1056px) {
      .navbar.is-info .navbar-start > .navbar-item,
      .navbar.is-info .navbar-start .navbar-link,
      .navbar.is-info .navbar-end > .navbar-item,
      .navbar.is-info .navbar-end .navbar-link {
        color: #fff; }
      .navbar.is-info .navbar-start > a.navbar-item:focus, .navbar.is-info .navbar-start > a.navbar-item:hover, .navbar.is-info .navbar-start > a.navbar-item.is-active,
      .navbar.is-info .navbar-start .navbar-link:focus,
      .navbar.is-info .navbar-start .navbar-link:hover,
      .navbar.is-info .navbar-start .navbar-link.is-active,
      .navbar.is-info .navbar-end > a.navbar-item:focus,
      .navbar.is-info .navbar-end > a.navbar-item:hover,
      .navbar.is-info .navbar-end > a.navbar-item.is-active,
      .navbar.is-info .navbar-end .navbar-link:focus,
      .navbar.is-info .navbar-end .navbar-link:hover,
      .navbar.is-info .navbar-end .navbar-link.is-active {
        background-color: #118fe4;
        color: #fff; }
      .navbar.is-info .navbar-start .navbar-link::after,
      .navbar.is-info .navbar-end .navbar-link::after {
        border-color: #fff; }
      .navbar.is-info .navbar-item.has-dropdown:focus .navbar-link,
      .navbar.is-info .navbar-item.has-dropdown:hover .navbar-link,
      .navbar.is-info .navbar-item.has-dropdown.is-active .navbar-link {
        background-color: #118fe4;
        color: #fff; }
      .navbar.is-info .navbar-dropdown a.navbar-item.is-active {
        background-color: #209cee;
        color: #fff; } }
  .navbar.is-success {
    background-color: #22c35b;
    color: #fff; }
    .navbar.is-success .navbar-brand > .navbar-item,
    .navbar.is-success .navbar-brand .navbar-link {
      color: #fff; }
    .navbar.is-success .navbar-brand > a.navbar-item:focus, .navbar.is-success .navbar-brand > a.navbar-item:hover, .navbar.is-success .navbar-brand > a.navbar-item.is-active,
    .navbar.is-success .navbar-brand .navbar-link:focus,
    .navbar.is-success .navbar-brand .navbar-link:hover,
    .navbar.is-success .navbar-brand .navbar-link.is-active {
      background-color: #1ead51;
      color: #fff; }
    .navbar.is-success .navbar-brand .navbar-link::after {
      border-color: #fff; }
    .navbar.is-success .navbar-burger {
      color: #fff; }
    @media screen and (min-width: 1056px) {
      .navbar.is-success .navbar-start > .navbar-item,
      .navbar.is-success .navbar-start .navbar-link,
      .navbar.is-success .navbar-end > .navbar-item,
      .navbar.is-success .navbar-end .navbar-link {
        color: #fff; }
      .navbar.is-success .navbar-start > a.navbar-item:focus, .navbar.is-success .navbar-start > a.navbar-item:hover, .navbar.is-success .navbar-start > a.navbar-item.is-active,
      .navbar.is-success .navbar-start .navbar-link:focus,
      .navbar.is-success .navbar-start .navbar-link:hover,
      .navbar.is-success .navbar-start .navbar-link.is-active,
      .navbar.is-success .navbar-end > a.navbar-item:focus,
      .navbar.is-success .navbar-end > a.navbar-item:hover,
      .navbar.is-success .navbar-end > a.navbar-item.is-active,
      .navbar.is-success .navbar-end .navbar-link:focus,
      .navbar.is-success .navbar-end .navbar-link:hover,
      .navbar.is-success .navbar-end .navbar-link.is-active {
        background-color: #1ead51;
        color: #fff; }
      .navbar.is-success .navbar-start .navbar-link::after,
      .navbar.is-success .navbar-end .navbar-link::after {
        border-color: #fff; }
      .navbar.is-success .navbar-item.has-dropdown:focus .navbar-link,
      .navbar.is-success .navbar-item.has-dropdown:hover .navbar-link,
      .navbar.is-success .navbar-item.has-dropdown.is-active .navbar-link {
        background-color: #1ead51;
        color: #fff; }
      .navbar.is-success .navbar-dropdown a.navbar-item.is-active {
        background-color: #22c35b;
        color: #fff; } }
  .navbar.is-warning {
    background-color: #ffdd57;
    color: rgba(0, 0, 0, 0.7); }
    .navbar.is-warning .navbar-brand > .navbar-item,
    .navbar.is-warning .navbar-brand .navbar-link {
      color: rgba(0, 0, 0, 0.7); }
    .navbar.is-warning .navbar-brand > a.navbar-item:focus, .navbar.is-warning .navbar-brand > a.navbar-item:hover, .navbar.is-warning .navbar-brand > a.navbar-item.is-active,
    .navbar.is-warning .navbar-brand .navbar-link:focus,
    .navbar.is-warning .navbar-brand .navbar-link:hover,
    .navbar.is-warning .navbar-brand .navbar-link.is-active {
      background-color: #ffd83d;
      color: rgba(0, 0, 0, 0.7); }
    .navbar.is-warning .navbar-brand .navbar-link::after {
      border-color: rgba(0, 0, 0, 0.7); }
    .navbar.is-warning .navbar-burger {
      color: rgba(0, 0, 0, 0.7); }
    @media screen and (min-width: 1056px) {
      .navbar.is-warning .navbar-start > .navbar-item,
      .navbar.is-warning .navbar-start .navbar-link,
      .navbar.is-warning .navbar-end > .navbar-item,
      .navbar.is-warning .navbar-end .navbar-link {
        color: rgba(0, 0, 0, 0.7); }
      .navbar.is-warning .navbar-start > a.navbar-item:focus, .navbar.is-warning .navbar-start > a.navbar-item:hover, .navbar.is-warning .navbar-start > a.navbar-item.is-active,
      .navbar.is-warning .navbar-start .navbar-link:focus,
      .navbar.is-warning .navbar-start .navbar-link:hover,
      .navbar.is-warning .navbar-start .navbar-link.is-active,
      .navbar.is-warning .navbar-end > a.navbar-item:focus,
      .navbar.is-warning .navbar-end > a.navbar-item:hover,
      .navbar.is-warning .navbar-end > a.navbar-item.is-active,
      .navbar.is-warning .navbar-end .navbar-link:focus,
      .navbar.is-warning .navbar-end .navbar-link:hover,
      .navbar.is-warning .navbar-end .navbar-link.is-active {
        background-color: #ffd83d;
        color: rgba(0, 0, 0, 0.7); }
      .navbar.is-warning .navbar-start .navbar-link::after,
      .navbar.is-warning .navbar-end .navbar-link::after {
        border-color: rgba(0, 0, 0, 0.7); }
      .navbar.is-warning .navbar-item.has-dropdown:focus .navbar-link,
      .navbar.is-warning .navbar-item.has-dropdown:hover .navbar-link,
      .navbar.is-warning .navbar-item.has-dropdown.is-active .navbar-link {
        background-color: #ffd83d;
        color: rgba(0, 0, 0, 0.7); }
      .navbar.is-warning .navbar-dropdown a.navbar-item.is-active {
        background-color: #ffdd57;
        color: rgba(0, 0, 0, 0.7); } }
  .navbar.is-danger {
    background-color: #da0b00;
    color: #fff; }
    .navbar.is-danger .navbar-brand > .navbar-item,
    .navbar.is-danger .navbar-brand .navbar-link {
      color: #fff; }
    .navbar.is-danger .navbar-brand > a.navbar-item:focus, .navbar.is-danger .navbar-brand > a.navbar-item:hover, .navbar.is-danger .navbar-brand > a.navbar-item.is-active,
    .navbar.is-danger .navbar-brand .navbar-link:focus,
    .navbar.is-danger .navbar-brand .navbar-link:hover,
    .navbar.is-danger .navbar-brand .navbar-link.is-active {
      background-color: #c10a00;
      color: #fff; }
    .navbar.is-danger .navbar-brand .navbar-link::after {
      border-color: #fff; }
    .navbar.is-danger .navbar-burger {
      color: #fff; }
    @media screen and (min-width: 1056px) {
      .navbar.is-danger .navbar-start > .navbar-item,
      .navbar.is-danger .navbar-start .navbar-link,
      .navbar.is-danger .navbar-end > .navbar-item,
      .navbar.is-danger .navbar-end .navbar-link {
        color: #fff; }
      .navbar.is-danger .navbar-start > a.navbar-item:focus, .navbar.is-danger .navbar-start > a.navbar-item:hover, .navbar.is-danger .navbar-start > a.navbar-item.is-active,
      .navbar.is-danger .navbar-start .navbar-link:focus,
      .navbar.is-danger .navbar-start .navbar-link:hover,
      .navbar.is-danger .navbar-start .navbar-link.is-active,
      .navbar.is-danger .navbar-end > a.navbar-item:focus,
      .navbar.is-danger .navbar-end > a.navbar-item:hover,
      .navbar.is-danger .navbar-end > a.navbar-item.is-active,
      .navbar.is-danger .navbar-end .navbar-link:focus,
      .navbar.is-danger .navbar-end .navbar-link:hover,
      .navbar.is-danger .navbar-end .navbar-link.is-active {
        background-color: #c10a00;
        color: #fff; }
      .navbar.is-danger .navbar-start .navbar-link::after,
      .navbar.is-danger .navbar-end .navbar-link::after {
        border-color: #fff; }
      .navbar.is-danger .navbar-item.has-dropdown:focus .navbar-link,
      .navbar.is-danger .navbar-item.has-dropdown:hover .navbar-link,
      .navbar.is-danger .navbar-item.has-dropdown.is-active .navbar-link {
        background-color: #c10a00;
        color: #fff; }
      .navbar.is-danger .navbar-dropdown a.navbar-item.is-active {
        background-color: #da0b00;
        color: #fff; } }
  .navbar > .container {
    align-items: stretch;
    display: flex;
    min-height: 3.25rem;
    width: 100%; }
  .navbar.has-shadow {
    box-shadow: 0 2px 0 0 whitesmoke; }
  .navbar.is-fixed-bottom, .navbar.is-fixed-top {
    left: 0;
    position: fixed;
    right: 0;
    z-index: 30; }
  .navbar.is-fixed-bottom {
    bottom: 0; }
    .navbar.is-fixed-bottom.has-shadow {
      box-shadow: 0 -2px 0 0 whitesmoke; }
  .navbar.is-fixed-top {
    top: 0; }

html.has-navbar-fixed-top,
body.has-navbar-fixed-top {
  padding-top: 3.25rem; }

html.has-navbar-fixed-bottom,
body.has-navbar-fixed-bottom {
  padding-bottom: 3.25rem; }

.navbar-brand,
.navbar-tabs {
  align-items: stretch;
  display: flex;
  flex-shrink: 0;
  min-height: 3.25rem; }

.navbar-brand a.navbar-item:focus, .navbar-brand a.navbar-item:hover {
  background-color: transparent; }

.navbar-tabs {
  -webkit-overflow-scrolling: touch;
  max-width: 100vw;
  overflow-x: auto;
  overflow-y: hidden; }

.navbar-burger {
  color: #4a4a4a;
  cursor: pointer;
  display: block;
  height: 3.25rem;
  position: relative;
  width: 3.25rem;
  margin-left: auto; }
  .navbar-burger span {
    background-color: currentColor;
    display: block;
    height: 1px;
    left: calc(50% - 8px);
    position: absolute;
    transform-origin: center;
    transition-duration: 86ms;
    transition-property: background-color, opacity, transform;
    transition-timing-function: ease-out;
    width: 16px; }
    .navbar-burger span:nth-child(1) {
      top: calc(50% - 6px); }
    .navbar-burger span:nth-child(2) {
      top: calc(50% - 1px); }
    .navbar-burger span:nth-child(3) {
      top: calc(50% + 4px); }
  .navbar-burger:hover {
    background-color: rgba(0, 0, 0, 0.05); }
  .navbar-burger.is-active span:nth-child(1) {
    transform: translateY(5px) rotate(45deg); }
  .navbar-burger.is-active span:nth-child(2) {
    opacity: 0; }
  .navbar-burger.is-active span:nth-child(3) {
    transform: translateY(-5px) rotate(-45deg); }

.navbar-menu {
  display: none; }

.navbar-item,
.navbar-link {
  color: #4a4a4a;
  display: block;
  line-height: 1.5;
  padding: 0.5rem 0.75rem;
  position: relative; }
  .navbar-item .icon:only-child,
  .navbar-link .icon:only-child {
    margin-left: -0.25rem;
    margin-right: -0.25rem; }

a.navbar-item,
.navbar-link {
  cursor: pointer; }
  a.navbar-item:focus, a.navbar-item:focus-within, a.navbar-item:hover, a.navbar-item.is-active,
  .navbar-link:focus,
  .navbar-link:focus-within,
  .navbar-link:hover,
  .navbar-link.is-active {
    background-color: #fafafa;
    color: #2e63b8; }

.navbar-item {
  display: block;
  flex-grow: 0;
  flex-shrink: 0; }
  .navbar-item img {
    max-height: 1.75rem; }
  .navbar-item.has-dropdown {
    padding: 0; }
  .navbar-item.is-expanded {
    flex-grow: 1;
    flex-shrink: 1; }
  .navbar-item.is-tab {
    border-bottom: 1px solid transparent;
    min-height: 3.25rem;
    padding-bottom: calc(0.5rem - 1px); }
    .navbar-item.is-tab:focus, .navbar-item.is-tab:hover {
      background-color: transparent;
      border-bottom-color: #2e63b8; }
    .navbar-item.is-tab.is-active {
      background-color: transparent;
      border-bottom-color: #2e63b8;
      border-bottom-style: solid;
      border-bottom-width: 3px;
      color: #2e63b8;
      padding-bottom: calc(0.5rem - 3px); }

.navbar-content {
  flex-grow: 1;
  flex-shrink: 1; }

.navbar-link:not(.is-arrowless) {
  padding-right: 2.5em; }
  .navbar-link:not(.is-arrowless)::after {
    border-color: #2e63b8;
    margin-top: -0.375em;
    right: 1.125em; }

.navbar-dropdown {
  font-size: 0.875rem;
  padding-bottom: 0.5rem;
  padding-top: 0.5rem; }
  .navbar-dropdown .navbar-item {
    padding-left: 1.5rem;
    padding-right: 1.5rem; }

.navbar-divider {
  background-color: whitesmoke;
  border: none;
  display: none;
  height: 2px;
  margin: 0.5rem 0; }

@media screen and (max-width: 1055px) {
  .navbar > .container {
    display: block; }
  .navbar-brand .navbar-item,
  .navbar-tabs .navbar-item {
    align-items: center;
    display: flex; }
  .navbar-link::after {
    display: none; }
  .navbar-menu {
    background-color: white;
    box-shadow: 0 8px 16px rgba(10, 10, 10, 0.1);
    padding: 0.5rem 0; }
    .navbar-menu.is-active {
      display: block; }
  .navbar.is-fixed-bottom-touch, .navbar.is-fixed-top-touch {
    left: 0;
    position: fixed;
    right: 0;
    z-index: 30; }
  .navbar.is-fixed-bottom-touch {
    bottom: 0; }
    .navbar.is-fixed-bottom-touch.has-shadow {
      box-shadow: 0 -2px 3px rgba(10, 10, 10, 0.1); }
  .navbar.is-fixed-top-touch {
    top: 0; }
  .navbar.is-fixed-top .navbar-menu, .navbar.is-fixed-top-touch .navbar-menu {
    -webkit-overflow-scrolling: touch;
    max-height: calc(100vh - 3.25rem);
    overflow: auto; }
  html.has-navbar-fixed-top-touch,
  body.has-navbar-fixed-top-touch {
    padding-top: 3.25rem; }
  html.has-navbar-fixed-bottom-touch,
  body.has-navbar-fixed-bottom-touch {
    padding-bottom: 3.25rem; } }

@media screen and (min-width: 1056px) {
  .navbar,
  .navbar-menu,
  .navbar-start,
  .navbar-end {
    align-items: stretch;
    display: flex; }
  .navbar {
    min-height: 3.25rem; }
    .navbar.is-spaced {
      padding: 1rem 2rem; }
      .navbar.is-spaced .navbar-start,
      .navbar.is-spaced .navbar-end {
        align-items: center; }
      .navbar.is-spaced a.navbar-item,
      .navbar.is-spaced .navbar-link {
        border-radius: 4px; }
    .navbar.is-transparent a.navbar-item:focus, .navbar.is-transparent a.navbar-item:hover, .navbar.is-transparent a.navbar-item.is-active,
    .navbar.is-transparent .navbar-link:focus,
    .navbar.is-transparent .navbar-link:hover,
    .navbar.is-transparent .navbar-link.is-active {
      background-color: transparent !important; }
    .navbar.is-transparent .navbar-item.has-dropdown.is-active .navbar-link, .navbar.is-transparent .navbar-item.has-dropdown.is-hoverable:focus .navbar-link, .navbar.is-transparent .navbar-item.has-dropdown.is-hoverable:focus-within .navbar-link, .navbar.is-transparent .navbar-item.has-dropdown.is-hoverable:hover .navbar-link {
      background-color: transparent !important; }
    .navbar.is-transparent .navbar-dropdown a.navbar-item:focus, .navbar.is-transparent .navbar-dropdown a.navbar-item:hover {
      background-color: whitesmoke;
      color: #0a0a0a; }
    .navbar.is-transparent .navbar-dropdown a.navbar-item.is-active {
      background-color: whitesmoke;
      color: #2e63b8; }
  .navbar-burger {
    display: none; }
  .navbar-item,
  .navbar-link {
    align-items: center;
    display: flex; }
  .navbar-item {
    display: flex; }
    .navbar-item.has-dropdown {
      align-items: stretch; }
    .navbar-item.has-dropdown-up .navbar-link::after {
      transform: rotate(135deg) translate(0.25em, -0.25em); }
    .navbar-item.has-dropdown-up .navbar-dropdown {
      border-bottom: 2px solid #dbdbdb;
      border-radius: 6px 6px 0 0;
      border-top: none;
      bottom: 100%;
      box-shadow: 0 -8px 8px rgba(10, 10, 10, 0.1);
      top: auto; }
    .navbar-item.is-active .navbar-dropdown, .navbar-item.is-hoverable:focus .navbar-dropdown, .navbar-item.is-hoverable:focus-within .navbar-dropdown, .navbar-item.is-hoverable:hover .navbar-dropdown {
      display: block; }
      .navbar.is-spaced .navbar-item.is-active .navbar-dropdown, .navbar-item.is-active .navbar-dropdown.is-boxed, .navbar.is-spaced .navbar-item.is-hoverable:focus .navbar-dropdown, .navbar-item.is-hoverable:focus .navbar-dropdown.is-boxed, .navbar.is-spaced .navbar-item.is-hoverable:focus-within .navbar-dropdown, .navbar-item.is-hoverable:focus-within .navbar-dropdown.is-boxed, .navbar.is-spaced .navbar-item.is-hoverable:hover .navbar-dropdown, .navbar-item.is-hoverable:hover .navbar-dropdown.is-boxed {
        opacity: 1;
        pointer-events: auto;
        transform: translateY(0); }
  .navbar-menu {
    flex-grow: 1;
    flex-shrink: 0; }
  .navbar-start {
    justify-content: flex-start;
    margin-right: auto; }
  .navbar-end {
    justify-content: flex-end;
    margin-left: auto; }
  .navbar-dropdown {
    background-color: white;
    border-bottom-left-radius: 6px;
    border-bottom-right-radius: 6px;
    border-top: 2px solid #dbdbdb;
    box-shadow: 0 8px 8px rgba(10, 10, 10, 0.1);
    display: none;
    font-size: 0.875rem;
    left: 0;
    min-width: 100%;
    position: absolute;
    top: 100%;
    z-index: 20; }
    .navbar-dropdown .navbar-item {
      padding: 0.375rem 1rem;
      white-space: nowrap; }
    .navbar-dropdown a.navbar-item {
      padding-right: 3rem; }
      .navbar-dropdown a.navbar-item:focus, .navbar-dropdown a.navbar-item:hover {
        background-color: whitesmoke;
        color: #0a0a0a; }
      .navbar-dropdown a.navbar-item.is-active {
        background-color: whitesmoke;
        color: #2e63b8; }
    .navbar.is-spaced .navbar-dropdown, .navbar-dropdown.is-boxed {
      border-radius: 6px;
      border-top: none;
      box-shadow: 0 8px 8px rgba(10, 10, 10, 0.1), 0 0 0 1px rgba(10, 10, 10, 0.1);
      display: block;
      opacity: 0;
      pointer-events: none;
      top: calc(100% + (-4px));
      transform: translateY(-5px);
      transition-duration: 86ms;
      transition-property: opacity, transform; }
    .navbar-dropdown.is-right {
      left: auto;
      right: 0; }
  .navbar-divider {
    display: block; }
  .navbar > .container .navbar-brand,
  .container > .navbar .navbar-brand {
    margin-left: -.75rem; }
  .navbar > .container .navbar-menu,
  .container > .navbar .navbar-menu {
    margin-right: -.75rem; }
  .navbar.is-fixed-bottom-desktop, .navbar.is-fixed-top-desktop {
    left: 0;
    position: fixed;
    right: 0;
    z-index: 30; }
  .navbar.is-fixed-bottom-desktop {
    bottom: 0; }
    .navbar.is-fixed-bottom-desktop.has-shadow {
      box-shadow: 0 -2px 3px rgba(10, 10, 10, 0.1); }
  .navbar.is-fixed-top-desktop {
    top: 0; }
  html.has-navbar-fixed-top-desktop,
  body.has-navbar-fixed-top-desktop {
    padding-top: 3.25rem; }
  html.has-navbar-fixed-bottom-desktop,
  body.has-navbar-fixed-bottom-desktop {
    padding-bottom: 3.25rem; }
  html.has-spaced-navbar-fixed-top,
  body.has-spaced-navbar-fixed-top {
    padding-top: 5.25rem; }
  html.has-spaced-navbar-fixed-bottom,
  body.has-spaced-navbar-fixed-bottom {
    padding-bottom: 5.25rem; }
  a.navbar-item.is-active,
  .navbar-link.is-active {
    color: #0a0a0a; }
  a.navbar-item.is-active:not(:focus):not(:hover),
  .navbar-link.is-active:not(:focus):not(:hover) {
    background-color: transparent; }
  .navbar-item.has-dropdown:focus .navbar-link, .navbar-item.has-dropdown:hover .navbar-link, .navbar-item.has-dropdown.is-active .navbar-link {
    background-color: #fafafa; } }

.hero.is-fullheight-with-navbar {
  min-height: calc(100vh - 3.25rem); }

.pagination {
  font-size: 1rem;
  margin: -0.25rem; }
  .pagination.is-small, #documenter .docs-sidebar form.docs-search > input.pagination {
    font-size: 0.75rem; }
  .pagination.is-medium {
    font-size: 1.25rem; }
  .pagination.is-large {
    font-size: 1.5rem; }
  .pagination.is-rounded .pagination-previous, #documenter .docs-sidebar form.docs-search > input.pagination .pagination-previous,
  .pagination.is-rounded .pagination-next,
  #documenter .docs-sidebar form.docs-search > input.pagination .pagination-next {
    padding-left: 1em;
    padding-right: 1em;
    border-radius: 290486px; }
  .pagination.is-rounded .pagination-link, #documenter .docs-sidebar form.docs-search > input.pagination .pagination-link {
    border-radius: 290486px; }

.pagination,
.pagination-list {
  align-items: center;
  display: flex;
  justify-content: center;
  text-align: center; }

.pagination-previous,
.pagination-next,
.pagination-link,
.pagination-ellipsis {
  font-size: 1em;
  justify-content: center;
  margin: 0.25rem;
  padding-left: 0.5em;
  padding-right: 0.5em;
  text-align: center; }

.pagination-previous,
.pagination-next,
.pagination-link {
  border-color: #dbdbdb;
  color: #363636;
  min-width: 2.25em; }
  .pagination-previous:hover,
  .pagination-next:hover,
  .pagination-link:hover {
    border-color: #b5b5b5;
    color: #363636; }
  .pagination-previous:focus,
  .pagination-next:focus,
  .pagination-link:focus {
    border-color: #2e63b8; }
  .pagination-previous:active,
  .pagination-next:active,
  .pagination-link:active {
    box-shadow: inset 0 1px 2px rgba(10, 10, 10, 0.2); }
  .pagination-previous[disabled],
  .pagination-next[disabled],
  .pagination-link[disabled] {
    background-color: #dbdbdb;
    border-color: #dbdbdb;
    box-shadow: none;
    color: #7a7a7a;
    opacity: 0.5; }

.pagination-previous,
.pagination-next {
  padding-left: 0.75em;
  padding-right: 0.75em;
  white-space: nowrap; }

.pagination-link.is-current {
  background-color: #2e63b8;
  border-color: #2e63b8;
  color: #fff; }

.pagination-ellipsis {
  color: #b5b5b5;
  pointer-events: none; }

.pagination-list {
  flex-wrap: wrap; }

@media screen and (max-width: 768px) {
  .pagination {
    flex-wrap: wrap; }
  .pagination-previous,
  .pagination-next {
    flex-grow: 1;
    flex-shrink: 1; }
  .pagination-list li {
    flex-grow: 1;
    flex-shrink: 1; } }

@media screen and (min-width: 769px), print {
  .pagination-list {
    flex-grow: 1;
    flex-shrink: 1;
    justify-content: flex-start;
    order: 1; }
  .pagination-previous {
    order: 2; }
  .pagination-next {
    order: 3; }
  .pagination {
    justify-content: space-between; }
    .pagination.is-centered .pagination-previous {
      order: 1; }
    .pagination.is-centered .pagination-list {
      justify-content: center;
      order: 2; }
    .pagination.is-centered .pagination-next {
      order: 3; }
    .pagination.is-right .pagination-previous {
      order: 1; }
    .pagination.is-right .pagination-next {
      order: 2; }
    .pagination.is-right .pagination-list {
      justify-content: flex-end;
      order: 3; } }

.panel {
  font-size: 1rem; }
  .panel:not(:last-child) {
    margin-bottom: 1.5rem; }

.panel-heading,
.panel-tabs,
.panel-block {
  border-bottom: 1px solid #dbdbdb;
  border-left: 1px solid #dbdbdb;
  border-right: 1px solid #dbdbdb; }
  .panel-heading:first-child,
  .panel-tabs:first-child,
  .panel-block:first-child {
    border-top: 1px solid #dbdbdb; }

.panel-heading {
  background-color: whitesmoke;
  border-radius: 4px 4px 0 0;
  color: #222222;
  font-size: 1.25em;
  font-weight: 300;
  line-height: 1.25;
  padding: 0.5em 0.75em; }

.panel-tabs {
  align-items: flex-end;
  display: flex;
  font-size: 0.875em;
  justify-content: center; }
  .panel-tabs a {
    border-bottom: 1px solid #dbdbdb;
    margin-bottom: -1px;
    padding: 0.5em; }
    .panel-tabs a.is-active {
      border-bottom-color: #4a4a4a;
      color: #363636; }

.panel-list a {
  color: #222222; }
  .panel-list a:hover {
    color: #2e63b8; }

.panel-block {
  align-items: center;
  color: #222222;
  display: flex;
  justify-content: flex-start;
  padding: 0.5em 0.75em; }
  .panel-block input[type="checkbox"] {
    margin-right: 0.75em; }
  .panel-block > .control {
    flex-grow: 1;
    flex-shrink: 1;
    width: 100%; }
  .panel-block.is-wrapped {
    flex-wrap: wrap; }
  .panel-block.is-active {
    border-left-color: #2e63b8;
    color: #363636; }
    .panel-block.is-active .panel-icon {
      color: #2e63b8; }

a.panel-block,
label.panel-block {
  cursor: pointer; }
  a.panel-block:hover,
  label.panel-block:hover {
    background-color: whitesmoke; }

.panel-icon {
  display: inline-block;
  font-size: 14px;
  height: 1em;
  line-height: 1em;
  text-align: center;
  vertical-align: top;
  width: 1em;
  color: #7a7a7a;
  margin-right: 0.75em; }
  .panel-icon .fa {
    font-size: inherit;
    line-height: inherit; }

.tabs {
  -webkit-overflow-scrolling: touch;
  align-items: stretch;
  display: flex;
  font-size: 1rem;
  justify-content: space-between;
  overflow: hidden;
  overflow-x: auto;
  white-space: nowrap; }
  .tabs a {
    align-items: center;
    border-bottom-color: #dbdbdb;
    border-bottom-style: solid;
    border-bottom-width: 1px;
    color: #222222;
    display: flex;
    justify-content: center;
    margin-bottom: -1px;
    padding: 0.5em 1em;
    vertical-align: top; }
    .tabs a:hover {
      border-bottom-color: #222222;
      color: #222222; }
  .tabs li {
    display: block; }
    .tabs li.is-active a {
      border-bottom-color: #2e63b8;
      color: #2e63b8; }
  .tabs ul {
    align-items: center;
    border-bottom-color: #dbdbdb;
    border-bottom-style: solid;
    border-bottom-width: 1px;
    display: flex;
    flex-grow: 1;
    flex-shrink: 0;
    justify-content: flex-start; }
    .tabs ul.is-left {
      padding-right: 0.75em; }
    .tabs ul.is-center {
      flex: none;
      justify-content: center;
      padding-left: 0.75em;
      padding-right: 0.75em; }
    .tabs ul.is-right {
      justify-content: flex-end;
      padding-left: 0.75em; }
  .tabs .icon:first-child {
    margin-right: 0.5em; }
  .tabs .icon:last-child {
    margin-left: 0.5em; }
  .tabs.is-centered ul {
    justify-content: center; }
  .tabs.is-right ul {
    justify-content: flex-end; }
  .tabs.is-boxed a {
    border: 1px solid transparent;
    border-radius: 4px 4px 0 0; }
    .tabs.is-boxed a:hover {
      background-color: whitesmoke;
      border-bottom-color: #dbdbdb; }
  .tabs.is-boxed li.is-active a {
    background-color: white;
    border-color: #dbdbdb;
    border-bottom-color: transparent !important; }
  .tabs.is-fullwidth li {
    flex-grow: 1;
    flex-shrink: 0; }
  .tabs.is-toggle a {
    border-color: #dbdbdb;
    border-style: solid;
    border-width: 1px;
    margin-bottom: 0;
    position: relative; }
    .tabs.is-toggle a:hover {
      background-color: whitesmoke;
      border-color: #b5b5b5;
      z-index: 2; }
  .tabs.is-toggle li + li {
    margin-left: -1px; }
  .tabs.is-toggle li:first-child a {
    border-radius: 4px 0 0 4px; }
  .tabs.is-toggle li:last-child a {
    border-radius: 0 4px 4px 0; }
  .tabs.is-toggle li.is-active a {
    background-color: #2e63b8;
    border-color: #2e63b8;
    color: #fff;
    z-index: 1; }
  .tabs.is-toggle ul {
    border-bottom: none; }
  .tabs.is-toggle.is-toggle-rounded li:first-child a {
    border-bottom-left-radius: 290486px;
    border-top-left-radius: 290486px;
    padding-left: 1.25em; }
  .tabs.is-toggle.is-toggle-rounded li:last-child a {
    border-bottom-right-radius: 290486px;
    border-top-right-radius: 290486px;
    padding-right: 1.25em; }
  .tabs.is-small, #documenter .docs-sidebar form.docs-search > input.tabs {
    font-size: 0.75rem; }
  .tabs.is-medium {
    font-size: 1.25rem; }
  .tabs.is-large {
    font-size: 1.5rem; }

.column {
  display: block;
  flex-basis: 0;
  flex-grow: 1;
  flex-shrink: 1;
  padding: 0.75rem; }
  .columns.is-mobile > .column.is-narrow {
    flex: none; }
  .columns.is-mobile > .column.is-full {
    flex: none;
    width: 100%; }
  .columns.is-mobile > .column.is-three-quarters {
    flex: none;
    width: 75%; }
  .columns.is-mobile > .column.is-two-thirds {
    flex: none;
    width: 66.6666%; }
  .columns.is-mobile > .column.is-half {
    flex: none;
    width: 50%; }
  .columns.is-mobile > .column.is-one-third {
    flex: none;
    width: 33.3333%; }
  .columns.is-mobile > .column.is-one-quarter {
    flex: none;
    width: 25%; }
  .columns.is-mobile > .column.is-one-fifth {
    flex: none;
    width: 20%; }
  .columns.is-mobile > .column.is-two-fifths {
    flex: none;
    width: 40%; }
  .columns.is-mobile > .column.is-three-fifths {
    flex: none;
    width: 60%; }
  .columns.is-mobile > .column.is-four-fifths {
    flex: none;
    width: 80%; }
  .columns.is-mobile > .column.is-offset-three-quarters {
    margin-left: 75%; }
  .columns.is-mobile > .column.is-offset-two-thirds {
    margin-left: 66.6666%; }
  .columns.is-mobile > .column.is-offset-half {
    margin-left: 50%; }
  .columns.is-mobile > .column.is-offset-one-third {
    margin-left: 33.3333%; }
  .columns.is-mobile > .column.is-offset-one-quarter {
    margin-left: 25%; }
  .columns.is-mobile > .column.is-offset-one-fifth {
    margin-left: 20%; }
  .columns.is-mobile > .column.is-offset-two-fifths {
    margin-left: 40%; }
  .columns.is-mobile > .column.is-offset-three-fifths {
    margin-left: 60%; }
  .columns.is-mobile > .column.is-offset-four-fifths {
    margin-left: 80%; }
  .columns.is-mobile > .column.is-0 {
    flex: none;
    width: 0%; }
  .columns.is-mobile > .column.is-offset-0 {
    margin-left: 0%; }
  .columns.is-mobile > .column.is-1 {
    flex: none;
    width: 8.33333%; }
  .columns.is-mobile > .column.is-offset-1 {
    margin-left: 8.33333%; }
  .columns.is-mobile > .column.is-2 {
    flex: none;
    width: 16.66667%; }
  .columns.is-mobile > .column.is-offset-2 {
    margin-left: 16.66667%; }
  .columns.is-mobile > .column.is-3 {
    flex: none;
    width: 25%; }
  .columns.is-mobile > .column.is-offset-3 {
    margin-left: 25%; }
  .columns.is-mobile > .column.is-4 {
    flex: none;
    width: 33.33333%; }
  .columns.is-mobile > .column.is-offset-4 {
    margin-left: 33.33333%; }
  .columns.is-mobile > .column.is-5 {
    flex: none;
    width: 41.66667%; }
  .columns.is-mobile > .column.is-offset-5 {
    margin-left: 41.66667%; }
  .columns.is-mobile > .column.is-6 {
    flex: none;
    width: 50%; }
  .columns.is-mobile > .column.is-offset-6 {
    margin-left: 50%; }
  .columns.is-mobile > .column.is-7 {
    flex: none;
    width: 58.33333%; }
  .columns.is-mobile > .column.is-offset-7 {
    margin-left: 58.33333%; }
  .columns.is-mobile > .column.is-8 {
    flex: none;
    width: 66.66667%; }
  .columns.is-mobile > .column.is-offset-8 {
    margin-left: 66.66667%; }
  .columns.is-mobile > .column.is-9 {
    flex: none;
    width: 75%; }
  .columns.is-mobile > .column.is-offset-9 {
    margin-left: 75%; }
  .columns.is-mobile > .column.is-10 {
    flex: none;
    width: 83.33333%; }
  .columns.is-mobile > .column.is-offset-10 {
    margin-left: 83.33333%; }
  .columns.is-mobile > .column.is-11 {
    flex: none;
    width: 91.66667%; }
  .columns.is-mobile > .column.is-offset-11 {
    margin-left: 91.66667%; }
  .columns.is-mobile > .column.is-12 {
    flex: none;
    width: 100%; }
  .columns.is-mobile > .column.is-offset-12 {
    margin-left: 100%; }
  @media screen and (max-width: 768px) {
    .column.is-narrow-mobile {
      flex: none; }
    .column.is-full-mobile {
      flex: none;
      width: 100%; }
    .column.is-three-quarters-mobile {
      flex: none;
      width: 75%; }
    .column.is-two-thirds-mobile {
      flex: none;
      width: 66.6666%; }
    .column.is-half-mobile {
      flex: none;
      width: 50%; }
    .column.is-one-third-mobile {
      flex: none;
      width: 33.3333%; }
    .column.is-one-quarter-mobile {
      flex: none;
      width: 25%; }
    .column.is-one-fifth-mobile {
      flex: none;
      width: 20%; }
    .column.is-two-fifths-mobile {
      flex: none;
      width: 40%; }
    .column.is-three-fifths-mobile {
      flex: none;
      width: 60%; }
    .column.is-four-fifths-mobile {
      flex: none;
      width: 80%; }
    .column.is-offset-three-quarters-mobile {
      margin-left: 75%; }
    .column.is-offset-two-thirds-mobile {
      margin-left: 66.6666%; }
    .column.is-offset-half-mobile {
      margin-left: 50%; }
    .column.is-offset-one-third-mobile {
      margin-left: 33.3333%; }
    .column.is-offset-one-quarter-mobile {
      margin-left: 25%; }
    .column.is-offset-one-fifth-mobile {
      margin-left: 20%; }
    .column.is-offset-two-fifths-mobile {
      margin-left: 40%; }
    .column.is-offset-three-fifths-mobile {
      margin-left: 60%; }
    .column.is-offset-four-fifths-mobile {
      margin-left: 80%; }
    .column.is-0-mobile {
      flex: none;
      width: 0%; }
    .column.is-offset-0-mobile {
      margin-left: 0%; }
    .column.is-1-mobile {
      flex: none;
      width: 8.33333%; }
    .column.is-offset-1-mobile {
      margin-left: 8.33333%; }
    .column.is-2-mobile {
      flex: none;
      width: 16.66667%; }
    .column.is-offset-2-mobile {
      margin-left: 16.66667%; }
    .column.is-3-mobile {
      flex: none;
      width: 25%; }
    .column.is-offset-3-mobile {
      margin-left: 25%; }
    .column.is-4-mobile {
      flex: none;
      width: 33.33333%; }
    .column.is-offset-4-mobile {
      margin-left: 33.33333%; }
    .column.is-5-mobile {
      flex: none;
      width: 41.66667%; }
    .column.is-offset-5-mobile {
      margin-left: 41.66667%; }
    .column.is-6-mobile {
      flex: none;
      width: 50%; }
    .column.is-offset-6-mobile {
      margin-left: 50%; }
    .column.is-7-mobile {
      flex: none;
      width: 58.33333%; }
    .column.is-offset-7-mobile {
      margin-left: 58.33333%; }
    .column.is-8-mobile {
      flex: none;
      width: 66.66667%; }
    .column.is-offset-8-mobile {
      margin-left: 66.66667%; }
    .column.is-9-mobile {
      flex: none;
      width: 75%; }
    .column.is-offset-9-mobile {
      margin-left: 75%; }
    .column.is-10-mobile {
      flex: none;
      width: 83.33333%; }
    .column.is-offset-10-mobile {
      margin-left: 83.33333%; }
    .column.is-11-mobile {
      flex: none;
      width: 91.66667%; }
    .column.is-offset-11-mobile {
      margin-left: 91.66667%; }
    .column.is-12-mobile {
      flex: none;
      width: 100%; }
    .column.is-offset-12-mobile {
      margin-left: 100%; } }
  @media screen and (min-width: 769px), print {
    .column.is-narrow, .column.is-narrow-tablet {
      flex: none; }
    .column.is-full, .column.is-full-tablet {
      flex: none;
      width: 100%; }
    .column.is-three-quarters, .column.is-three-quarters-tablet {
      flex: none;
      width: 75%; }
    .column.is-two-thirds, .column.is-two-thirds-tablet {
      flex: none;
      width: 66.6666%; }
    .column.is-half, .column.is-half-tablet {
      flex: none;
      width: 50%; }
    .column.is-one-third, .column.is-one-third-tablet {
      flex: none;
      width: 33.3333%; }
    .column.is-one-quarter, .column.is-one-quarter-tablet {
      flex: none;
      width: 25%; }
    .column.is-one-fifth, .column.is-one-fifth-tablet {
      flex: none;
      width: 20%; }
    .column.is-two-fifths, .column.is-two-fifths-tablet {
      flex: none;
      width: 40%; }
    .column.is-three-fifths, .column.is-three-fifths-tablet {
      flex: none;
      width: 60%; }
    .column.is-four-fifths, .column.is-four-fifths-tablet {
      flex: none;
      width: 80%; }
    .column.is-offset-three-quarters, .column.is-offset-three-quarters-tablet {
      margin-left: 75%; }
    .column.is-offset-two-thirds, .column.is-offset-two-thirds-tablet {
      margin-left: 66.6666%; }
    .column.is-offset-half, .column.is-offset-half-tablet {
      margin-left: 50%; }
    .column.is-offset-one-third, .column.is-offset-one-third-tablet {
      margin-left: 33.3333%; }
    .column.is-offset-one-quarter, .column.is-offset-one-quarter-tablet {
      margin-left: 25%; }
    .column.is-offset-one-fifth, .column.is-offset-one-fifth-tablet {
      margin-left: 20%; }
    .column.is-offset-two-fifths, .column.is-offset-two-fifths-tablet {
      margin-left: 40%; }
    .column.is-offset-three-fifths, .column.is-offset-three-fifths-tablet {
      margin-left: 60%; }
    .column.is-offset-four-fifths, .column.is-offset-four-fifths-tablet {
      margin-left: 80%; }
    .column.is-0, .column.is-0-tablet {
      flex: none;
      width: 0%; }
    .column.is-offset-0, .column.is-offset-0-tablet {
      margin-left: 0%; }
    .column.is-1, .column.is-1-tablet {
      flex: none;
      width: 8.33333%; }
    .column.is-offset-1, .column.is-offset-1-tablet {
      margin-left: 8.33333%; }
    .column.is-2, .column.is-2-tablet {
      flex: none;
      width: 16.66667%; }
    .column.is-offset-2, .column.is-offset-2-tablet {
      margin-left: 16.66667%; }
    .column.is-3, .column.is-3-tablet {
      flex: none;
      width: 25%; }
    .column.is-offset-3, .column.is-offset-3-tablet {
      margin-left: 25%; }
    .column.is-4, .column.is-4-tablet {
      flex: none;
      width: 33.33333%; }
    .column.is-offset-4, .column.is-offset-4-tablet {
      margin-left: 33.33333%; }
    .column.is-5, .column.is-5-tablet {
      flex: none;
      width: 41.66667%; }
    .column.is-offset-5, .column.is-offset-5-tablet {
      margin-left: 41.66667%; }
    .column.is-6, .column.is-6-tablet {
      flex: none;
      width: 50%; }
    .column.is-offset-6, .column.is-offset-6-tablet {
      margin-left: 50%; }
    .column.is-7, .column.is-7-tablet {
      flex: none;
      width: 58.33333%; }
    .column.is-offset-7, .column.is-offset-7-tablet {
      margin-left: 58.33333%; }
    .column.is-8, .column.is-8-tablet {
      flex: none;
      width: 66.66667%; }
    .column.is-offset-8, .column.is-offset-8-tablet {
      margin-left: 66.66667%; }
    .column.is-9, .column.is-9-tablet {
      flex: none;
      width: 75%; }
    .column.is-offset-9, .column.is-offset-9-tablet {
      margin-left: 75%; }
    .column.is-10, .column.is-10-tablet {
      flex: none;
      width: 83.33333%; }
    .column.is-offset-10, .column.is-offset-10-tablet {
      margin-left: 83.33333%; }
    .column.is-11, .column.is-11-tablet {
      flex: none;
      width: 91.66667%; }
    .column.is-offset-11, .column.is-offset-11-tablet {
      margin-left: 91.66667%; }
    .column.is-12, .column.is-12-tablet {
      flex: none;
      width: 100%; }
    .column.is-offset-12, .column.is-offset-12-tablet {
      margin-left: 100%; } }
  @media screen and (max-width: 1055px) {
    .column.is-narrow-touch {
      flex: none; }
    .column.is-full-touch {
      flex: none;
      width: 100%; }
    .column.is-three-quarters-touch {
      flex: none;
      width: 75%; }
    .column.is-two-thirds-touch {
      flex: none;
      width: 66.6666%; }
    .column.is-half-touch {
      flex: none;
      width: 50%; }
    .column.is-one-third-touch {
      flex: none;
      width: 33.3333%; }
    .column.is-one-quarter-touch {
      flex: none;
      width: 25%; }
    .column.is-one-fifth-touch {
      flex: none;
      width: 20%; }
    .column.is-two-fifths-touch {
      flex: none;
      width: 40%; }
    .column.is-three-fifths-touch {
      flex: none;
      width: 60%; }
    .column.is-four-fifths-touch {
      flex: none;
      width: 80%; }
    .column.is-offset-three-quarters-touch {
      margin-left: 75%; }
    .column.is-offset-two-thirds-touch {
      margin-left: 66.6666%; }
    .column.is-offset-half-touch {
      margin-left: 50%; }
    .column.is-offset-one-third-touch {
      margin-left: 33.3333%; }
    .column.is-offset-one-quarter-touch {
      margin-left: 25%; }
    .column.is-offset-one-fifth-touch {
      margin-left: 20%; }
    .column.is-offset-two-fifths-touch {
      margin-left: 40%; }
    .column.is-offset-three-fifths-touch {
      margin-left: 60%; }
    .column.is-offset-four-fifths-touch {
      margin-left: 80%; }
    .column.is-0-touch {
      flex: none;
      width: 0%; }
    .column.is-offset-0-touch {
      margin-left: 0%; }
    .column.is-1-touch {
      flex: none;
      width: 8.33333%; }
    .column.is-offset-1-touch {
      margin-left: 8.33333%; }
    .column.is-2-touch {
      flex: none;
      width: 16.66667%; }
    .column.is-offset-2-touch {
      margin-left: 16.66667%; }
    .column.is-3-touch {
      flex: none;
      width: 25%; }
    .column.is-offset-3-touch {
      margin-left: 25%; }
    .column.is-4-touch {
      flex: none;
      width: 33.33333%; }
    .column.is-offset-4-touch {
      margin-left: 33.33333%; }
    .column.is-5-touch {
      flex: none;
      width: 41.66667%; }
    .column.is-offset-5-touch {
      margin-left: 41.66667%; }
    .column.is-6-touch {
      flex: none;
      width: 50%; }
    .column.is-offset-6-touch {
      margin-left: 50%; }
    .column.is-7-touch {
      flex: none;
      width: 58.33333%; }
    .column.is-offset-7-touch {
      margin-left: 58.33333%; }
    .column.is-8-touch {
      flex: none;
      width: 66.66667%; }
    .column.is-offset-8-touch {
      margin-left: 66.66667%; }
    .column.is-9-touch {
      flex: none;
      width: 75%; }
    .column.is-offset-9-touch {
      margin-left: 75%; }
    .column.is-10-touch {
      flex: none;
      width: 83.33333%; }
    .column.is-offset-10-touch {
      margin-left: 83.33333%; }
    .column.is-11-touch {
      flex: none;
      width: 91.66667%; }
    .column.is-offset-11-touch {
      margin-left: 91.66667%; }
    .column.is-12-touch {
      flex: none;
      width: 100%; }
    .column.is-offset-12-touch {
      margin-left: 100%; } }
  @media screen and (min-width: 1056px) {
    .column.is-narrow-desktop {
      flex: none; }
    .column.is-full-desktop {
      flex: none;
      width: 100%; }
    .column.is-three-quarters-desktop {
      flex: none;
      width: 75%; }
    .column.is-two-thirds-desktop {
      flex: none;
      width: 66.6666%; }
    .column.is-half-desktop {
      flex: none;
      width: 50%; }
    .column.is-one-third-desktop {
      flex: none;
      width: 33.3333%; }
    .column.is-one-quarter-desktop {
      flex: none;
      width: 25%; }
    .column.is-one-fifth-desktop {
      flex: none;
      width: 20%; }
    .column.is-two-fifths-desktop {
      flex: none;
      width: 40%; }
    .column.is-three-fifths-desktop {
      flex: none;
      width: 60%; }
    .column.is-four-fifths-desktop {
      flex: none;
      width: 80%; }
    .column.is-offset-three-quarters-desktop {
      margin-left: 75%; }
    .column.is-offset-two-thirds-desktop {
      margin-left: 66.6666%; }
    .column.is-offset-half-desktop {
      margin-left: 50%; }
    .column.is-offset-one-third-desktop {
      margin-left: 33.3333%; }
    .column.is-offset-one-quarter-desktop {
      margin-left: 25%; }
    .column.is-offset-one-fifth-desktop {
      margin-left: 20%; }
    .column.is-offset-two-fifths-desktop {
      margin-left: 40%; }
    .column.is-offset-three-fifths-desktop {
      margin-left: 60%; }
    .column.is-offset-four-fifths-desktop {
      margin-left: 80%; }
    .column.is-0-desktop {
      flex: none;
      width: 0%; }
    .column.is-offset-0-desktop {
      margin-left: 0%; }
    .column.is-1-desktop {
      flex: none;
      width: 8.33333%; }
    .column.is-offset-1-desktop {
      margin-left: 8.33333%; }
    .column.is-2-desktop {
      flex: none;
      width: 16.66667%; }
    .column.is-offset-2-desktop {
      margin-left: 16.66667%; }
    .column.is-3-desktop {
      flex: none;
      width: 25%; }
    .column.is-offset-3-desktop {
      margin-left: 25%; }
    .column.is-4-desktop {
      flex: none;
      width: 33.33333%; }
    .column.is-offset-4-desktop {
      margin-left: 33.33333%; }
    .column.is-5-desktop {
      flex: none;
      width: 41.66667%; }
    .column.is-offset-5-desktop {
      margin-left: 41.66667%; }
    .column.is-6-desktop {
      flex: none;
      width: 50%; }
    .column.is-offset-6-desktop {
      margin-left: 50%; }
    .column.is-7-desktop {
      flex: none;
      width: 58.33333%; }
    .column.is-offset-7-desktop {
      margin-left: 58.33333%; }
    .column.is-8-desktop {
      flex: none;
      width: 66.66667%; }
    .column.is-offset-8-desktop {
      margin-left: 66.66667%; }
    .column.is-9-desktop {
      flex: none;
      width: 75%; }
    .column.is-offset-9-desktop {
      margin-left: 75%; }
    .column.is-10-desktop {
      flex: none;
      width: 83.33333%; }
    .column.is-offset-10-desktop {
      margin-left: 83.33333%; }
    .column.is-11-desktop {
      flex: none;
      width: 91.66667%; }
    .column.is-offset-11-desktop {
      margin-left: 91.66667%; }
    .column.is-12-desktop {
      flex: none;
      width: 100%; }
    .column.is-offset-12-desktop {
      margin-left: 100%; } }
  @media screen and (min-width: 1216px) {
    .column.is-narrow-widescreen {
      flex: none; }
    .column.is-full-widescreen {
      flex: none;
      width: 100%; }
    .column.is-three-quarters-widescreen {
      flex: none;
      width: 75%; }
    .column.is-two-thirds-widescreen {
      flex: none;
      width: 66.6666%; }
    .column.is-half-widescreen {
      flex: none;
      width: 50%; }
    .column.is-one-third-widescreen {
      flex: none;
      width: 33.3333%; }
    .column.is-one-quarter-widescreen {
      flex: none;
      width: 25%; }
    .column.is-one-fifth-widescreen {
      flex: none;
      width: 20%; }
    .column.is-two-fifths-widescreen {
      flex: none;
      width: 40%; }
    .column.is-three-fifths-widescreen {
      flex: none;
      width: 60%; }
    .column.is-four-fifths-widescreen {
      flex: none;
      width: 80%; }
    .column.is-offset-three-quarters-widescreen {
      margin-left: 75%; }
    .column.is-offset-two-thirds-widescreen {
      margin-left: 66.6666%; }
    .column.is-offset-half-widescreen {
      margin-left: 50%; }
    .column.is-offset-one-third-widescreen {
      margin-left: 33.3333%; }
    .column.is-offset-one-quarter-widescreen {
      margin-left: 25%; }
    .column.is-offset-one-fifth-widescreen {
      margin-left: 20%; }
    .column.is-offset-two-fifths-widescreen {
      margin-left: 40%; }
    .column.is-offset-three-fifths-widescreen {
      margin-left: 60%; }
    .column.is-offset-four-fifths-widescreen {
      margin-left: 80%; }
    .column.is-0-widescreen {
      flex: none;
      width: 0%; }
    .column.is-offset-0-widescreen {
      margin-left: 0%; }
    .column.is-1-widescreen {
      flex: none;
      width: 8.33333%; }
    .column.is-offset-1-widescreen {
      margin-left: 8.33333%; }
    .column.is-2-widescreen {
      flex: none;
      width: 16.66667%; }
    .column.is-offset-2-widescreen {
      margin-left: 16.66667%; }
    .column.is-3-widescreen {
      flex: none;
      width: 25%; }
    .column.is-offset-3-widescreen {
      margin-left: 25%; }
    .column.is-4-widescreen {
      flex: none;
      width: 33.33333%; }
    .column.is-offset-4-widescreen {
      margin-left: 33.33333%; }
    .column.is-5-widescreen {
      flex: none;
      width: 41.66667%; }
    .column.is-offset-5-widescreen {
      margin-left: 41.66667%; }
    .column.is-6-widescreen {
      flex: none;
      width: 50%; }
    .column.is-offset-6-widescreen {
      margin-left: 50%; }
    .column.is-7-widescreen {
      flex: none;
      width: 58.33333%; }
    .column.is-offset-7-widescreen {
      margin-left: 58.33333%; }
    .column.is-8-widescreen {
      flex: none;
      width: 66.66667%; }
    .column.is-offset-8-widescreen {
      margin-left: 66.66667%; }
    .column.is-9-widescreen {
      flex: none;
      width: 75%; }
    .column.is-offset-9-widescreen {
      margin-left: 75%; }
    .column.is-10-widescreen {
      flex: none;
      width: 83.33333%; }
    .column.is-offset-10-widescreen {
      margin-left: 83.33333%; }
    .column.is-11-widescreen {
      flex: none;
      width: 91.66667%; }
    .column.is-offset-11-widescreen {
      margin-left: 91.66667%; }
    .column.is-12-widescreen {
      flex: none;
      width: 100%; }
    .column.is-offset-12-widescreen {
      margin-left: 100%; } }
  @media screen and (min-width: 1408px) {
    .column.is-narrow-fullhd {
      flex: none; }
    .column.is-full-fullhd {
      flex: none;
      width: 100%; }
    .column.is-three-quarters-fullhd {
      flex: none;
      width: 75%; }
    .column.is-two-thirds-fullhd {
      flex: none;
      width: 66.6666%; }
    .column.is-half-fullhd {
      flex: none;
      width: 50%; }
    .column.is-one-third-fullhd {
      flex: none;
      width: 33.3333%; }
    .column.is-one-quarter-fullhd {
      flex: none;
      width: 25%; }
    .column.is-one-fifth-fullhd {
      flex: none;
      width: 20%; }
    .column.is-two-fifths-fullhd {
      flex: none;
      width: 40%; }
    .column.is-three-fifths-fullhd {
      flex: none;
      width: 60%; }
    .column.is-four-fifths-fullhd {
      flex: none;
      width: 80%; }
    .column.is-offset-three-quarters-fullhd {
      margin-left: 75%; }
    .column.is-offset-two-thirds-fullhd {
      margin-left: 66.6666%; }
    .column.is-offset-half-fullhd {
      margin-left: 50%; }
    .column.is-offset-one-third-fullhd {
      margin-left: 33.3333%; }
    .column.is-offset-one-quarter-fullhd {
      margin-left: 25%; }
    .column.is-offset-one-fifth-fullhd {
      margin-left: 20%; }
    .column.is-offset-two-fifths-fullhd {
      margin-left: 40%; }
    .column.is-offset-three-fifths-fullhd {
      margin-left: 60%; }
    .column.is-offset-four-fifths-fullhd {
      margin-left: 80%; }
    .column.is-0-fullhd {
      flex: none;
      width: 0%; }
    .column.is-offset-0-fullhd {
      margin-left: 0%; }
    .column.is-1-fullhd {
      flex: none;
      width: 8.33333%; }
    .column.is-offset-1-fullhd {
      margin-left: 8.33333%; }
    .column.is-2-fullhd {
      flex: none;
      width: 16.66667%; }
    .column.is-offset-2-fullhd {
      margin-left: 16.66667%; }
    .column.is-3-fullhd {
      flex: none;
      width: 25%; }
    .column.is-offset-3-fullhd {
      margin-left: 25%; }
    .column.is-4-fullhd {
      flex: none;
      width: 33.33333%; }
    .column.is-offset-4-fullhd {
      margin-left: 33.33333%; }
    .column.is-5-fullhd {
      flex: none;
      width: 41.66667%; }
    .column.is-offset-5-fullhd {
      margin-left: 41.66667%; }
    .column.is-6-fullhd {
      flex: none;
      width: 50%; }
    .column.is-offset-6-fullhd {
      margin-left: 50%; }
    .column.is-7-fullhd {
      flex: none;
      width: 58.33333%; }
    .column.is-offset-7-fullhd {
      margin-left: 58.33333%; }
    .column.is-8-fullhd {
      flex: none;
      width: 66.66667%; }
    .column.is-offset-8-fullhd {
      margin-left: 66.66667%; }
    .column.is-9-fullhd {
      flex: none;
      width: 75%; }
    .column.is-offset-9-fullhd {
      margin-left: 75%; }
    .column.is-10-fullhd {
      flex: none;
      width: 83.33333%; }
    .column.is-offset-10-fullhd {
      margin-left: 83.33333%; }
    .column.is-11-fullhd {
      flex: none;
      width: 91.66667%; }
    .column.is-offset-11-fullhd {
      margin-left: 91.66667%; }
    .column.is-12-fullhd {
      flex: none;
      width: 100%; }
    .column.is-offset-12-fullhd {
      margin-left: 100%; } }

.columns {
  margin-left: -0.75rem;
  margin-right: -0.75rem;
  margin-top: -0.75rem; }
  .columns:last-child {
    margin-bottom: -0.75rem; }
  .columns:not(:last-child) {
    margin-bottom: calc(1.5rem - 0.75rem); }
  .columns.is-centered {
    justify-content: center; }
  .columns.is-gapless {
    margin-left: 0;
    margin-right: 0;
    margin-top: 0; }
    .columns.is-gapless > .column {
      margin: 0;
      padding: 0 !important; }
    .columns.is-gapless:not(:last-child) {
      margin-bottom: 1.5rem; }
    .columns.is-gapless:last-child {
      margin-bottom: 0; }
  .columns.is-mobile {
    display: flex; }
  .columns.is-multiline {
    flex-wrap: wrap; }
  .columns.is-vcentered {
    align-items: center; }
  @media screen and (min-width: 769px), print {
    .columns:not(.is-desktop) {
      display: flex; } }
  @media screen and (min-width: 1056px) {
    .columns.is-desktop {
      display: flex; } }

.columns.is-variable {
  --columnGap: 0.75rem;
  margin-left: calc(-1 * var(--columnGap));
  margin-right: calc(-1 * var(--columnGap)); }
  .columns.is-variable .column {
    padding-left: var(--columnGap);
    padding-right: var(--columnGap); }
  .columns.is-variable.is-0 {
    --columnGap: 0rem; }
  @media screen and (max-width: 768px) {
    .columns.is-variable.is-0-mobile {
      --columnGap: 0rem; } }
  @media screen and (min-width: 769px), print {
    .columns.is-variable.is-0-tablet {
      --columnGap: 0rem; } }
  @media screen and (min-width: 769px) and (max-width: 1055px) {
    .columns.is-variable.is-0-tablet-only {
      --columnGap: 0rem; } }
  @media screen and (max-width: 1055px) {
    .columns.is-variable.is-0-touch {
      --columnGap: 0rem; } }
  @media screen and (min-width: 1056px) {
    .columns.is-variable.is-0-desktop {
      --columnGap: 0rem; } }
  @media screen and (min-width: 1056px) and (max-width: 1215px) {
    .columns.is-variable.is-0-desktop-only {
      --columnGap: 0rem; } }
  @media screen and (min-width: 1216px) {
    .columns.is-variable.is-0-widescreen {
      --columnGap: 0rem; } }
  @media screen and (min-width: 1216px) and (max-width: 1407px) {
    .columns.is-variable.is-0-widescreen-only {
      --columnGap: 0rem; } }
  @media screen and (min-width: 1408px) {
    .columns.is-variable.is-0-fullhd {
      --columnGap: 0rem; } }
  .columns.is-variable.is-1 {
    --columnGap: 0.25rem; }
  @media screen and (max-width: 768px) {
    .columns.is-variable.is-1-mobile {
      --columnGap: 0.25rem; } }
  @media screen and (min-width: 769px), print {
    .columns.is-variable.is-1-tablet {
      --columnGap: 0.25rem; } }
  @media screen and (min-width: 769px) and (max-width: 1055px) {
    .columns.is-variable.is-1-tablet-only {
      --columnGap: 0.25rem; } }
  @media screen and (max-width: 1055px) {
    .columns.is-variable.is-1-touch {
      --columnGap: 0.25rem; } }
  @media screen and (min-width: 1056px) {
    .columns.is-variable.is-1-desktop {
      --columnGap: 0.25rem; } }
  @media screen and (min-width: 1056px) and (max-width: 1215px) {
    .columns.is-variable.is-1-desktop-only {
      --columnGap: 0.25rem; } }
  @media screen and (min-width: 1216px) {
    .columns.is-variable.is-1-widescreen {
      --columnGap: 0.25rem; } }
  @media screen and (min-width: 1216px) and (max-width: 1407px) {
    .columns.is-variable.is-1-widescreen-only {
      --columnGap: 0.25rem; } }
  @media screen and (min-width: 1408px) {
    .columns.is-variable.is-1-fullhd {
      --columnGap: 0.25rem; } }
  .columns.is-variable.is-2 {
    --columnGap: 0.5rem; }
  @media screen and (max-width: 768px) {
    .columns.is-variable.is-2-mobile {
      --columnGap: 0.5rem; } }
  @media screen and (min-width: 769px), print {
    .columns.is-variable.is-2-tablet {
      --columnGap: 0.5rem; } }
  @media screen and (min-width: 769px) and (max-width: 1055px) {
    .columns.is-variable.is-2-tablet-only {
      --columnGap: 0.5rem; } }
  @media screen and (max-width: 1055px) {
    .columns.is-variable.is-2-touch {
      --columnGap: 0.5rem; } }
  @media screen and (min-width: 1056px) {
    .columns.is-variable.is-2-desktop {
      --columnGap: 0.5rem; } }
  @media screen and (min-width: 1056px) and (max-width: 1215px) {
    .columns.is-variable.is-2-desktop-only {
      --columnGap: 0.5rem; } }
  @media screen and (min-width: 1216px) {
    .columns.is-variable.is-2-widescreen {
      --columnGap: 0.5rem; } }
  @media screen and (min-width: 1216px) and (max-width: 1407px) {
    .columns.is-variable.is-2-widescreen-only {
      --columnGap: 0.5rem; } }
  @media screen and (min-width: 1408px) {
    .columns.is-variable.is-2-fullhd {
      --columnGap: 0.5rem; } }
  .columns.is-variable.is-3 {
    --columnGap: 0.75rem; }
  @media screen and (max-width: 768px) {
    .columns.is-variable.is-3-mobile {
      --columnGap: 0.75rem; } }
  @media screen and (min-width: 769px), print {
    .columns.is-variable.is-3-tablet {
      --columnGap: 0.75rem; } }
  @media screen and (min-width: 769px) and (max-width: 1055px) {
    .columns.is-variable.is-3-tablet-only {
      --columnGap: 0.75rem; } }
  @media screen and (max-width: 1055px) {
    .columns.is-variable.is-3-touch {
      --columnGap: 0.75rem; } }
  @media screen and (min-width: 1056px) {
    .columns.is-variable.is-3-desktop {
      --columnGap: 0.75rem; } }
  @media screen and (min-width: 1056px) and (max-width: 1215px) {
    .columns.is-variable.is-3-desktop-only {
      --columnGap: 0.75rem; } }
  @media screen and (min-width: 1216px) {
    .columns.is-variable.is-3-widescreen {
      --columnGap: 0.75rem; } }
  @media screen and (min-width: 1216px) and (max-width: 1407px) {
    .columns.is-variable.is-3-widescreen-only {
      --columnGap: 0.75rem; } }
  @media screen and (min-width: 1408px) {
    .columns.is-variable.is-3-fullhd {
      --columnGap: 0.75rem; } }
  .columns.is-variable.is-4 {
    --columnGap: 1rem; }
  @media screen and (max-width: 768px) {
    .columns.is-variable.is-4-mobile {
      --columnGap: 1rem; } }
  @media screen and (min-width: 769px), print {
    .columns.is-variable.is-4-tablet {
      --columnGap: 1rem; } }
  @media screen and (min-width: 769px) and (max-width: 1055px) {
    .columns.is-variable.is-4-tablet-only {
      --columnGap: 1rem; } }
  @media screen and (max-width: 1055px) {
    .columns.is-variable.is-4-touch {
      --columnGap: 1rem; } }
  @media screen and (min-width: 1056px) {
    .columns.is-variable.is-4-desktop {
      --columnGap: 1rem; } }
  @media screen and (min-width: 1056px) and (max-width: 1215px) {
    .columns.is-variable.is-4-desktop-only {
      --columnGap: 1rem; } }
  @media screen and (min-width: 1216px) {
    .columns.is-variable.is-4-widescreen {
      --columnGap: 1rem; } }
  @media screen and (min-width: 1216px) and (max-width: 1407px) {
    .columns.is-variable.is-4-widescreen-only {
      --columnGap: 1rem; } }
  @media screen and (min-width: 1408px) {
    .columns.is-variable.is-4-fullhd {
      --columnGap: 1rem; } }
  .columns.is-variable.is-5 {
    --columnGap: 1.25rem; }
  @media screen and (max-width: 768px) {
    .columns.is-variable.is-5-mobile {
      --columnGap: 1.25rem; } }
  @media screen and (min-width: 769px), print {
    .columns.is-variable.is-5-tablet {
      --columnGap: 1.25rem; } }
  @media screen and (min-width: 769px) and (max-width: 1055px) {
    .columns.is-variable.is-5-tablet-only {
      --columnGap: 1.25rem; } }
  @media screen and (max-width: 1055px) {
    .columns.is-variable.is-5-touch {
      --columnGap: 1.25rem; } }
  @media screen and (min-width: 1056px) {
    .columns.is-variable.is-5-desktop {
      --columnGap: 1.25rem; } }
  @media screen and (min-width: 1056px) and (max-width: 1215px) {
    .columns.is-variable.is-5-desktop-only {
      --columnGap: 1.25rem; } }
  @media screen and (min-width: 1216px) {
    .columns.is-variable.is-5-widescreen {
      --columnGap: 1.25rem; } }
  @media screen and (min-width: 1216px) and (max-width: 1407px) {
    .columns.is-variable.is-5-widescreen-only {
      --columnGap: 1.25rem; } }
  @media screen and (min-width: 1408px) {
    .columns.is-variable.is-5-fullhd {
      --columnGap: 1.25rem; } }
  .columns.is-variable.is-6 {
    --columnGap: 1.5rem; }
  @media screen and (max-width: 768px) {
    .columns.is-variable.is-6-mobile {
      --columnGap: 1.5rem; } }
  @media screen and (min-width: 769px), print {
    .columns.is-variable.is-6-tablet {
      --columnGap: 1.5rem; } }
  @media screen and (min-width: 769px) and (max-width: 1055px) {
    .columns.is-variable.is-6-tablet-only {
      --columnGap: 1.5rem; } }
  @media screen and (max-width: 1055px) {
    .columns.is-variable.is-6-touch {
      --columnGap: 1.5rem; } }
  @media screen and (min-width: 1056px) {
    .columns.is-variable.is-6-desktop {
      --columnGap: 1.5rem; } }
  @media screen and (min-width: 1056px) and (max-width: 1215px) {
    .columns.is-variable.is-6-desktop-only {
      --columnGap: 1.5rem; } }
  @media screen and (min-width: 1216px) {
    .columns.is-variable.is-6-widescreen {
      --columnGap: 1.5rem; } }
  @media screen and (min-width: 1216px) and (max-width: 1407px) {
    .columns.is-variable.is-6-widescreen-only {
      --columnGap: 1.5rem; } }
  @media screen and (min-width: 1408px) {
    .columns.is-variable.is-6-fullhd {
      --columnGap: 1.5rem; } }
  .columns.is-variable.is-7 {
    --columnGap: 1.75rem; }
  @media screen and (max-width: 768px) {
    .columns.is-variable.is-7-mobile {
      --columnGap: 1.75rem; } }
  @media screen and (min-width: 769px), print {
    .columns.is-variable.is-7-tablet {
      --columnGap: 1.75rem; } }
  @media screen and (min-width: 769px) and (max-width: 1055px) {
    .columns.is-variable.is-7-tablet-only {
      --columnGap: 1.75rem; } }
  @media screen and (max-width: 1055px) {
    .columns.is-variable.is-7-touch {
      --columnGap: 1.75rem; } }
  @media screen and (min-width: 1056px) {
    .columns.is-variable.is-7-desktop {
      --columnGap: 1.75rem; } }
  @media screen and (min-width: 1056px) and (max-width: 1215px) {
    .columns.is-variable.is-7-desktop-only {
      --columnGap: 1.75rem; } }
  @media screen and (min-width: 1216px) {
    .columns.is-variable.is-7-widescreen {
      --columnGap: 1.75rem; } }
  @media screen and (min-width: 1216px) and (max-width: 1407px) {
    .columns.is-variable.is-7-widescreen-only {
      --columnGap: 1.75rem; } }
  @media screen and (min-width: 1408px) {
    .columns.is-variable.is-7-fullhd {
      --columnGap: 1.75rem; } }
  .columns.is-variable.is-8 {
    --columnGap: 2rem; }
  @media screen and (max-width: 768px) {
    .columns.is-variable.is-8-mobile {
      --columnGap: 2rem; } }
  @media screen and (min-width: 769px), print {
    .columns.is-variable.is-8-tablet {
      --columnGap: 2rem; } }
  @media screen and (min-width: 769px) and (max-width: 1055px) {
    .columns.is-variable.is-8-tablet-only {
      --columnGap: 2rem; } }
  @media screen and (max-width: 1055px) {
    .columns.is-variable.is-8-touch {
      --columnGap: 2rem; } }
  @media screen and (min-width: 1056px) {
    .columns.is-variable.is-8-desktop {
      --columnGap: 2rem; } }
  @media screen and (min-width: 1056px) and (max-width: 1215px) {
    .columns.is-variable.is-8-desktop-only {
      --columnGap: 2rem; } }
  @media screen and (min-width: 1216px) {
    .columns.is-variable.is-8-widescreen {
      --columnGap: 2rem; } }
  @media screen and (min-width: 1216px) and (max-width: 1407px) {
    .columns.is-variable.is-8-widescreen-only {
      --columnGap: 2rem; } }
  @media screen and (min-width: 1408px) {
    .columns.is-variable.is-8-fullhd {
      --columnGap: 2rem; } }

.tile {
  align-items: stretch;
  display: block;
  flex-basis: 0;
  flex-grow: 1;
  flex-shrink: 1;
  min-height: min-content; }
  .tile.is-ancestor {
    margin-left: -0.75rem;
    margin-right: -0.75rem;
    margin-top: -0.75rem; }
    .tile.is-ancestor:last-child {
      margin-bottom: -0.75rem; }
    .tile.is-ancestor:not(:last-child) {
      margin-bottom: 0.75rem; }
  .tile.is-child {
    margin: 0 !important; }
  .tile.is-parent {
    padding: 0.75rem; }
  .tile.is-vertical {
    flex-direction: column; }
    .tile.is-vertical > .tile.is-child:not(:last-child) {
      margin-bottom: 1.5rem !important; }
  @media screen and (min-width: 769px), print {
    .tile:not(.is-child) {
      display: flex; }
    .tile.is-1 {
      flex: none;
      width: 8.33333%; }
    .tile.is-2 {
      flex: none;
      width: 16.66667%; }
    .tile.is-3 {
      flex: none;
      width: 25%; }
    .tile.is-4 {
      flex: none;
      width: 33.33333%; }
    .tile.is-5 {
      flex: none;
      width: 41.66667%; }
    .tile.is-6 {
      flex: none;
      width: 50%; }
    .tile.is-7 {
      flex: none;
      width: 58.33333%; }
    .tile.is-8 {
      flex: none;
      width: 66.66667%; }
    .tile.is-9 {
      flex: none;
      width: 75%; }
    .tile.is-10 {
      flex: none;
      width: 83.33333%; }
    .tile.is-11 {
      flex: none;
      width: 91.66667%; }
    .tile.is-12 {
      flex: none;
      width: 100%; } }

.hero {
  align-items: stretch;
  display: flex;
  flex-direction: column;
  justify-content: space-between; }
  .hero .navbar {
    background: none; }
  .hero .tabs ul {
    border-bottom: none; }
  .hero.is-white {
    background-color: white;
    color: #0a0a0a; }
    .hero.is-white a:not(.button):not(.dropdown-item):not(.tag):not(.pagination-link.is-current),
    .hero.is-white strong {
      color: inherit; }
    .hero.is-white .title {
      color: #0a0a0a; }
    .hero.is-white .subtitle {
      color: rgba(10, 10, 10, 0.9); }
      .hero.is-white .subtitle a:not(.button),
      .hero.is-white .subtitle strong {
        color: #0a0a0a; }
    @media screen and (max-width: 1055px) {
      .hero.is-white .navbar-menu {
        background-color: white; } }
    .hero.is-white .navbar-item,
    .hero.is-white .navbar-link {
      color: rgba(10, 10, 10, 0.7); }
    .hero.is-white a.navbar-item:hover, .hero.is-white a.navbar-item.is-active,
    .hero.is-white .navbar-link:hover,
    .hero.is-white .navbar-link.is-active {
      background-color: #f2f2f2;
      color: #0a0a0a; }
    .hero.is-white .tabs a {
      color: #0a0a0a;
      opacity: 0.9; }
      .hero.is-white .tabs a:hover {
        opacity: 1; }
    .hero.is-white .tabs li.is-active a {
      opacity: 1; }
    .hero.is-white .tabs.is-boxed a, .hero.is-white .tabs.is-toggle a {
      color: #0a0a0a; }
      .hero.is-white .tabs.is-boxed a:hover, .hero.is-white .tabs.is-toggle a:hover {
        background-color: rgba(10, 10, 10, 0.1); }
    .hero.is-white .tabs.is-boxed li.is-active a, .hero.is-white .tabs.is-boxed li.is-active a:hover, .hero.is-white .tabs.is-toggle li.is-active a, .hero.is-white .tabs.is-toggle li.is-active a:hover {
      background-color: #0a0a0a;
      border-color: #0a0a0a;
      color: white; }
    .hero.is-white.is-bold {
      background-image: linear-gradient(141deg, #e6e6e6 0%, white 71%, white 100%); }
      @media screen and (max-width: 768px) {
        .hero.is-white.is-bold .navbar-menu {
          background-image: linear-gradient(141deg, #e6e6e6 0%, white 71%, white 100%); } }
  .hero.is-black {
    background-color: #0a0a0a;
    color: white; }
    .hero.is-black a:not(.button):not(.dropdown-item):not(.tag):not(.pagination-link.is-current),
    .hero.is-black strong {
      color: inherit; }
    .hero.is-black .title {
      color: white; }
    .hero.is-black .subtitle {
      color: rgba(255, 255, 255, 0.9); }
      .hero.is-black .subtitle a:not(.button),
      .hero.is-black .subtitle strong {
        color: white; }
    @media screen and (max-width: 1055px) {
      .hero.is-black .navbar-menu {
        background-color: #0a0a0a; } }
    .hero.is-black .navbar-item,
    .hero.is-black .navbar-link {
      color: rgba(255, 255, 255, 0.7); }
    .hero.is-black a.navbar-item:hover, .hero.is-black a.navbar-item.is-active,
    .hero.is-black .navbar-link:hover,
    .hero.is-black .navbar-link.is-active {
      background-color: black;
      color: white; }
    .hero.is-black .tabs a {
      color: white;
      opacity: 0.9; }
      .hero.is-black .tabs a:hover {
        opacity: 1; }
    .hero.is-black .tabs li.is-active a {
      opacity: 1; }
    .hero.is-black .tabs.is-boxed a, .hero.is-black .tabs.is-toggle a {
      color: white; }
      .hero.is-black .tabs.is-boxed a:hover, .hero.is-black .tabs.is-toggle a:hover {
        background-color: rgba(10, 10, 10, 0.1); }
    .hero.is-black .tabs.is-boxed li.is-active a, .hero.is-black .tabs.is-boxed li.is-active a:hover, .hero.is-black .tabs.is-toggle li.is-active a, .hero.is-black .tabs.is-toggle li.is-active a:hover {
      background-color: white;
      border-color: white;
      color: #0a0a0a; }
    .hero.is-black.is-bold {
      background-image: linear-gradient(141deg, black 0%, #0a0a0a 71%, #181616 100%); }
      @media screen and (max-width: 768px) {
        .hero.is-black.is-bold .navbar-menu {
          background-image: linear-gradient(141deg, black 0%, #0a0a0a 71%, #181616 100%); } }
  .hero.is-light {
    background-color: whitesmoke;
    color: #363636; }
    .hero.is-light a:not(.button):not(.dropdown-item):not(.tag):not(.pagination-link.is-current),
    .hero.is-light strong {
      color: inherit; }
    .hero.is-light .title {
      color: #363636; }
    .hero.is-light .subtitle {
      color: rgba(54, 54, 54, 0.9); }
      .hero.is-light .subtitle a:not(.button),
      .hero.is-light .subtitle strong {
        color: #363636; }
    @media screen and (max-width: 1055px) {
      .hero.is-light .navbar-menu {
        background-color: whitesmoke; } }
    .hero.is-light .navbar-item,
    .hero.is-light .navbar-link {
      color: rgba(54, 54, 54, 0.7); }
    .hero.is-light a.navbar-item:hover, .hero.is-light a.navbar-item.is-active,
    .hero.is-light .navbar-link:hover,
    .hero.is-light .navbar-link.is-active {
      background-color: #e8e8e8;
      color: #363636; }
    .hero.is-light .tabs a {
      color: #363636;
      opacity: 0.9; }
      .hero.is-light .tabs a:hover {
        opacity: 1; }
    .hero.is-light .tabs li.is-active a {
      opacity: 1; }
    .hero.is-light .tabs.is-boxed a, .hero.is-light .tabs.is-toggle a {
      color: #363636; }
      .hero.is-light .tabs.is-boxed a:hover, .hero.is-light .tabs.is-toggle a:hover {
        background-color: rgba(10, 10, 10, 0.1); }
    .hero.is-light .tabs.is-boxed li.is-active a, .hero.is-light .tabs.is-boxed li.is-active a:hover, .hero.is-light .tabs.is-toggle li.is-active a, .hero.is-light .tabs.is-toggle li.is-active a:hover {
      background-color: #363636;
      border-color: #363636;
      color: whitesmoke; }
    .hero.is-light.is-bold {
      background-image: linear-gradient(141deg, #dfd8d9 0%, whitesmoke 71%, white 100%); }
      @media screen and (max-width: 768px) {
        .hero.is-light.is-bold .navbar-menu {
          background-image: linear-gradient(141deg, #dfd8d9 0%, whitesmoke 71%, white 100%); } }
  .hero.is-dark, .content kbd.hero {
    background-color: #363636;
    color: whitesmoke; }
    .hero.is-dark a:not(.button):not(.dropdown-item):not(.tag):not(.pagination-link.is-current), .content kbd.hero a:not(.button):not(.dropdown-item):not(.tag):not(.pagination-link.is-current),
    .hero.is-dark strong,
    .content kbd.hero strong {
      color: inherit; }
    .hero.is-dark .title, .content kbd.hero .title {
      color: whitesmoke; }
    .hero.is-dark .subtitle, .content kbd.hero .subtitle {
      color: rgba(245, 245, 245, 0.9); }
      .hero.is-dark .subtitle a:not(.button), .content kbd.hero .subtitle a:not(.button),
      .hero.is-dark .subtitle strong,
      .content kbd.hero .subtitle strong {
        color: whitesmoke; }
    @media screen and (max-width: 1055px) {
      .hero.is-dark .navbar-menu, .content kbd.hero .navbar-menu {
        background-color: #363636; } }
    .hero.is-dark .navbar-item, .content kbd.hero .navbar-item,
    .hero.is-dark .navbar-link,
    .content kbd.hero .navbar-link {
      color: rgba(245, 245, 245, 0.7); }
    .hero.is-dark a.navbar-item:hover, .content kbd.hero a.navbar-item:hover, .hero.is-dark a.navbar-item.is-active, .content kbd.hero a.navbar-item.is-active,
    .hero.is-dark .navbar-link:hover,
    .content kbd.hero .navbar-link:hover,
    .hero.is-dark .navbar-link.is-active,
    .content kbd.hero .navbar-link.is-active {
      background-color: #292929;
      color: whitesmoke; }
    .hero.is-dark .tabs a, .content kbd.hero .tabs a {
      color: whitesmoke;
      opacity: 0.9; }
      .hero.is-dark .tabs a:hover, .content kbd.hero .tabs a:hover {
        opacity: 1; }
    .hero.is-dark .tabs li.is-active a, .content kbd.hero .tabs li.is-active a {
      opacity: 1; }
    .hero.is-dark .tabs.is-boxed a, .content kbd.hero .tabs.is-boxed a, .hero.is-dark .tabs.is-toggle a, .content kbd.hero .tabs.is-toggle a {
      color: whitesmoke; }
      .hero.is-dark .tabs.is-boxed a:hover, .content kbd.hero .tabs.is-boxed a:hover, .hero.is-dark .tabs.is-toggle a:hover, .content kbd.hero .tabs.is-toggle a:hover {
        background-color: rgba(10, 10, 10, 0.1); }
    .hero.is-dark .tabs.is-boxed li.is-active a, .content kbd.hero .tabs.is-boxed li.is-active a, .hero.is-dark .tabs.is-boxed li.is-active a:hover, .content kbd.hero .tabs.is-boxed li.is-active a:hover, .hero.is-dark .tabs.is-toggle li.is-active a, .content kbd.hero .tabs.is-toggle li.is-active a, .hero.is-dark .tabs.is-toggle li.is-active a:hover, .content kbd.hero .tabs.is-toggle li.is-active a:hover {
      background-color: whitesmoke;
      border-color: whitesmoke;
      color: #363636; }
    .hero.is-dark.is-bold, .content kbd.hero.is-bold {
      background-image: linear-gradient(141deg, #1f191a 0%, #363636 71%, #46403f 100%); }
      @media screen and (max-width: 768px) {
        .hero.is-dark.is-bold .navbar-menu, .content kbd.hero.is-bold .navbar-menu {
          background-image: linear-gradient(141deg, #1f191a 0%, #363636 71%, #46403f 100%); } }
  .hero.is-primary, .docstring > section > a.hero.docs-sourcelink {
    background-color: #4eb5de;
    color: #fff; }
    .hero.is-primary a:not(.button):not(.dropdown-item):not(.tag):not(.pagination-link.is-current), .docstring > section > a.hero.docs-sourcelink a:not(.button):not(.dropdown-item):not(.tag):not(.pagination-link.is-current),
    .hero.is-primary strong,
    .docstring > section > a.hero.docs-sourcelink strong {
      color: inherit; }
    .hero.is-primary .title, .docstring > section > a.hero.docs-sourcelink .title {
      color: #fff; }
    .hero.is-primary .subtitle, .docstring > section > a.hero.docs-sourcelink .subtitle {
      color: rgba(255, 255, 255, 0.9); }
      .hero.is-primary .subtitle a:not(.button), .docstring > section > a.hero.docs-sourcelink .subtitle a:not(.button),
      .hero.is-primary .subtitle strong,
      .docstring > section > a.hero.docs-sourcelink .subtitle strong {
        color: #fff; }
    @media screen and (max-width: 1055px) {
      .hero.is-primary .navbar-menu, .docstring > section > a.hero.docs-sourcelink .navbar-menu {
        background-color: #4eb5de; } }
    .hero.is-primary .navbar-item, .docstring > section > a.hero.docs-sourcelink .navbar-item,
    .hero.is-primary .navbar-link,
    .docstring > section > a.hero.docs-sourcelink .navbar-link {
      color: rgba(255, 255, 255, 0.7); }
    .hero.is-primary a.navbar-item:hover, .docstring > section > a.hero.docs-sourcelink a.navbar-item:hover, .hero.is-primary a.navbar-item.is-active, .docstring > section > a.hero.docs-sourcelink a.navbar-item.is-active,
    .hero.is-primary .navbar-link:hover,
    .docstring > section > a.hero.docs-sourcelink .navbar-link:hover,
    .hero.is-primary .navbar-link.is-active,
    .docstring > section > a.hero.docs-sourcelink .navbar-link.is-active {
      background-color: #39acda;
      color: #fff; }
    .hero.is-primary .tabs a, .docstring > section > a.hero.docs-sourcelink .tabs a {
      color: #fff;
      opacity: 0.9; }
      .hero.is-primary .tabs a:hover, .docstring > section > a.hero.docs-sourcelink .tabs a:hover {
        opacity: 1; }
    .hero.is-primary .tabs li.is-active a, .docstring > section > a.hero.docs-sourcelink .tabs li.is-active a {
      opacity: 1; }
    .hero.is-primary .tabs.is-boxed a, .docstring > section > a.hero.docs-sourcelink .tabs.is-boxed a, .hero.is-primary .tabs.is-toggle a, .docstring > section > a.hero.docs-sourcelink .tabs.is-toggle a {
      color: #fff; }
      .hero.is-primary .tabs.is-boxed a:hover, .docstring > section > a.hero.docs-sourcelink .tabs.is-boxed a:hover, .hero.is-primary .tabs.is-toggle a:hover, .docstring > section > a.hero.docs-sourcelink .tabs.is-toggle a:hover {
        background-color: rgba(10, 10, 10, 0.1); }
    .hero.is-primary .tabs.is-boxed li.is-active a, .docstring > section > a.hero.docs-sourcelink .tabs.is-boxed li.is-active a, .hero.is-primary .tabs.is-boxed li.is-active a:hover, .docstring > section > a.hero.docs-sourcelink .tabs.is-boxed li.is-active a:hover, .hero.is-primary .tabs.is-toggle li.is-active a, .docstring > section > a.hero.docs-sourcelink .tabs.is-toggle li.is-active a, .hero.is-primary .tabs.is-toggle li.is-active a:hover, .docstring > section > a.hero.docs-sourcelink .tabs.is-toggle li.is-active a:hover {
      background-color: #fff;
      border-color: #fff;
      color: #4eb5de; }
    .hero.is-primary.is-bold, .docstring > section > a.hero.is-bold.docs-sourcelink {
      background-image: linear-gradient(141deg, #1bc7de 0%, #4eb5de 71%, #5fa9e7 100%); }
      @media screen and (max-width: 768px) {
        .hero.is-primary.is-bold .navbar-menu, .docstring > section > a.hero.is-bold.docs-sourcelink .navbar-menu {
          background-image: linear-gradient(141deg, #1bc7de 0%, #4eb5de 71%, #5fa9e7 100%); } }
  .hero.is-link {
    background-color: #2e63b8;
    color: #fff; }
    .hero.is-link a:not(.button):not(.dropdown-item):not(.tag):not(.pagination-link.is-current),
    .hero.is-link strong {
      color: inherit; }
    .hero.is-link .title {
      color: #fff; }
    .hero.is-link .subtitle {
      color: rgba(255, 255, 255, 0.9); }
      .hero.is-link .subtitle a:not(.button),
      .hero.is-link .subtitle strong {
        color: #fff; }
    @media screen and (max-width: 1055px) {
      .hero.is-link .navbar-menu {
        background-color: #2e63b8; } }
    .hero.is-link .navbar-item,
    .hero.is-link .navbar-link {
      color: rgba(255, 255, 255, 0.7); }
    .hero.is-link a.navbar-item:hover, .hero.is-link a.navbar-item.is-active,
    .hero.is-link .navbar-link:hover,
    .hero.is-link .navbar-link.is-active {
      background-color: #2958a4;
      color: #fff; }
    .hero.is-link .tabs a {
      color: #fff;
      opacity: 0.9; }
      .hero.is-link .tabs a:hover {
        opacity: 1; }
    .hero.is-link .tabs li.is-active a {
      opacity: 1; }
    .hero.is-link .tabs.is-boxed a, .hero.is-link .tabs.is-toggle a {
      color: #fff; }
      .hero.is-link .tabs.is-boxed a:hover, .hero.is-link .tabs.is-toggle a:hover {
        background-color: rgba(10, 10, 10, 0.1); }
    .hero.is-link .tabs.is-boxed li.is-active a, .hero.is-link .tabs.is-boxed li.is-active a:hover, .hero.is-link .tabs.is-toggle li.is-active a, .hero.is-link .tabs.is-toggle li.is-active a:hover {
      background-color: #fff;
      border-color: #fff;
      color: #2e63b8; }
    .hero.is-link.is-bold {
      background-image: linear-gradient(141deg, #1b6098 0%, #2e63b8 71%, #2d51d2 100%); }
      @media screen and (max-width: 768px) {
        .hero.is-link.is-bold .navbar-menu {
          background-image: linear-gradient(141deg, #1b6098 0%, #2e63b8 71%, #2d51d2 100%); } }
  .hero.is-info {
    background-color: #209cee;
    color: #fff; }
    .hero.is-info a:not(.button):not(.dropdown-item):not(.tag):not(.pagination-link.is-current),
    .hero.is-info strong {
      color: inherit; }
    .hero.is-info .title {
      color: #fff; }
    .hero.is-info .subtitle {
      color: rgba(255, 255, 255, 0.9); }
      .hero.is-info .subtitle a:not(.button),
      .hero.is-info .subtitle strong {
        color: #fff; }
    @media screen and (max-width: 1055px) {
      .hero.is-info .navbar-menu {
        background-color: #209cee; } }
    .hero.is-info .navbar-item,
    .hero.is-info .navbar-link {
      color: rgba(255, 255, 255, 0.7); }
    .hero.is-info a.navbar-item:hover, .hero.is-info a.navbar-item.is-active,
    .hero.is-info .navbar-link:hover,
    .hero.is-info .navbar-link.is-active {
      background-color: #118fe4;
      color: #fff; }
    .hero.is-info .tabs a {
      color: #fff;
      opacity: 0.9; }
      .hero.is-info .tabs a:hover {
        opacity: 1; }
    .hero.is-info .tabs li.is-active a {
      opacity: 1; }
    .hero.is-info .tabs.is-boxed a, .hero.is-info .tabs.is-toggle a {
      color: #fff; }
      .hero.is-info .tabs.is-boxed a:hover, .hero.is-info .tabs.is-toggle a:hover {
        background-color: rgba(10, 10, 10, 0.1); }
    .hero.is-info .tabs.is-boxed li.is-active a, .hero.is-info .tabs.is-boxed li.is-active a:hover, .hero.is-info .tabs.is-toggle li.is-active a, .hero.is-info .tabs.is-toggle li.is-active a:hover {
      background-color: #fff;
      border-color: #fff;
      color: #209cee; }
    .hero.is-info.is-bold {
      background-image: linear-gradient(141deg, #04a6d7 0%, #209cee 71%, #3287f5 100%); }
      @media screen and (max-width: 768px) {
        .hero.is-info.is-bold .navbar-menu {
          background-image: linear-gradient(141deg, #04a6d7 0%, #209cee 71%, #3287f5 100%); } }
  .hero.is-success {
    background-color: #22c35b;
    color: #fff; }
    .hero.is-success a:not(.button):not(.dropdown-item):not(.tag):not(.pagination-link.is-current),
    .hero.is-success strong {
      color: inherit; }
    .hero.is-success .title {
      color: #fff; }
    .hero.is-success .subtitle {
      color: rgba(255, 255, 255, 0.9); }
      .hero.is-success .subtitle a:not(.button),
      .hero.is-success .subtitle strong {
        color: #fff; }
    @media screen and (max-width: 1055px) {
      .hero.is-success .navbar-menu {
        background-color: #22c35b; } }
    .hero.is-success .navbar-item,
    .hero.is-success .navbar-link {
      color: rgba(255, 255, 255, 0.7); }
    .hero.is-success a.navbar-item:hover, .hero.is-success a.navbar-item.is-active,
    .hero.is-success .navbar-link:hover,
    .hero.is-success .navbar-link.is-active {
      background-color: #1ead51;
      color: #fff; }
    .hero.is-success .tabs a {
      color: #fff;
      opacity: 0.9; }
      .hero.is-success .tabs a:hover {
        opacity: 1; }
    .hero.is-success .tabs li.is-active a {
      opacity: 1; }
    .hero.is-success .tabs.is-boxed a, .hero.is-success .tabs.is-toggle a {
      color: #fff; }
      .hero.is-success .tabs.is-boxed a:hover, .hero.is-success .tabs.is-toggle a:hover {
        background-color: rgba(10, 10, 10, 0.1); }
    .hero.is-success .tabs.is-boxed li.is-active a, .hero.is-success .tabs.is-boxed li.is-active a:hover, .hero.is-success .tabs.is-toggle li.is-active a, .hero.is-success .tabs.is-toggle li.is-active a:hover {
      background-color: #fff;
      border-color: #fff;
      color: #22c35b; }
    .hero.is-success.is-bold {
      background-image: linear-gradient(141deg, #12a02c 0%, #22c35b 71%, #1fdf83 100%); }
      @media screen and (max-width: 768px) {
        .hero.is-success.is-bold .navbar-menu {
          background-image: linear-gradient(141deg, #12a02c 0%, #22c35b 71%, #1fdf83 100%); } }
  .hero.is-warning {
    background-color: #ffdd57;
    color: rgba(0, 0, 0, 0.7); }
    .hero.is-warning a:not(.button):not(.dropdown-item):not(.tag):not(.pagination-link.is-current),
    .hero.is-warning strong {
      color: inherit; }
    .hero.is-warning .title {
      color: rgba(0, 0, 0, 0.7); }
    .hero.is-warning .subtitle {
      color: rgba(0, 0, 0, 0.9); }
      .hero.is-warning .subtitle a:not(.button),
      .hero.is-warning .subtitle strong {
        color: rgba(0, 0, 0, 0.7); }
    @media screen and (max-width: 1055px) {
      .hero.is-warning .navbar-menu {
        background-color: #ffdd57; } }
    .hero.is-warning .navbar-item,
    .hero.is-warning .navbar-link {
      color: rgba(0, 0, 0, 0.7); }
    .hero.is-warning a.navbar-item:hover, .hero.is-warning a.navbar-item.is-active,
    .hero.is-warning .navbar-link:hover,
    .hero.is-warning .navbar-link.is-active {
      background-color: #ffd83d;
      color: rgba(0, 0, 0, 0.7); }
    .hero.is-warning .tabs a {
      color: rgba(0, 0, 0, 0.7);
      opacity: 0.9; }
      .hero.is-warning .tabs a:hover {
        opacity: 1; }
    .hero.is-warning .tabs li.is-active a {
      opacity: 1; }
    .hero.is-warning .tabs.is-boxed a, .hero.is-warning .tabs.is-toggle a {
      color: rgba(0, 0, 0, 0.7); }
      .hero.is-warning .tabs.is-boxed a:hover, .hero.is-warning .tabs.is-toggle a:hover {
        background-color: rgba(10, 10, 10, 0.1); }
    .hero.is-warning .tabs.is-boxed li.is-active a, .hero.is-warning .tabs.is-boxed li.is-active a:hover, .hero.is-warning .tabs.is-toggle li.is-active a, .hero.is-warning .tabs.is-toggle li.is-active a:hover {
      background-color: rgba(0, 0, 0, 0.7);
      border-color: rgba(0, 0, 0, 0.7);
      color: #ffdd57; }
    .hero.is-warning.is-bold {
      background-image: linear-gradient(141deg, #ffaf24 0%, #ffdd57 71%, #fffa70 100%); }
      @media screen and (max-width: 768px) {
        .hero.is-warning.is-bold .navbar-menu {
          background-image: linear-gradient(141deg, #ffaf24 0%, #ffdd57 71%, #fffa70 100%); } }
  .hero.is-danger {
    background-color: #da0b00;
    color: #fff; }
    .hero.is-danger a:not(.button):not(.dropdown-item):not(.tag):not(.pagination-link.is-current),
    .hero.is-danger strong {
      color: inherit; }
    .hero.is-danger .title {
      color: #fff; }
    .hero.is-danger .subtitle {
      color: rgba(255, 255, 255, 0.9); }
      .hero.is-danger .subtitle a:not(.button),
      .hero.is-danger .subtitle strong {
        color: #fff; }
    @media screen and (max-width: 1055px) {
      .hero.is-danger .navbar-menu {
        background-color: #da0b00; } }
    .hero.is-danger .navbar-item,
    .hero.is-danger .navbar-link {
      color: rgba(255, 255, 255, 0.7); }
    .hero.is-danger a.navbar-item:hover, .hero.is-danger a.navbar-item.is-active,
    .hero.is-danger .navbar-link:hover,
    .hero.is-danger .navbar-link.is-active {
      background-color: #c10a00;
      color: #fff; }
    .hero.is-danger .tabs a {
      color: #fff;
      opacity: 0.9; }
      .hero.is-danger .tabs a:hover {
        opacity: 1; }
    .hero.is-danger .tabs li.is-active a {
      opacity: 1; }
    .hero.is-danger .tabs.is-boxed a, .hero.is-danger .tabs.is-toggle a {
      color: #fff; }
      .hero.is-danger .tabs.is-boxed a:hover, .hero.is-danger .tabs.is-toggle a:hover {
        background-color: rgba(10, 10, 10, 0.1); }
    .hero.is-danger .tabs.is-boxed li.is-active a, .hero.is-danger .tabs.is-boxed li.is-active a:hover, .hero.is-danger .tabs.is-toggle li.is-active a, .hero.is-danger .tabs.is-toggle li.is-active a:hover {
      background-color: #fff;
      border-color: #fff;
      color: #da0b00; }
    .hero.is-danger.is-bold {
      background-image: linear-gradient(141deg, #a70013 0%, #da0b00 71%, #f43500 100%); }
      @media screen and (max-width: 768px) {
        .hero.is-danger.is-bold .navbar-menu {
          background-image: linear-gradient(141deg, #a70013 0%, #da0b00 71%, #f43500 100%); } }
  .hero.is-small .hero-body, #documenter .docs-sidebar form.docs-search > input.hero .hero-body {
    padding-bottom: 1.5rem;
    padding-top: 1.5rem; }
  @media screen and (min-width: 769px), print {
    .hero.is-medium .hero-body {
      padding-bottom: 9rem;
      padding-top: 9rem; } }
  @media screen and (min-width: 769px), print {
    .hero.is-large .hero-body {
      padding-bottom: 18rem;
      padding-top: 18rem; } }
  .hero.is-halfheight .hero-body, .hero.is-fullheight .hero-body, .hero.is-fullheight-with-navbar .hero-body {
    align-items: center;
    display: flex; }
    .hero.is-halfheight .hero-body > .container, .hero.is-fullheight .hero-body > .container, .hero.is-fullheight-with-navbar .hero-body > .container {
      flex-grow: 1;
      flex-shrink: 1; }
  .hero.is-halfheight {
    min-height: 50vh; }
  .hero.is-fullheight {
    min-height: 100vh; }

.hero-video {
  overflow: hidden; }
  .hero-video video {
    left: 50%;
    min-height: 100%;
    min-width: 100%;
    position: absolute;
    top: 50%;
    transform: translate3d(-50%, -50%, 0); }
  .hero-video.is-transparent {
    opacity: 0.3; }
  @media screen and (max-width: 768px) {
    .hero-video {
      display: none; } }

.hero-buttons {
  margin-top: 1.5rem; }
  @media screen and (max-width: 768px) {
    .hero-buttons .button {
      display: flex; }
      .hero-buttons .button:not(:last-child) {
        margin-bottom: 0.75rem; } }
  @media screen and (min-width: 769px), print {
    .hero-buttons {
      display: flex;
      justify-content: center; }
      .hero-buttons .button:not(:last-child) {
        margin-right: 1.5rem; } }

.hero-head,
.hero-foot {
  flex-grow: 0;
  flex-shrink: 0; }

.hero-body {
  flex-grow: 1;
  flex-shrink: 0;
  padding: 3rem 1.5rem; }

.section {
  padding: 3rem 1.5rem; }
  @media screen and (min-width: 1056px) {
    .section.is-medium {
      padding: 9rem 1.5rem; }
    .section.is-large {
      padding: 18rem 1.5rem; } }

.footer {
  background-color: #fafafa;
  padding: 3rem 1.5rem 6rem; }

h1 .docs-heading-anchor, h1 .docs-heading-anchor:hover, h1 .docs-heading-anchor:visited, h2 .docs-heading-anchor, h2 .docs-heading-anchor:hover, h2 .docs-heading-anchor:visited, h3 .docs-heading-anchor, h3 .docs-heading-anchor:hover, h3 .docs-heading-anchor:visited, h4 .docs-heading-anchor, h4 .docs-heading-anchor:hover, h4 .docs-heading-anchor:visited, h5 .docs-heading-anchor, h5 .docs-heading-anchor:hover, h5 .docs-heading-anchor:visited, h6 .docs-heading-anchor, h6 .docs-heading-anchor:hover, h6 .docs-heading-anchor:visited {
  color: #222222; }

h1 .docs-heading-anchor-permalink, h2 .docs-heading-anchor-permalink, h3 .docs-heading-anchor-permalink, h4 .docs-heading-anchor-permalink, h5 .docs-heading-anchor-permalink, h6 .docs-heading-anchor-permalink {
  visibility: hidden;
  vertical-align: middle;
  margin-left: 0.5em;
  font-size: 0.7rem; }
  h1 .docs-heading-anchor-permalink::before, h2 .docs-heading-anchor-permalink::before, h3 .docs-heading-anchor-permalink::before, h4 .docs-heading-anchor-permalink::before, h5 .docs-heading-anchor-permalink::before, h6 .docs-heading-anchor-permalink::before {
    font-family: "Font Awesome 5 Free";
    font-weight: 900;
    content: "\f0c1"; }

h1:hover .docs-heading-anchor-permalink, h2:hover .docs-heading-anchor-permalink, h3:hover .docs-heading-anchor-permalink, h4:hover .docs-heading-anchor-permalink, h5:hover .docs-heading-anchor-permalink, h6:hover .docs-heading-anchor-permalink {
  visibility: visible; }

.docs-dark-only {
  display: none !important; }

.admonition {
  background-color: #b5b5b5;
  border-style: solid;
  border-width: 1px;
  border-color: #363636;
  border-radius: 4px;
  font-size: 1rem; }
  .admonition strong {
    color: currentColor; }
  .admonition.is-small, #documenter .docs-sidebar form.docs-search > input.admonition {
    font-size: 0.75rem; }
  .admonition.is-medium {
    font-size: 1.25rem; }
  .admonition.is-large {
    font-size: 1.5rem; }
  .admonition.is-default {
    background-color: #b5b5b5;
    border-color: #363636; }
    .admonition.is-default > .admonition-header {
      background-color: #363636;
      color: #fff; }
    .admonition.is-default > .admonition-body {
      color: #fff; }
  .admonition.is-info {
    background-color: #def0fd;
    border-color: #209cee; }
    .admonition.is-info > .admonition-header {
      background-color: #209cee;
      color: #fff; }
    .admonition.is-info > .admonition-body {
      color: rgba(0, 0, 0, 0.7); }
  .admonition.is-success {
    background-color: #bdf4d1;
    border-color: #22c35b; }
    .admonition.is-success > .admonition-header {
      background-color: #22c35b;
      color: #fff; }
    .admonition.is-success > .admonition-body {
      color: rgba(0, 0, 0, 0.7); }
  .admonition.is-warning {
    background-color: #fff3c5;
    border-color: #ffdd57; }
    .admonition.is-warning > .admonition-header {
      background-color: #ffdd57;
      color: rgba(0, 0, 0, 0.7); }
    .admonition.is-warning > .admonition-body {
      color: rgba(0, 0, 0, 0.7); }
  .admonition.is-danger {
    background-color: #ffaba7;
    border-color: #da0b00; }
    .admonition.is-danger > .admonition-header {
      background-color: #da0b00;
      color: #fff; }
    .admonition.is-danger > .admonition-body {
      color: rgba(0, 0, 0, 0.7); }
  .admonition.is-compat {
    background-color: #bdeff5;
    border-color: #1db5c9; }
    .admonition.is-compat > .admonition-header {
      background-color: #1db5c9;
      color: #fff; }
    .admonition.is-compat > .admonition-body {
      color: rgba(0, 0, 0, 0.7); }

.admonition-header {
  color: #fff;
  background-color: #363636;
  align-items: center;
  font-weight: 700;
  justify-content: space-between;
  line-height: 1.25;
  padding: 0.75em;
  position: relative; }
  .admonition-header:before {
    font-family: "Font Awesome 5 Free";
    font-weight: 900;
    margin-right: 0.75em;
    content: "\f06a"; }

.admonition-body {
  color: #222222;
  padding: 1em 1.25em; }
  .admonition-body pre {
    background-color: whitesmoke; }
  .admonition-body code {
    background-color: rgba(0, 0, 0, 0.05); }

.docstring {
  margin-bottom: 1em;
  background-color: transparent;
  border: 1px solid #dbdbdb;
  box-shadow: 2px 2px 3px rgba(10, 10, 10, 0.1);
  max-width: 100%; }
  .docstring > header {
    display: flex;
    flex-grow: 1;
    align-items: stretch;
    padding: 0.75rem;
    background-color: whitesmoke;
    box-shadow: 0 1px 2px rgba(10, 10, 10, 0.1);
    box-shadow: none;
    border-bottom: 1px solid #dbdbdb; }
    .docstring > header code {
      background-color: transparent; }
    .docstring > header .docstring-binding {
      margin-right: 0.3em; }
    .docstring > header .docstring-category {
      margin-left: 0.3em; }
  .docstring > section {
    position: relative;
    padding: 1rem 1.25rem;
    border-bottom: 1px solid #dbdbdb; }
    .docstring > section:last-child {
      border-bottom: none; }
    .docstring > section > a.docs-sourcelink {
      transition: opacity 0.3s;
      opacity: 0;
      position: absolute;
      right: 0.625rem;
      bottom: 0.5rem; }
  .docstring:hover > section > a.docs-sourcelink {
    opacity: 0.2; }
  .docstring > section:hover a.docs-sourcelink {
    opacity: 1; }

.documenter-example-output {
  background-color: white; }

.outdated-warning-overlay {
  position: fixed;
  top: 0;
  left: 0;
  right: 0;
  box-shadow: 0 0 10px rgba(0, 0, 0, 0.3);
  z-index: 999;
  background-color: #ffaba7;
  color: rgba(0, 0, 0, 0.7);
  border-bottom: 3px solid #da0b00;
  padding: 10px 35px;
  text-align: center;
  font-size: 15px; }
  .outdated-warning-overlay .outdated-warning-closer {
    position: absolute;
    top: calc(50% - 10px);
    right: 18px;
    cursor: pointer;
    width: 12px; }
  .outdated-warning-overlay a {
    color: #2e63b8; }
    .outdated-warning-overlay a:hover {
      color: #363636; }

.content pre {
  border: 1px solid #dbdbdb; }

.content code {
  font-weight: inherit; }

.content a code {
  color: #2e63b8; }

.content h1 code, .content h2 code, .content h3 code, .content h4 code, .content h5 code, .content h6 code {
  color: #222222; }

.content table {
  display: block;
  width: initial;
  max-width: 100%;
  overflow-x: auto; }

.content blockquote > ul:first-child, .content blockquote > ol:first-child, .content .admonition-body > ul:first-child, .content .admonition-body > ol:first-child {
  margin-top: 0; }

.breadcrumb a.is-disabled {
  cursor: default;
  pointer-events: none; }
  .breadcrumb a.is-disabled, .breadcrumb a.is-disabled:hover {
    color: #222222; }

.hljs {
  background: initial !important;
  padding: initial !important; }

.katex .katex-mathml {
  top: 0;
  right: 0; }

.katex-display, mjx-container, .MathJax_Display {
  margin: 0.5em 0 !important; }

html {
  -moz-osx-font-smoothing: auto;
  -webkit-font-smoothing: auto; }

/* This file contain the overall layout.
 *
 * The main container is <div> that is identified by id #documenter.
 */
#documenter .docs-main > article {
  overflow-wrap: break-word; }
  #documenter .docs-main > article .math-container {
    overflow-x: auto; }

@media screen and (min-width: 1056px) {
  #documenter .docs-main {
    max-width: 52rem;
    margin-left: 20rem;
    padding-right: 1rem; } }

@media screen and (max-width: 1055px) {
  #documenter .docs-main {
    width: 100%; }
    #documenter .docs-main > article {
      max-width: 52rem;
      margin-left: auto;
      margin-right: auto;
      margin-bottom: 1rem;
      padding: 0 1rem; }
    #documenter .docs-main > header, #documenter .docs-main > nav {
      max-width: 100%;
      width: 100%;
      margin: 0; } }

#documenter .docs-main header.docs-navbar {
  background-color: white;
  border-bottom: 1px solid #dbdbdb;
  z-index: 2;
  min-height: 4rem;
  margin-bottom: 1rem;
  display: flex; }
  #documenter .docs-main header.docs-navbar .breadcrumb {
    flex-grow: 1; }
  #documenter .docs-main header.docs-navbar .docs-right {
    display: flex;
    white-space: nowrap; }
    #documenter .docs-main header.docs-navbar .docs-right .docs-icon, #documenter .docs-main header.docs-navbar .docs-right .docs-label, #documenter .docs-main header.docs-navbar .docs-right .docs-sidebar-button {
      display: inline-block; }
    #documenter .docs-main header.docs-navbar .docs-right .docs-label {
      padding: 0;
      margin-left: 0.3em; }
    #documenter .docs-main header.docs-navbar .docs-right .docs-settings-button {
      margin: auto 0 auto 1rem; }
    #documenter .docs-main header.docs-navbar .docs-right .docs-sidebar-button {
      font-size: 1.5rem;
      margin: auto 0 auto 1rem; }
  #documenter .docs-main header.docs-navbar > * {
    margin: auto 0; }
  @media screen and (max-width: 1055px) {
    #documenter .docs-main header.docs-navbar {
      position: sticky;
      top: 0;
      padding: 0 1rem;
      /* For Headroom.js */
      transition-property: top, box-shadow;
      -webkit-transition-property: top, box-shadow;
      /* Safari */
      transition-duration: 0.3s;
      -webkit-transition-duration: 0.3s;
      /* Safari */ }
      #documenter .docs-main header.docs-navbar.headroom--not-top {
        box-shadow: 0.2rem 0rem 0.4rem #bbb;
        transition-duration: 0.7s;
        -webkit-transition-duration: 0.7s;
        /* Safari */ }
      #documenter .docs-main header.docs-navbar.headroom--unpinned.headroom--not-top.headroom--not-bottom {
        top: -4.5rem;
        transition-duration: 0.7s;
        -webkit-transition-duration: 0.7s;
        /* Safari */ } }

#documenter .docs-main section.footnotes {
  border-top: 1px solid #dbdbdb; }
  #documenter .docs-main section.footnotes li .tag:first-child, #documenter .docs-main section.footnotes li .docstring > section > a.docs-sourcelink:first-child, #documenter .docs-main section.footnotes li .content kbd:first-child, .content #documenter .docs-main section.footnotes li kbd:first-child {
    margin-right: 1em;
    margin-bottom: 0.4em; }

#documenter .docs-main .docs-footer {
  display: flex;
  flex-wrap: wrap;
  margin-left: 0;
  margin-right: 0;
  border-top: 1px solid #dbdbdb;
  padding-top: 1rem;
  padding-bottom: 1rem; }
  @media screen and (max-width: 1055px) {
    #documenter .docs-main .docs-footer {
      padding-left: 1rem;
      padding-right: 1rem; } }
  #documenter .docs-main .docs-footer .docs-footer-nextpage, #documenter .docs-main .docs-footer .docs-footer-prevpage {
    flex-grow: 1; }
  #documenter .docs-main .docs-footer .docs-footer-nextpage {
    text-align: right; }
  #documenter .docs-main .docs-footer .flexbox-break {
    flex-basis: 100%;
    height: 0; }
  #documenter .docs-main .docs-footer .footer-message {
    font-size: 0.8em;
    margin: 0.5em auto 0 auto;
    text-align: center; }

#documenter .docs-sidebar {
  display: flex;
  flex-direction: column;
  color: #0a0a0a;
  background-color: whitesmoke;
  border-right: 1px solid #dbdbdb;
  padding: 0;
  flex: 0 0 18rem;
  z-index: 5;
  font-size: 1rem;
  position: fixed;
  left: -18rem;
  width: 18rem;
  height: 100%;
  transition: left 0.3s;
  /* Setting up a nicer theme style for the scrollbar */ }
  #documenter .docs-sidebar.visible {
    left: 0;
    box-shadow: 0.4rem 0rem 0.8rem #bbb; }
    @media screen and (min-width: 1056px) {
      #documenter .docs-sidebar.visible {
        box-shadow: none; } }
  @media screen and (min-width: 1056px) {
    #documenter .docs-sidebar {
      left: 0;
      top: 0; } }
  #documenter .docs-sidebar .docs-logo {
    margin-top: 1rem;
    padding: 0 1rem; }
    #documenter .docs-sidebar .docs-logo > img {
      max-height: 6rem;
      margin: auto; }
  #documenter .docs-sidebar .docs-package-name {
    flex-shrink: 0;
    font-size: 1.5rem;
    font-weight: 700;
    text-align: center;
    white-space: nowrap;
    overflow: hidden;
    padding: 0.5rem 0; }
    #documenter .docs-sidebar .docs-package-name .docs-autofit {
      max-width: 16.2rem; }
    #documenter .docs-sidebar .docs-package-name a, #documenter .docs-sidebar .docs-package-name a:hover {
      color: #0a0a0a; }
  #documenter .docs-sidebar .docs-version-selector {
    border-top: 1px solid #dbdbdb;
    display: none;
    padding: 0.5rem; }
    #documenter .docs-sidebar .docs-version-selector.visible {
      display: flex; }
  #documenter .docs-sidebar ul.docs-menu {
    flex-grow: 1;
    user-select: none;
    border-top: 1px solid #dbdbdb;
    padding-bottom: 1.5rem;
    /* Managing collapsible submenus */ }
    #documenter .docs-sidebar ul.docs-menu > li > .tocitem {
      font-weight: bold; }
    #documenter .docs-sidebar ul.docs-menu > li li {
      font-size: 0.95rem;
      margin-left: 1em;
      border-left: 1px solid #dbdbdb; }
    #documenter .docs-sidebar ul.docs-menu input.collapse-toggle {
      display: none; }
    #documenter .docs-sidebar ul.docs-menu ul.collapsed {
      display: none; }
    #documenter .docs-sidebar ul.docs-menu input:checked ~ ul.collapsed {
      display: block; }
    #documenter .docs-sidebar ul.docs-menu label.tocitem {
      display: flex; }
      #documenter .docs-sidebar ul.docs-menu label.tocitem .docs-label {
        flex-grow: 2; }
      #documenter .docs-sidebar ul.docs-menu label.tocitem .docs-chevron {
        display: inline-block;
        font-style: normal;
        font-variant: normal;
        text-rendering: auto;
        line-height: 1;
        font-size: 0.75rem;
        margin-left: 1rem;
        margin-top: auto;
        margin-bottom: auto; }
        #documenter .docs-sidebar ul.docs-menu label.tocitem .docs-chevron::before {
          font-family: "Font Awesome 5 Free";
          font-weight: 900;
          content: "\f054"; }
    #documenter .docs-sidebar ul.docs-menu input:checked ~ label.tocitem .docs-chevron::before {
      content: "\f078"; }
    #documenter .docs-sidebar ul.docs-menu .tocitem {
      display: block;
      padding: 0.5rem 0.5rem; }
      #documenter .docs-sidebar ul.docs-menu .tocitem, #documenter .docs-sidebar ul.docs-menu .tocitem:hover {
        color: #0a0a0a;
        background: whitesmoke; }
    #documenter .docs-sidebar ul.docs-menu a.tocitem:hover, #documenter .docs-sidebar ul.docs-menu label.tocitem:hover {
      color: #0a0a0a;
      background-color: #ebebeb; }
    #documenter .docs-sidebar ul.docs-menu li.is-active {
      border-top: 1px solid #dbdbdb;
      border-bottom: 1px solid #dbdbdb;
      background-color: white; }
      #documenter .docs-sidebar ul.docs-menu li.is-active .tocitem, #documenter .docs-sidebar ul.docs-menu li.is-active .tocitem:hover {
        background-color: white;
        color: #0a0a0a; }
      #documenter .docs-sidebar ul.docs-menu li.is-active ul.internal .tocitem:hover {
        background-color: #ebebeb;
        color: #0a0a0a; }
    #documenter .docs-sidebar ul.docs-menu > li.is-active:first-child {
      border-top: none; }
    #documenter .docs-sidebar ul.docs-menu ul.internal {
      margin: 0 0.5rem 0.5rem;
      border-top: 1px solid #dbdbdb; }
      #documenter .docs-sidebar ul.docs-menu ul.internal li {
        font-size: 0.85rem;
        border-left: none;
        margin-left: 0;
        margin-top: 0.5rem; }
      #documenter .docs-sidebar ul.docs-menu ul.internal .tocitem {
        width: 100%;
        padding: 0; }
        #documenter .docs-sidebar ul.docs-menu ul.internal .tocitem::before {
          content: "⚬";
          margin-right: 0.4em; }
  #documenter .docs-sidebar form.docs-search {
    margin: auto;
    margin-top: 0.5rem;
    margin-bottom: 0.5rem; }
    #documenter .docs-sidebar form.docs-search > input {
      width: 14.4rem; }
  @media screen and (min-width: 1056px) {
    #documenter .docs-sidebar ul.docs-menu {
      overflow-y: auto;
      -webkit-overflow-scroll: touch; }
      #documenter .docs-sidebar ul.docs-menu::-webkit-scrollbar {
        width: .3rem;
        background: none; }
      #documenter .docs-sidebar ul.docs-menu::-webkit-scrollbar-thumb {
        border-radius: 5px 0px 0px 5px;
        background: #e0e0e0; }
      #documenter .docs-sidebar ul.docs-menu::-webkit-scrollbar-thumb:hover {
        background: #cccccc; } }
  @media screen and (max-width: 1055px) {
    #documenter .docs-sidebar {
      overflow-y: auto;
      -webkit-overflow-scroll: touch; }
      #documenter .docs-sidebar::-webkit-scrollbar {
        width: .3rem;
        background: none; }
      #documenter .docs-sidebar::-webkit-scrollbar-thumb {
        border-radius: 5px 0px 0px 5px;
        background: #e0e0e0; }
      #documenter .docs-sidebar::-webkit-scrollbar-thumb:hover {
        background: #cccccc; } }

#documenter .docs-main #documenter-search-info {
  margin-bottom: 1rem; }

#documenter .docs-main #documenter-search-results {
  list-style-type: circle;
  list-style-position: outside; }
  #documenter .docs-main #documenter-search-results li {
    margin-left: 2rem; }
  #documenter .docs-main #documenter-search-results .docs-highlight {
    background-color: yellow; }

<<<<<<< HEAD
@font-face {
  font-family: JuliaMono;
  font-weight: 300;
  font-style: normal;
  src: local("JuliaMono"), url("https://cdnjs.cloudflare.com/ajax/libs/juliamono/0.037/JuliaMono-Light.woff2") format("woff2");
  text-rendering: optimizeLegibility; }

@font-face {
  font-family: JuliaMono;
  font-weight: 400;
  font-style: normal;
  src: local("JuliaMono"), url("https://cdnjs.cloudflare.com/ajax/libs/juliamono/0.037/JuliaMono-Medium.woff2") format("woff2");
  text-rendering: optimizeLegibility; }

@font-face {
  font-family: JuliaMono;
  font-weight: 500;
  font-style: normal;
  src: local("JuliaMono"), url("https://cdnjs.cloudflare.com/ajax/libs/juliamono/0.037/JuliaMono-SemiBold.woff2") format("woff2");
  text-rendering: optimizeLegibility; }

@font-face {
  font-family: JuliaMono;
  font-weight: 600;
  font-style: normal;
  src: local("JuliaMono"), url("https://cdnjs.cloudflare.com/ajax/libs/juliamono/0.037/JuliaMono-Bold.woff2") format("woff2");
  text-rendering: optimizeLegibility; }

@font-face {
  font-family: JuliaMono;
  font-weight: 800;
  font-style: normal;
  src: local("JuliaMono"), url("https://cdnjs.cloudflare.com/ajax/libs/juliamono/0.037/JuliaMono-ExtraBold.woff2") format("woff2");
  text-rendering: optimizeLegibility; }

@font-face {
  font-family: JuliaMono;
  font-weight: 900;
  font-style: normal;
  src: local("JuliaMono"), url("https://cdnjs.cloudflare.com/ajax/libs/juliamono/0.037/JuliaMono-Black.woff2") format("woff2");
  text-rendering: optimizeLegibility; }

=======
/*!
  Theme: Default
  Description: Original highlight.js style
  Author: (c) Ivan Sagalaev <maniac@softwaremaniacs.org>
  Maintainer: @highlightjs/core-team
  Website: https://highlightjs.org/
  License: see project LICENSE
  Touched: 2021
*/
>>>>>>> 65539c83
/*
This is left on purpose making default.css the single file that can be lifted
as-is from the repository directly without the need for a build step

Typically this "required" baseline CSS is added by `makestuff.js` during build.
*/
pre code.hljs {
  display: block;
  overflow-x: auto;
  padding: 1em; }

code.hljs {
  padding: 3px 5px; }

/* end baseline CSS */
.hljs {
  background: #F0F0F0;
  color: #444; }

/* Base color: saturation 0; */
.hljs-subst {
  /* default */ }

/* purposely ignored */
.hljs-comment {
  color: #888888; }

.hljs-tag,
.hljs-punctuation {
  color: #444a; }

.hljs-tag .hljs-name,
.hljs-tag .hljs-attr {
  color: #444; }

.hljs-keyword,
.hljs-attribute,
.hljs-selector-tag,
.hljs-meta .hljs-keyword,
.hljs-doctag,
.hljs-name {
  font-weight: bold; }

/* User color: hue: 0 */
.hljs-type,
.hljs-string,
.hljs-number,
.hljs-selector-id,
.hljs-selector-class,
.hljs-quote,
.hljs-template-tag,
.hljs-deletion {
  color: #880000; }

.hljs-title,
.hljs-section {
  color: #880000;
  font-weight: bold; }

.hljs-regexp,
.hljs-symbol,
.hljs-variable,
.hljs-template-variable,
.hljs-link,
.hljs-selector-attr,
.hljs-operator,
.hljs-selector-pseudo {
  color: #BC6060; }

/* Language color: hue: 90; */
.hljs-literal {
  color: #78A960; }

.hljs-built_in,
.hljs-bullet,
.hljs-code,
.hljs-addition {
  color: #397300; }

/* Meta color: hue: 200 */
.hljs-meta {
  color: #1f7199; }

.hljs-meta .hljs-string {
  color: #4d99bf; }

/* Misc effects */
.hljs-emphasis {
  font-style: italic; }

.hljs-strong {
  font-weight: bold; }<|MERGE_RESOLUTION|>--- conflicted
+++ resolved
@@ -7579,7 +7579,6 @@
   #documenter .docs-main #documenter-search-results .docs-highlight {
     background-color: yellow; }
 
-<<<<<<< HEAD
 @font-face {
   font-family: JuliaMono;
   font-weight: 300;
@@ -7622,7 +7621,6 @@
   src: local("JuliaMono"), url("https://cdnjs.cloudflare.com/ajax/libs/juliamono/0.037/JuliaMono-Black.woff2") format("woff2");
   text-rendering: optimizeLegibility; }
 
-=======
 /*!
   Theme: Default
   Description: Original highlight.js style
@@ -7632,7 +7630,6 @@
   License: see project LICENSE
   Touched: 2021
 */
->>>>>>> 65539c83
 /*
 This is left on purpose making default.css the single file that can be lifted
 as-is from the repository directly without the need for a build step
