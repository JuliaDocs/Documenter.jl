// libraries: jquery
// arguments: $

/*
To get an in-depth about the thought process you can refer: https://hetarth02.hashnode.dev/series/gsoc

PSEUDOCODE:

Searching happens automatically as the user types or adjusts the selected filters.
To preserve responsiveness, as much as possible of the slow parts of the search are done
in a web worker. Searching and result generation are done in the worker, and filtering and
DOM updates are done in the main thread. The filters are in the main thread as they should
be very quick to apply. This lets filters be changed without re-searching with minisearch
(which is possible even if filtering is on the worker thread) and also lets filters be
changed _while_ the worker is searching and without message passing (neither of which are
possible if filtering is on the worker thread)

SEARCH WORKER:

Import minisearch

Build index

On message from main thread
  run search
  find the first 200 unique results from each category, and compute their divs for display
    note that this is necessary and sufficient information for the main thread to find the
    first 200 unique results from any given filter set
  post results to main thread

MAIN:

Launch worker

Declare nonconstant globals (worker_is_running,  last_search_text, unfiltered_results)

On text update
  if worker is not running, launch_search()

launch_search
  set worker_is_running to true, set last_search_text to the search text
  post the search query to worker

on message from worker
  if last_search_text is not the same as the text in the search field,
    the latest search result is not reflective of the latest search query, so update again
    launch_search()
  otherwise
    set worker_is_running to false

<<<<<<< HEAD
  regardless, display the new search results to the user
  save the unfiltered_results as a global
  update_search()

on filter click
  adjust the filter selection
  update_search()

update_search
  apply search filters by looping through the unfiltered_results and finding the first 200
    unique results that match the filters

  Update the DOM
*/

/////// SEARCH WORKER ///////

function worker_function(documenterSearchIndex, documenterBaseURL, filters) {

  importScripts("https://cdn.jsdelivr.net/npm/minisearch@6.1.0/dist/umd/index.min.js");

  let data = documenterSearchIndex.map((x, key) => {
    x["id"] = key; // minisearch requires a unique for each object
    return x;
  });

  // list below is the lunr 2.1.3 list minus the intersect with names(Base)
  // (all, any, get, in, is, only, which) and (do, else, for, let, where, while, with)
  // ideally we'd just filter the original list but it's not available as a variable
  const stopWords = new Set([
    "a","able","about","across","after","almost","also","am","among","an","and",
    "are","as","at","be","because","been","but","by","can","cannot","could","dear",
    "did","does","either","ever","every","from","got","had","has","have","he","her",
    "hers","him","his","how","however","i","if","into","it","its","just","least",
    "like","likely","may","me","might","most","must","my","neither","no","nor",
    "not","of","off","often","on","or","other","our","own","rather","said","say",
    "says","she","should","since","so","some","than","that","the","their","them",
    "then","there","these","they","this","tis","to","too","twas","us","wants","was",
    "we","were","what","when","who","whom","why","will","would","yet","you","your",
  ]);

  let index = new MiniSearch({
    fields: ["title", "text"], // fields to index for full-text search
    storeFields: ["location", "title", "text", "category", "page"], // fields to return with results
=======
    return word ?? null;
  },
  // add . as a separator, because otherwise "title": "Documenter.Anchors.add!", would not find anything if searching for "add!", only for the entire qualification
  tokenize: (string) => string.split(/[\s\-\.]+/),
  // options which will be applied during the search
  searchOptions: {
    prefix: true,
    boost: { title: 100 },
    fuzzy: 2,
>>>>>>> aac2ea92
    processTerm: (term) => {
      let word = stopWords.has(term) ? null : term;
      if (word) {
        // custom trimmer that doesn't strip @ and !, which are used in julia macro and function names
        word = word
          .replace(/^[^a-zA-Z0-9@!]+/, "")
          .replace(/[^a-zA-Z0-9@!]+$/, "");
      }

      return word ?? null;
    },
    // add . as a separator, because otherwise "title": "Documenter.Anchors.add!", would not
    // find anything if searching for "add!", only for the entire qualification
    tokenize: (string) => string.split(/[\s\-\.]+/),
    // options which will be applied during the search
    searchOptions: {
      boost: { title: 100 },
      fuzzy: 2,
    },
  });

  index.addAll(data);

  /**
   * Make the result component given a minisearch result data object and the value
   * of the search input as queryString. To view the result object structure, refer:
   * https://lucaong.github.io/minisearch/modules/_minisearch_.html#searchresult
   *
   * @param {object} result
   * @param {string} querystring
   * @returns string
   */
  function make_search_result(result, querystring) {
    let search_divider = `<div class="search-divider w-100"></div>`;
    let display_link =
      result.location.slice(Math.max(0), Math.min(50, result.location.length)) +
      (result.location.length > 30 ? "..." : ""); // To cut-off the link because it messes with the overflow of the whole div

    if (result.page !== "") {
      display_link += ` (${result.page})`;
    }

    let textindex = new RegExp(`\\b${querystring}\\b`, "i").exec(result.text);
    let text =
      textindex !== null
        ? result.text.slice(
            Math.max(textindex.index - 100, 0),
            Math.min(
              textindex.index + querystring.length + 100,
              result.text.length
            )
          )
        : ""; // cut-off text before and after from the match

    let display_result = text.length
      ? "..." +
        text.replace(
          new RegExp(`\\b${querystring}\\b`, "i"), // For first occurrence
          '<span class="search-result-highlight p-1">$&</span>'
        ) +
        "..."
      : ""; // highlights the match

    let in_code = false;
    if (!["page", "section"].includes(result.category.toLowerCase())) {
      in_code = true;
    }

    // We encode the full url to escape some special characters which can lead to broken links
    let result_div = `
        <a href="${encodeURI(
          documenterBaseURL + "/" + result.location
        )}" class="search-result-link w-100 is-flex is-flex-direction-column gap-2 px-4 py-2">
          <div class="w-100 is-flex is-flex-wrap-wrap is-justify-content-space-between is-align-items-flex-start">
            <div class="search-result-title has-text-weight-bold ${
              in_code ? "search-result-code-title" : ""
            }">${result.title}</div>
            <div class="property-search-result-badge">${result.category}</div>
          </div>
          <p>
            ${display_result}
          </p>
          <div
            class="has-text-left"
            style="font-size: smaller;"
            title="${result.location}"
          >
            <i class="fas fa-link"></i> ${display_link}
          </div>
        </a>
        ${search_divider}
      `;

    return result_div;
  }

  self.onmessage = function (e) {
    let query = e.data;
    let results = index.search(query, {
      filter: (result) => {
        // Only return relevant results
        return result.score >= 1;
      },
    });

    // Pre-filter to deduplicate and limit to 200 per category to the extent
    // possible without knowing what the filters are.
    let filtered_results = [];
    let counts = {};
    for (let filter of filters) {counts[filter] = 0;}
    let present = {};

    for (let result of results) {
      cat = result.category;
      cnt = counts[cat];
      if (cnt < 200) {
        id = cat + "---" + result.location;
        if (present[id]) {continue;}
        present[id] = true;
        filtered_results.push({
          location:result.location,
          category:cat,
          div:make_search_result(result, query)});
      }
    };

    postMessage(filtered_results);
  };
}

// `worker = Threads.@spawn worker_function(documenterSearchIndex)`, but in JavaScript!
const filters = [...new Set(documenterSearchIndex["docs"].map((x) => x.category))];
const worker_str = "(" +
  worker_function.toString() +
  ")(" +
  JSON.stringify(documenterSearchIndex["docs"]) +
  "," +
  JSON.stringify(documenterBaseURL) +
  "," +
  JSON.stringify(filters) +
  ")";
const worker_blob = new Blob([worker_str], { type: "text/javascript" });
const worker = new Worker(URL.createObjectURL(worker_blob));


/////// SEARCH MAIN ///////
const modal_filters = make_modal_body_filters(filters);

// Whether the worker is currently handling a search. This is a boolean
// as the worker only ever handles 1 or 0 searches at a time.
var worker_is_running = false;

// The last search text that was sent to the worker. This is used to determine
// if the worker should be launched again when it reports back results.
var last_search_text = "";

// The results of the last search. This, in combination with the state of the filters
// in the DOM, is used compute the results to display on calls to update_search.
var unfiltered_results = [];

$(document).on("input", ".documenter-search-input", function (event) {
  if (!worker_is_running) { launch_search(); }
});

function launch_search() {
  worker_is_running = true;
  last_search_text = $(".documenter-search-input").val();
  worker.postMessage(last_search_text);
}

worker.onmessage = function (e) {
  if (last_search_text !== $(".documenter-search-input").val()) {
    launch_search();
  } else {
    worker_is_running = false;
  }

  unfiltered_results = e.data;
  update_search();
}

$(document).on("click", ".search-filter", function () {
  // Toggle classes (for UI & semantics)
  if ($(this).hasClass("search-filter-selected")) {
    $(this).removeClass("search-filter-selected");
  } else {
    $(this).addClass("search-filter-selected");
  }

  update_search();
});

/**
 * Make/Update the search component
 */
function update_search() {

  let ele = $(".search-filters .search-filter-selected").get();
  let selected_filters = ele.map((x) => $(x).text().toLowerCase());

  let querystring = $(".documenter-search-input").val();

  if (querystring.trim()) {
    if (selected_filters.length === 0) {
      results = unfiltered_results;
    }
    else {
      results = unfiltered_results.filter((result) => {
        return selected_filters.includes(result.category.toLowerCase());
      });
    }

    let search_result_container = ``;
    let search_divider = `<div class="search-divider w-100"></div>`;

    if (results.length) {
      let links = [];
      let count = 0;
      let search_results = "";

      for (var i=0, n=results.length; i < n && count < 200; ++i ) {
        let result = results[i]
        if (result.location && !links.includes(result.location)) {
          search_results += result.div;
          count++;
          links.push(result.location);
        }
      }

      if (count == 1) {
        count_str = "1 result"
      } else if (count == 200) {
        count_str = "200+ results"
      } else {
        count_str = count + " results"
      }
      let result_count = `<div class="is-size-6">${count_str}</div>`;

      search_result_container = `
            <div class="is-flex is-flex-direction-column gap-2 is-align-items-flex-start">
                ${modal_filters}
                ${search_divider}
                ${result_count}
                <div class="is-clipped w-100 is-flex is-flex-direction-column gap-2 is-align-items-flex-start has-text-justified mt-1">
                  ${search_results}
                </div>
            </div>
        `;
    } else {
      search_result_container = `
           <div class="is-flex is-flex-direction-column gap-2 is-align-items-flex-start">
               ${modal_filters}
               ${search_divider}
               <div class="is-size-6">0 result(s)</div>
            </div>
            <div class="has-text-centered my-5 py-5">No result found!</div>
       `;
    }

    if ($(".search-modal-card-body").hasClass("is-justify-content-center")) {
      $(".search-modal-card-body").removeClass("is-justify-content-center");
    }

    $(".search-modal-card-body").html(search_result_container);
  } else {
    if (!$(".search-modal-card-body").hasClass("is-justify-content-center")) {
      $(".search-modal-card-body").addClass("is-justify-content-center");
    }

    $(".search-modal-card-body").html(`
      <div class="has-text-centered my-5 py-5">Type something to get started!</div>
    `);
  }
}

/**
 * Make the modal filter html
 *
 * @param {string[]} filters
 * @returns string
 */
function make_modal_body_filters(filters) {
  let str = filters.map((val) => {
    return `<a href="javascript:;" class="search-filter"><span>${val}</span></a>`;
  }).join('');

  return `
        <div class="is-flex gap-2 is-flex-wrap-wrap is-justify-content-flex-start is-align-items-center search-filters">
            <span class="is-size-6">Filters:</span>
            ${str}
<<<<<<< HEAD
        </div>`;
=======
        </div>
    `;

  return filter_html;
}

/**
 * Make the result component given a minisearch result data object and the value of the search input as queryString.
 * To view the result object structure, refer: https://lucaong.github.io/minisearch/modules/_minisearch_.html#searchresult
 *
 * @param {object} result
 * @param {string} querystring
 * @returns string
 */
function make_search_result(result, querystring) {
  let search_divider = `<div class="search-divider w-100"></div>`;
  let display_link =
    result.location.slice(Math.max(0), Math.min(50, result.location.length)) +
    (result.location.length > 30 ? "..." : ""); // To cut-off the link because it messes with the overflow of the whole div

  if (result.page !== "") {
    display_link += ` (${result.page})`;
  }

  let textindex = new RegExp(`${querystring}`, "i").exec(result.text);
  let text =
    textindex !== null
      ? result.text.slice(
          Math.max(textindex.index - 100, 0),
          Math.min(
            textindex.index + querystring.length + 100,
            result.text.length
          )
        )
      : ""; // cut-off text before and after from the match

  let display_result = text.length
    ? "..." +
      text.replace(
        new RegExp(`${querystring}`, "i"), // For first occurrence
        '<span class="search-result-highlight py-1">$&</span>'
      ) +
      "..."
    : ""; // highlights the match

  let in_code = false;
  if (!["page", "section"].includes(result.category.toLowerCase())) {
    in_code = true;
  }

  // We encode the full url to escape some special characters which can lead to broken links
  let result_div = `
      <a href="${encodeURI(
        documenterBaseURL + "/" + result.location
      )}" class="search-result-link w-100 is-flex is-flex-direction-column gap-2 px-4 py-2">
        <div class="w-100 is-flex is-flex-wrap-wrap is-justify-content-space-between is-align-items-flex-start">
          <div class="search-result-title has-text-weight-bold ${
            in_code ? "search-result-code-title" : ""
          }">${result.title}</div>
          <div class="property-search-result-badge">${result.category}</div>
        </div>
        <p>
          ${display_result}
        </p>
        <div
          class="has-text-left"
          style="font-size: smaller;"
          title="${result.location}"
        >
          <i class="fas fa-link"></i> ${display_link}
        </div>
      </a>
      ${search_divider}
    `;

  return result_div;
}

/**
 * Get selected filters, remake the filter html and lastly update the search modal
 */
function get_filters() {
  let ele = $(".search-filters .search-filter-selected").get();
  filter_results = ele.map((x) => $(x).text().toLowerCase());
  modal_filters = make_modal_body_filters(filters, filter_results);
  update_search(filter_results);
>>>>>>> aac2ea92
}<|MERGE_RESOLUTION|>--- conflicted
+++ resolved
@@ -48,7 +48,6 @@
   otherwise
     set worker_is_running to false
 
-<<<<<<< HEAD
   regardless, display the new search results to the user
   save the unfiltered_results as a global
   update_search()
@@ -93,17 +92,6 @@
   let index = new MiniSearch({
     fields: ["title", "text"], // fields to index for full-text search
     storeFields: ["location", "title", "text", "category", "page"], // fields to return with results
-=======
-    return word ?? null;
-  },
-  // add . as a separator, because otherwise "title": "Documenter.Anchors.add!", would not find anything if searching for "add!", only for the entire qualification
-  tokenize: (string) => string.split(/[\s\-\.]+/),
-  // options which will be applied during the search
-  searchOptions: {
-    prefix: true,
-    boost: { title: 100 },
-    fuzzy: 2,
->>>>>>> aac2ea92
     processTerm: (term) => {
       let word = stopWords.has(term) ? null : term;
       if (word) {
@@ -120,6 +108,7 @@
     tokenize: (string) => string.split(/[\s\-\.]+/),
     // options which will be applied during the search
     searchOptions: {
+      prefix: true,
       boost: { title: 100 },
       fuzzy: 2,
     },
@@ -146,7 +135,7 @@
       display_link += ` (${result.page})`;
     }
 
-    let textindex = new RegExp(`\\b${querystring}\\b`, "i").exec(result.text);
+    let textindex = new RegExp(`${querystring}`, "i").exec(result.text);
     let text =
       textindex !== null
         ? result.text.slice(
@@ -161,8 +150,8 @@
     let display_result = text.length
       ? "..." +
         text.replace(
-          new RegExp(`\\b${querystring}\\b`, "i"), // For first occurrence
-          '<span class="search-result-highlight p-1">$&</span>'
+          new RegExp(`${querystring}`, "i"), // For first occurrence
+          '<span class="search-result-highlight py-1">$&</span>'
         ) +
         "..."
       : ""; // highlights the match
@@ -394,94 +383,5 @@
         <div class="is-flex gap-2 is-flex-wrap-wrap is-justify-content-flex-start is-align-items-center search-filters">
             <span class="is-size-6">Filters:</span>
             ${str}
-<<<<<<< HEAD
         </div>`;
-=======
-        </div>
-    `;
-
-  return filter_html;
-}
-
-/**
- * Make the result component given a minisearch result data object and the value of the search input as queryString.
- * To view the result object structure, refer: https://lucaong.github.io/minisearch/modules/_minisearch_.html#searchresult
- *
- * @param {object} result
- * @param {string} querystring
- * @returns string
- */
-function make_search_result(result, querystring) {
-  let search_divider = `<div class="search-divider w-100"></div>`;
-  let display_link =
-    result.location.slice(Math.max(0), Math.min(50, result.location.length)) +
-    (result.location.length > 30 ? "..." : ""); // To cut-off the link because it messes with the overflow of the whole div
-
-  if (result.page !== "") {
-    display_link += ` (${result.page})`;
-  }
-
-  let textindex = new RegExp(`${querystring}`, "i").exec(result.text);
-  let text =
-    textindex !== null
-      ? result.text.slice(
-          Math.max(textindex.index - 100, 0),
-          Math.min(
-            textindex.index + querystring.length + 100,
-            result.text.length
-          )
-        )
-      : ""; // cut-off text before and after from the match
-
-  let display_result = text.length
-    ? "..." +
-      text.replace(
-        new RegExp(`${querystring}`, "i"), // For first occurrence
-        '<span class="search-result-highlight py-1">$&</span>'
-      ) +
-      "..."
-    : ""; // highlights the match
-
-  let in_code = false;
-  if (!["page", "section"].includes(result.category.toLowerCase())) {
-    in_code = true;
-  }
-
-  // We encode the full url to escape some special characters which can lead to broken links
-  let result_div = `
-      <a href="${encodeURI(
-        documenterBaseURL + "/" + result.location
-      )}" class="search-result-link w-100 is-flex is-flex-direction-column gap-2 px-4 py-2">
-        <div class="w-100 is-flex is-flex-wrap-wrap is-justify-content-space-between is-align-items-flex-start">
-          <div class="search-result-title has-text-weight-bold ${
-            in_code ? "search-result-code-title" : ""
-          }">${result.title}</div>
-          <div class="property-search-result-badge">${result.category}</div>
-        </div>
-        <p>
-          ${display_result}
-        </p>
-        <div
-          class="has-text-left"
-          style="font-size: smaller;"
-          title="${result.location}"
-        >
-          <i class="fas fa-link"></i> ${display_link}
-        </div>
-      </a>
-      ${search_divider}
-    `;
-
-  return result_div;
-}
-
-/**
- * Get selected filters, remake the filter html and lastly update the search modal
- */
-function get_filters() {
-  let ele = $(".search-filters .search-filter-selected").get();
-  filter_results = ele.map((x) => $(x).text().toLowerCase());
-  modal_filters = make_modal_body_filters(filters, filter_results);
-  update_search(filter_results);
->>>>>>> aac2ea92
 }