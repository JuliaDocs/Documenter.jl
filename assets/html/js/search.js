--- conflicted
+++ resolved
@@ -15,7 +15,6 @@
 changed _while_ the worker is searching and without message passing (neither of which are
 possible if filtering is on the worker thread)
 
-<<<<<<< HEAD
 SEARCH WORKER:
 
 Import minisearch
@@ -48,132 +47,6 @@
     launch_search()
   otherwise
     set worker_is_running to false
-=======
-// list below is the lunr 2.1.3 list minus the intersect with names(Base)
-// (all, any, get, in, is, only, which) and (do, else, for, let, where, while, with)
-// ideally we'd just filter the original list but it's not available as a variable
-const stopWords = new Set([
-  "a",
-  "able",
-  "about",
-  "across",
-  "after",
-  "almost",
-  "also",
-  "am",
-  "among",
-  "an",
-  "and",
-  "are",
-  "as",
-  "at",
-  "be",
-  "because",
-  "been",
-  "but",
-  "by",
-  "can",
-  "cannot",
-  "could",
-  "dear",
-  "did",
-  "does",
-  "either",
-  "ever",
-  "every",
-  "from",
-  "got",
-  "had",
-  "has",
-  "have",
-  "he",
-  "her",
-  "hers",
-  "him",
-  "his",
-  "how",
-  "however",
-  "i",
-  "if",
-  "into",
-  "it",
-  "its",
-  "just",
-  "least",
-  "like",
-  "likely",
-  "may",
-  "me",
-  "might",
-  "most",
-  "must",
-  "my",
-  "neither",
-  "no",
-  "nor",
-  "not",
-  "of",
-  "off",
-  "often",
-  "on",
-  "or",
-  "other",
-  "our",
-  "own",
-  "rather",
-  "said",
-  "say",
-  "says",
-  "she",
-  "should",
-  "since",
-  "so",
-  "some",
-  "than",
-  "that",
-  "the",
-  "their",
-  "them",
-  "then",
-  "there",
-  "these",
-  "they",
-  "this",
-  "tis",
-  "to",
-  "too",
-  "twas",
-  "us",
-  "wants",
-  "was",
-  "we",
-  "were",
-  "what",
-  "when",
-  "who",
-  "whom",
-  "why",
-  "will",
-  "would",
-  "yet",
-  "you",
-  "your",
-]);
-
-let index = new minisearch({
-  fields: ["title", "text"], // fields to index for full-text search
-  storeFields: ["location", "title", "text", "category", "page"], // fields to return with search results
-  processTerm: (term) => {
-    let word = stopWords.has(term) ? null : term;
-    if (word) {
-      // custom trimmer that doesn't strip @ and !, which are used in julia macro and function names
-      word = word
-        .replace(/^[^a-zA-Z0-9@!]+/, "")
-        .replace(/[^a-zA-Z0-9@!]+$/, "");
-
-      word = word.toLowerCase();
-    }
->>>>>>> deecbd7d
 
   regardless, display the new search results to the user
   save the unfiltered_results as a global
