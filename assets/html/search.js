<<<<<<< HEAD
// libraries: jquery, minisearch, lodash
// arguments: $, minisearch, _

$(function () {
  // parseUri 1.2.2
  // (c) Steven Levithan <stevenlevithan.com>
  // MIT License
  function parseUri(str) {
    var o = parseUri.options,
      m = o.parser[o.strictMode ? 'strict' : 'loose'].exec(str),
      uri = {},
      i = 14

    while (i--) uri[o.key[i]] = m[i] || ''

    uri[o.q.name] = {}
    uri[o.key[12]].replace(o.q.parser, function ($0, $1, $2) {
      if ($1) uri[o.q.name][$1] = $2
    })

    return uri
  }
  parseUri.options = {
    strictMode: false,
    key: [
      'source',
      'protocol',
      'authority',
      'userInfo',
      'user',
      'password',
      'host',
      'port',
      'relative',
      'path',
      'directory',
      'file',
      'query',
      'anchor',
    ],
    q: {
      name: 'queryKey',
      parser: /(?:^|&)([^&=]*)=?([^&]*)/g,
    },
    parser: {
      strict:
        /^(?:([^:\/?#]+):)?(?:\/\/((?:(([^:@]*)(?::([^:@]*))?)?@)?([^:\/?#]*)(?::(\d*))?))?((((?:[^?#\/]*\/)*)([^?#]*))(?:\?([^#]*))?(?:#(.*))?)/,
      loose:
        /^(?:(?![^:@]+:[^:@\/]*@)([^:\/?#.]+):)?(?:\/\/)?((?:(([^:@]*)(?::([^:@]*))?)?@)?([^:\/?#]*)(?::(\d*))?)(((\/(?:[^?#](?![^?#\/]*\.[^?#\/.]+(?:[?#]|$)))*\/?)?([^?#\/]*))(?:\?([^#]*))?(?:#(.*))?)/,
    },
  }

  $('#search-form').submit(function (e) {
    e.preventDefault()
  })

  let ms_data = documenterSearchIndex['docs'].map((x, key) => {
    x['id'] = key
    return x
  })

  // list below is the lunr 2.1.3 list minus the intersect with names(Base)
  // (all, any, get, in, is, only, which) and (do, else, for, let, where, while, with)
  // ideally we'd just filter the original list but it's not available as a variable
  const stopWords = new Set([
    'a',
    'able',
    'about',
    'across',
    'after',
    'almost',
    'also',
    'am',
    'among',
    'an',
    'and',
    'are',
    'as',
    'at',
    'be',
    'because',
    'been',
    'but',
    'by',
    'can',
    'cannot',
    'could',
    'dear',
    'did',
    'does',
    'either',
    'ever',
    'every',
    'from',
    'got',
    'had',
    'has',
    'have',
    'he',
    'her',
    'hers',
    'him',
    'his',
    'how',
    'however',
    'i',
    'if',
    'into',
    'it',
    'its',
    'just',
    'least',
    'like',
    'likely',
    'may',
    'me',
    'might',
    'most',
    'must',
    'my',
    'neither',
    'no',
    'nor',
    'not',
    'of',
    'off',
    'often',
    'on',
    'or',
    'other',
    'our',
    'own',
    'rather',
    'said',
    'say',
    'says',
    'she',
    'should',
    'since',
    'so',
    'some',
    'than',
    'that',
    'the',
    'their',
    'them',
    'then',
    'there',
    'these',
    'they',
    'this',
    'tis',
    'to',
    'too',
    'twas',
    'us',
    'wants',
    'was',
    'we',
    'were',
    'what',
    'when',
    'who',
    'whom',
    'why',
    'will',
    'would',
    'yet',
    'you',
    'your',
  ])

  let index = new minisearch({
    fields: ['title', 'text'], // fields to index for full-text search
    storeFields: ['location', 'title', 'text', 'category', 'page'], // fields to return with search results
    processTerm: (term) => {
      let word = stopWords.has(term) ? null : term
      if (word) {
        // custom trimmer that doesn't strip @ and !, which are used in julia macro and function names
        word = word.replace(/^[^a-zA-Z0-9@!]+/, '').replace(/[^a-zA-Z0-9@!]+$/, '')
      }

      return word ?? null
    },
    // add . as a separator, because otherwise "title": "Documenter.Anchors.add!", would not find anything if searching for "add!", only for the entire qualification
    tokenize: (string) => string.split(/[\s\-\.]+/),
    searchOptions: {
      boost: { title: 100 },
      fuzzy: 2,
      processTerm: (term) => {
        let word = stopWords.has(term) ? null : term
        if (word) {
          word = word.replace(/^[^a-zA-Z0-9@!]+/, '').replace(/[^a-zA-Z0-9@!]+$/, '')
        }

        return word ?? null
      },
      tokenize: (string) => string.split(/[\s\-\.]+/),
    },
  })

  index.addAll(ms_data)

  searchresults = $('#documenter-search-results')
  searchinfo = $('#documenter-search-info')
  searchbox = $('#documenter-search-query')
  searchform = $('.docs-search')
  sidebar = $('.docs-sidebar')

  function update_search(querystring) {
    let results = []
    results = index.search(querystring, {
      filter: (result) => result.score >= 1,
    })

    searchresults.empty()

    let links = []
    let count = 0

    results.forEach(function (result) {
      if (result.location) {
        if (!links.includes(result.location)) {
          searchresults.append(make_search_result(result, querystring))
          count++
        }

        links.push(result.location)
      }
    })

    searchinfo.text('Number of results: ' + count)
  }

  function make_search_result(result, querystring) {
    let display_link =
      result.location.slice(Math.max(0), Math.min(50, result.location.length)) +
      (result.location.length > 30 ? '...' : '')

    let textindex = new RegExp(`\\b${querystring}\\b`, 'i').exec(result.text)
    let text =
      textindex !== null
        ? result.text.slice(
            Math.max(textindex.index - 100, 0),
            Math.min(textindex.index + querystring.length + 100, result.text.length)
          )
        : ''

    let display_result = text.length
      ? '...' +
        text.replace(
          new RegExp(`\\b${querystring}\\b`, 'i'), // For first occurrence
          '<span class="search-result-highlight p-1">$&</span>'
        ) +
        '...'
      : ''

    let result_div = `
      <a href="${
        documenterBaseURL + '/' + result.location
      }" class="search-result-link px-4 py-2 w-100 is-flex is-flex-direction-column gap-2 my-4">
        <div class="w-100 is-flex is-flex-wrap-wrap is-justify-content-space-between is-align-items-center">
          <div class="search-result-title has-text-weight-semi-bold">${result.title}</div>
          <div class="property-search-result-badge">${result.category}</div>
        </div>
        <p>
          ${display_result}
        </p>
        <div
          class="has-text-left"
          style="font-size: smaller;"
          title="${result.location}"
        >
          <i class="fas fa-link"></i> ${display_link}
        </div>
      </a>
      <div class="search-divider"></div>
    `
    return result_div
  }

  function update_search_box() {
    querystring = searchbox.val()
    update_search(querystring)
  }

  searchbox.keyup(_.debounce(update_search_box, 250))
  searchbox.change(update_search_box)

  // Disable enter-key form submission for the searchbox on the search page
  // and just re-run search rather than refresh the whole page.
  searchform.keypress(function (event) {
    if (event.which == '13') {
      if (sidebar.hasClass('visible')) {
        sidebar.removeClass('visible')
      }
      update_search_box()
      event.preventDefault()
    }
  })

  search_query_uri = parseUri(window.location).queryKey['q']

  if (search_query_uri !== undefined) {
    search_query = decodeURIComponent(search_query_uri.replace(/\+/g, '%20'))
    searchbox.val(search_query)
  }

  update_search_box()
})
=======
// libraries: jquery, minisearch
// arguments: $, minisearch

// In general, most search related things will have "search" as a prefix.
// To get an in-depth about the thought process you can refer: https://hetarth02.hashnode.dev/series/gsoc

let results = [];
let timer = undefined;

let data = documenterSearchIndex["docs"].map((x, key) => {
  x["id"] = key; // minisearch requires a unique for each object
  return x;
});

// list below is the lunr 2.1.3 list minus the intersect with names(Base)
// (all, any, get, in, is, only, which) and (do, else, for, let, where, while, with)
// ideally we'd just filter the original list but it's not available as a variable
const stopWords = new Set([
  "a",
  "able",
  "about",
  "across",
  "after",
  "almost",
  "also",
  "am",
  "among",
  "an",
  "and",
  "are",
  "as",
  "at",
  "be",
  "because",
  "been",
  "but",
  "by",
  "can",
  "cannot",
  "could",
  "dear",
  "did",
  "does",
  "either",
  "ever",
  "every",
  "from",
  "got",
  "had",
  "has",
  "have",
  "he",
  "her",
  "hers",
  "him",
  "his",
  "how",
  "however",
  "i",
  "if",
  "into",
  "it",
  "its",
  "just",
  "least",
  "like",
  "likely",
  "may",
  "me",
  "might",
  "most",
  "must",
  "my",
  "neither",
  "no",
  "nor",
  "not",
  "of",
  "off",
  "often",
  "on",
  "or",
  "other",
  "our",
  "own",
  "rather",
  "said",
  "say",
  "says",
  "she",
  "should",
  "since",
  "so",
  "some",
  "than",
  "that",
  "the",
  "their",
  "them",
  "then",
  "there",
  "these",
  "they",
  "this",
  "tis",
  "to",
  "too",
  "twas",
  "us",
  "wants",
  "was",
  "we",
  "were",
  "what",
  "when",
  "who",
  "whom",
  "why",
  "will",
  "would",
  "yet",
  "you",
  "your",
]);

let index = new minisearch({
  fields: ["title", "text"], // fields to index for full-text search
  storeFields: ["location", "title", "text", "category", "page"], // fields to return with search results
  processTerm: (term) => {
    let word = stopWords.has(term) ? null : term;
    if (word) {
      // custom trimmer that doesn't strip @ and !, which are used in julia macro and function names
      word = word
        .replace(/^[^a-zA-Z0-9@!]+/, "")
        .replace(/[^a-zA-Z0-9@!]+$/, "");
    }

    return word ?? null;
  },
  // add . as a separator, because otherwise "title": "Documenter.Anchors.add!", would not find anything if searching for "add!", only for the entire qualification
  tokenize: (string) => string.split(/[\s\-\.]+/),
  // options which will be applied during the search
  searchOptions: {
    boost: { title: 100 },
    fuzzy: 2,
    processTerm: (term) => {
      let word = stopWords.has(term) ? null : term;
      if (word) {
        word = word
          .replace(/^[^a-zA-Z0-9@!]+/, "")
          .replace(/[^a-zA-Z0-9@!]+$/, "");
      }

      return word ?? null;
    },
    tokenize: (string) => string.split(/[\s\-\.]+/),
  },
});

index.addAll(data);

let filters = [...new Set(data.map((x) => x.category))];
var modal_filters = make_modal_body_filters(filters);
var filter_results = [];

$(document).on("keyup", ".documenter-search-input", function (event) {
  // Adding a debounce to prevent disruptions from super-speed typing!
  debounce(() => update_search(filter_results), 300);
});

$(document).on("click", ".search-filter", function () {
  if ($(this).hasClass("search-filter-selected")) {
    $(this).removeClass("search-filter-selected");
  } else {
    $(this).addClass("search-filter-selected");
  }

  // Adding a debounce to prevent disruptions from crazy clicking!
  debounce(() => get_filters(), 300);
});

/**
 * A debounce function, takes a function and an optional timeout in milliseconds
 *
 * @function callback
 * @param {number} timeout
 */
function debounce(callback, timeout = 300) {
  clearTimeout(timer);
  timer = setTimeout(callback, timeout);
}

/**
 * Make/Update the search component
 *
 * @param {string[]} selected_filters
 */
function update_search(selected_filters = []) {
  let initial_search_body = `
      <div class="has-text-centered my-5 py-5">Type something to get started!</div>
    `;

  let querystring = $(".documenter-search-input").val();

  if (querystring.trim()) {
    results = index.search(querystring, {
      filter: (result) => {
        // Filtering results
        if (selected_filters.length === 0) {
          return result.score >= 1;
        } else {
          return (
            result.score >= 1 && selected_filters.includes(result.category)
          );
        }
      },
    });

    let search_result_container = ``;
    let search_divider = `<div class="search-divider w-100"></div>`;

    if (results.length) {
      let links = [];
      let count = 0;
      let search_results = "";

      results.forEach(function (result) {
        if (result.location) {
          // Checking for duplication of results for the same page
          if (!links.includes(result.location)) {
            search_results += make_search_result(result, querystring);
            count++;
          }

          links.push(result.location);
        }
      });

      let result_count = `<div class="is-size-6">${count} result(s)</div>`;

      search_result_container = `
            <div class="is-flex is-flex-direction-column gap-2 is-align-items-flex-start">
                ${modal_filters}
                ${search_divider}
                ${result_count}
                <div class="is-clipped w-100 is-flex is-flex-direction-column gap-2 is-align-items-flex-start has-text-justified mt-1">
                  ${search_results}
                </div>
            </div>
        `;
    } else {
      search_result_container = `
           <div class="is-flex is-flex-direction-column gap-2 is-align-items-flex-start">
               ${modal_filters}
               ${search_divider}
               <div class="is-size-6">0 result(s)</div>
            </div>
            <div class="has-text-centered my-5 py-5">No result found!</div>
       `;
    }

    if ($(".search-modal-card-body").hasClass("is-justify-content-center")) {
      $(".search-modal-card-body").removeClass("is-justify-content-center");
    }

    $(".search-modal-card-body").html(search_result_container);
  } else {
    filter_results = [];
    modal_filters = make_modal_body_filters(filters, filter_results);

    if (!$(".search-modal-card-body").hasClass("is-justify-content-center")) {
      $(".search-modal-card-body").addClass("is-justify-content-center");
    }

    $(".search-modal-card-body").html(initial_search_body);
  }
}

/**
 * Make the modal filter html
 *
 * @param {string[]} filters
 * @param {string[]} selected_filters
 * @returns string
 */
function make_modal_body_filters(filters, selected_filters = []) {
  let str = ``;

  filters.forEach((val) => {
    if (selected_filters.includes(val)) {
      str += `<a href="javascript:;" class="search-filter search-filter-selected"><span>${val}</span></a>`;
    } else {
      str += `<a href="javascript:;" class="search-filter"><span>${val}</span></a>`;
    }
  });

  let filter_html = `
        <div class="is-flex gap-2 is-flex-wrap-wrap is-justify-content-flex-start is-align-items-center search-filters">
            <span class="is-size-6">Filters:</span>
            ${str}
        </div>
    `;

  return filter_html;
}

/**
 * Make the result component given a minisearch result data object and the value of the search input as queryString.
 * To view the result object structure, refer: https://lucaong.github.io/minisearch/modules/_minisearch_.html#searchresult
 *
 * @param {object} result
 * @param {string} querystring
 * @returns string
 */
function make_search_result(result, querystring) {
  let search_divider = `<div class="search-divider w-100"></div>`;
  let display_link =
    result.location.slice(Math.max(0), Math.min(50, result.location.length)) +
    (result.location.length > 30 ? "..." : ""); // To cut-off the link because it messes with the overflow of the whole div

  if (result.page !== "") {
    display_link += ` (${result.page})`;
  }

  let textindex = new RegExp(`\\b${querystring}\\b`, "i").exec(result.text);
  let text =
    textindex !== null
      ? result.text.slice(
          Math.max(textindex.index - 100, 0),
          Math.min(
            textindex.index + querystring.length + 100,
            result.text.length
          )
        )
      : ""; // cut-off text before and after from the match

  let display_result = text.length
    ? "..." +
      text.replace(
        new RegExp(`\\b${querystring}\\b`, "i"), // For first occurrence
        '<span class="search-result-highlight p-1">$&</span>'
      ) +
      "..."
    : ""; // highlights the match

  let in_code = false;
  if (!["page", "section"].includes(result.category.toLowerCase())) {
    in_code = true;
  }

  // We encode the full url to escape some special characters which can lead to broken links
  let result_div = `
      <a href="${encodeURI(
        documenterBaseURL + "/" + result.location
      )}" class="search-result-link w-100 is-flex is-flex-direction-column gap-2 px-4 py-2">
        <div class="w-100 is-flex is-flex-wrap-wrap is-justify-content-space-between is-align-items-flex-start">
          <div class="search-result-title has-text-weight-bold ${
            in_code ? "search-result-code-title" : ""
          }">${result.title}</div>
          <div class="property-search-result-badge">${result.category}</div>
        </div>
        <p>
          ${display_result}
        </p>
        <div
          class="has-text-left"
          style="font-size: smaller;"
          title="${result.location}"
        >
          <i class="fas fa-link"></i> ${display_link}
        </div>
      </a>
      ${search_divider}
    `;

  return result_div;
}

/**
 * Get selected filters, remake the filter html and lastly update the search modal
 */
function get_filters() {
  let ele = $(".search-filters .search-filter-selected").get();
  filter_results = ele.map((x) => $(x).text().toLowerCase());
  modal_filters = make_modal_body_filters(filters, filter_results);
  update_search(filter_results);
}
>>>>>>> e2bd1940
<|MERGE_RESOLUTION|>--- conflicted
+++ resolved
@@ -1,315 +1,3 @@
-<<<<<<< HEAD
-// libraries: jquery, minisearch, lodash
-// arguments: $, minisearch, _
-
-$(function () {
-  // parseUri 1.2.2
-  // (c) Steven Levithan <stevenlevithan.com>
-  // MIT License
-  function parseUri(str) {
-    var o = parseUri.options,
-      m = o.parser[o.strictMode ? 'strict' : 'loose'].exec(str),
-      uri = {},
-      i = 14
-
-    while (i--) uri[o.key[i]] = m[i] || ''
-
-    uri[o.q.name] = {}
-    uri[o.key[12]].replace(o.q.parser, function ($0, $1, $2) {
-      if ($1) uri[o.q.name][$1] = $2
-    })
-
-    return uri
-  }
-  parseUri.options = {
-    strictMode: false,
-    key: [
-      'source',
-      'protocol',
-      'authority',
-      'userInfo',
-      'user',
-      'password',
-      'host',
-      'port',
-      'relative',
-      'path',
-      'directory',
-      'file',
-      'query',
-      'anchor',
-    ],
-    q: {
-      name: 'queryKey',
-      parser: /(?:^|&)([^&=]*)=?([^&]*)/g,
-    },
-    parser: {
-      strict:
-        /^(?:([^:\/?#]+):)?(?:\/\/((?:(([^:@]*)(?::([^:@]*))?)?@)?([^:\/?#]*)(?::(\d*))?))?((((?:[^?#\/]*\/)*)([^?#]*))(?:\?([^#]*))?(?:#(.*))?)/,
-      loose:
-        /^(?:(?![^:@]+:[^:@\/]*@)([^:\/?#.]+):)?(?:\/\/)?((?:(([^:@]*)(?::([^:@]*))?)?@)?([^:\/?#]*)(?::(\d*))?)(((\/(?:[^?#](?![^?#\/]*\.[^?#\/.]+(?:[?#]|$)))*\/?)?([^?#\/]*))(?:\?([^#]*))?(?:#(.*))?)/,
-    },
-  }
-
-  $('#search-form').submit(function (e) {
-    e.preventDefault()
-  })
-
-  let ms_data = documenterSearchIndex['docs'].map((x, key) => {
-    x['id'] = key
-    return x
-  })
-
-  // list below is the lunr 2.1.3 list minus the intersect with names(Base)
-  // (all, any, get, in, is, only, which) and (do, else, for, let, where, while, with)
-  // ideally we'd just filter the original list but it's not available as a variable
-  const stopWords = new Set([
-    'a',
-    'able',
-    'about',
-    'across',
-    'after',
-    'almost',
-    'also',
-    'am',
-    'among',
-    'an',
-    'and',
-    'are',
-    'as',
-    'at',
-    'be',
-    'because',
-    'been',
-    'but',
-    'by',
-    'can',
-    'cannot',
-    'could',
-    'dear',
-    'did',
-    'does',
-    'either',
-    'ever',
-    'every',
-    'from',
-    'got',
-    'had',
-    'has',
-    'have',
-    'he',
-    'her',
-    'hers',
-    'him',
-    'his',
-    'how',
-    'however',
-    'i',
-    'if',
-    'into',
-    'it',
-    'its',
-    'just',
-    'least',
-    'like',
-    'likely',
-    'may',
-    'me',
-    'might',
-    'most',
-    'must',
-    'my',
-    'neither',
-    'no',
-    'nor',
-    'not',
-    'of',
-    'off',
-    'often',
-    'on',
-    'or',
-    'other',
-    'our',
-    'own',
-    'rather',
-    'said',
-    'say',
-    'says',
-    'she',
-    'should',
-    'since',
-    'so',
-    'some',
-    'than',
-    'that',
-    'the',
-    'their',
-    'them',
-    'then',
-    'there',
-    'these',
-    'they',
-    'this',
-    'tis',
-    'to',
-    'too',
-    'twas',
-    'us',
-    'wants',
-    'was',
-    'we',
-    'were',
-    'what',
-    'when',
-    'who',
-    'whom',
-    'why',
-    'will',
-    'would',
-    'yet',
-    'you',
-    'your',
-  ])
-
-  let index = new minisearch({
-    fields: ['title', 'text'], // fields to index for full-text search
-    storeFields: ['location', 'title', 'text', 'category', 'page'], // fields to return with search results
-    processTerm: (term) => {
-      let word = stopWords.has(term) ? null : term
-      if (word) {
-        // custom trimmer that doesn't strip @ and !, which are used in julia macro and function names
-        word = word.replace(/^[^a-zA-Z0-9@!]+/, '').replace(/[^a-zA-Z0-9@!]+$/, '')
-      }
-
-      return word ?? null
-    },
-    // add . as a separator, because otherwise "title": "Documenter.Anchors.add!", would not find anything if searching for "add!", only for the entire qualification
-    tokenize: (string) => string.split(/[\s\-\.]+/),
-    searchOptions: {
-      boost: { title: 100 },
-      fuzzy: 2,
-      processTerm: (term) => {
-        let word = stopWords.has(term) ? null : term
-        if (word) {
-          word = word.replace(/^[^a-zA-Z0-9@!]+/, '').replace(/[^a-zA-Z0-9@!]+$/, '')
-        }
-
-        return word ?? null
-      },
-      tokenize: (string) => string.split(/[\s\-\.]+/),
-    },
-  })
-
-  index.addAll(ms_data)
-
-  searchresults = $('#documenter-search-results')
-  searchinfo = $('#documenter-search-info')
-  searchbox = $('#documenter-search-query')
-  searchform = $('.docs-search')
-  sidebar = $('.docs-sidebar')
-
-  function update_search(querystring) {
-    let results = []
-    results = index.search(querystring, {
-      filter: (result) => result.score >= 1,
-    })
-
-    searchresults.empty()
-
-    let links = []
-    let count = 0
-
-    results.forEach(function (result) {
-      if (result.location) {
-        if (!links.includes(result.location)) {
-          searchresults.append(make_search_result(result, querystring))
-          count++
-        }
-
-        links.push(result.location)
-      }
-    })
-
-    searchinfo.text('Number of results: ' + count)
-  }
-
-  function make_search_result(result, querystring) {
-    let display_link =
-      result.location.slice(Math.max(0), Math.min(50, result.location.length)) +
-      (result.location.length > 30 ? '...' : '')
-
-    let textindex = new RegExp(`\\b${querystring}\\b`, 'i').exec(result.text)
-    let text =
-      textindex !== null
-        ? result.text.slice(
-            Math.max(textindex.index - 100, 0),
-            Math.min(textindex.index + querystring.length + 100, result.text.length)
-          )
-        : ''
-
-    let display_result = text.length
-      ? '...' +
-        text.replace(
-          new RegExp(`\\b${querystring}\\b`, 'i'), // For first occurrence
-          '<span class="search-result-highlight p-1">$&</span>'
-        ) +
-        '...'
-      : ''
-
-    let result_div = `
-      <a href="${
-        documenterBaseURL + '/' + result.location
-      }" class="search-result-link px-4 py-2 w-100 is-flex is-flex-direction-column gap-2 my-4">
-        <div class="w-100 is-flex is-flex-wrap-wrap is-justify-content-space-between is-align-items-center">
-          <div class="search-result-title has-text-weight-semi-bold">${result.title}</div>
-          <div class="property-search-result-badge">${result.category}</div>
-        </div>
-        <p>
-          ${display_result}
-        </p>
-        <div
-          class="has-text-left"
-          style="font-size: smaller;"
-          title="${result.location}"
-        >
-          <i class="fas fa-link"></i> ${display_link}
-        </div>
-      </a>
-      <div class="search-divider"></div>
-    `
-    return result_div
-  }
-
-  function update_search_box() {
-    querystring = searchbox.val()
-    update_search(querystring)
-  }
-
-  searchbox.keyup(_.debounce(update_search_box, 250))
-  searchbox.change(update_search_box)
-
-  // Disable enter-key form submission for the searchbox on the search page
-  // and just re-run search rather than refresh the whole page.
-  searchform.keypress(function (event) {
-    if (event.which == '13') {
-      if (sidebar.hasClass('visible')) {
-        sidebar.removeClass('visible')
-      }
-      update_search_box()
-      event.preventDefault()
-    }
-  })
-
-  search_query_uri = parseUri(window.location).queryKey['q']
-
-  if (search_query_uri !== undefined) {
-    search_query = decodeURIComponent(search_query_uri.replace(/\+/g, '%20'))
-    searchbox.val(search_query)
-  }
-
-  update_search_box()
-})
-=======
 // libraries: jquery, minisearch
 // arguments: $, minisearch
 
@@ -696,5 +384,4 @@
   filter_results = ele.map((x) => $(x).text().toLowerCase());
   modal_filters = make_modal_body_filters(filters, filter_results);
   update_search(filter_results);
-}
->>>>>>> e2bd1940
+}