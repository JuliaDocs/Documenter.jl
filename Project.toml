--- conflicted
+++ resolved
@@ -26,12 +26,8 @@
 DocStringExtensions = "0.4, 0.5, 0.6, 0.7, 0.8, 0.9"
 IOCapture = "0.2"
 JSON = "0.19, 0.20, 0.21"
-<<<<<<< HEAD
-MarkdownAST = "0.1"
+MarkdownAST = "0.1.1"
 SnoopPrecompile = "1"
-=======
-MarkdownAST = "0.1.1"
->>>>>>> f225a224
 julia = "1.6"
 
 [extras]
