name = "Documenter"
uuid = "e30172f5-a6a5-5a46-863b-614d45cd2de4"
version = "0.28.0-DEV"

[deps]
ANSIColoredPrinters = "a4c015fc-c6ff-483c-b24f-f7ea428134e9"
AbstractTrees = "1520ce14-60c1-5f80-bbc7-55ef81b5835c"
Base64 = "2a0f44e3-6c83-55bd-87e4-b1978d98bd5f"
Dates = "ade2ca70-3891-5945-98fb-dc099432e06a"
DocStringExtensions = "ffbed154-4ef7-542d-bbb7-c09d3a79fcae"
IOCapture = "b5f81e59-6552-4d32-b1f0-c071b021bf89"
InteractiveUtils = "b77e0a4c-d291-57a0-90e8-8db25a27a240"
JSON = "682c06a0-de6a-54ab-a142-c8b1cf79cde6"
LibGit2 = "76f85450-5226-5b5a-8eaa-529ad045b433"
Logging = "56ddb016-857b-54e1-b83d-db4d58db5568"
Markdown = "d6f4376e-aef5-505a-96c1-9c027394607a"
MarkdownAST = "d0879d2d-cac2-40c8-9cee-1863dc0c7391"
REPL = "3fa0cd96-eef1-5676-8a61-b3b8758bbffb"
Test = "8dfed614-e22c-5e08-85e1-65c5234f0b40"
Unicode = "4ec0a83e-493e-50e2-b9ac-8f72acf5a8f5"

[compat]
ANSIColoredPrinters = "0.0.1"
AbstractTrees = "0.4"
DocStringExtensions = "0.4, 0.5, 0.6, 0.7, 0.8, 0.9"
IOCapture = "0.2"
JSON = "0.19, 0.20, 0.21"
<<<<<<< HEAD
MarkdownAST = "0.0.2"
=======
MarkdownAST = "0.0.1"
>>>>>>> 1072ed83
julia = "1.6"

[extras]
DocumenterTools = "35a29f4d-8980-5a13-9543-d66fff28ecb8"
Random = "9a3f8284-a2c9-5f02-9a11-845980a1fd5c"

[targets]
test = ["Random", "DocumenterTools"]<|MERGE_RESOLUTION|>--- conflicted
+++ resolved
@@ -25,11 +25,7 @@
 DocStringExtensions = "0.4, 0.5, 0.6, 0.7, 0.8, 0.9"
 IOCapture = "0.2"
 JSON = "0.19, 0.20, 0.21"
-<<<<<<< HEAD
 MarkdownAST = "0.0.2"
-=======
-MarkdownAST = "0.0.1"
->>>>>>> 1072ed83
 julia = "1.6"
 
 [extras]
