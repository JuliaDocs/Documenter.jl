name = "Documenter"
uuid = "e30172f5-a6a5-5a46-863b-614d45cd2de4"
<<<<<<< HEAD
version = "0.24.6"
=======
version = "0.24.7+0.25-DEV"
>>>>>>> 3ccd903e

[deps]
Base64 = "2a0f44e3-6c83-55bd-87e4-b1978d98bd5f"
Dates = "ade2ca70-3891-5945-98fb-dc099432e06a"
DocStringExtensions = "ffbed154-4ef7-542d-bbb7-c09d3a79fcae"
InteractiveUtils = "b77e0a4c-d291-57a0-90e8-8db25a27a240"
JSON = "682c06a0-de6a-54ab-a142-c8b1cf79cde6"
LibGit2 = "76f85450-5226-5b5a-8eaa-529ad045b433"
Logging = "56ddb016-857b-54e1-b83d-db4d58db5568"
Markdown = "d6f4376e-aef5-505a-96c1-9c027394607a"
REPL = "3fa0cd96-eef1-5676-8a61-b3b8758bbffb"
Test = "8dfed614-e22c-5e08-85e1-65c5234f0b40"
Unicode = "4ec0a83e-493e-50e2-b9ac-8f72acf5a8f5"

[compat]
DocStringExtensions = "0.4, 0.5, 0.6, 0.7, 0.8"
JSON = "0.19, 0.20, 0.21"
julia = "1"

[extras]
DocumenterMarkdown = "997ab1e6-3595-5248-9280-8efb232c3433"
DocumenterTools = "35a29f4d-8980-5a13-9543-d66fff28ecb8"
Random = "9a3f8284-a2c9-5f02-9a11-845980a1fd5c"

[targets]
test = ["Random", "DocumenterMarkdown", "DocumenterTools"]<|MERGE_RESOLUTION|>--- conflicted
+++ resolved
@@ -1,10 +1,6 @@
 name = "Documenter"
 uuid = "e30172f5-a6a5-5a46-863b-614d45cd2de4"
-<<<<<<< HEAD
-version = "0.24.6"
-=======
 version = "0.24.7+0.25-DEV"
->>>>>>> 3ccd903e
 
 [deps]
 Base64 = "2a0f44e3-6c83-55bd-87e4-b1978d98bd5f"
