# Release notes

The format is based on [Keep a Changelog](https://keepachangelog.com/en/1.0.0/),
and this project adheres to [Semantic Versioning](https://semver.org/spec/v2.0.0.html).

## Unreleased

### Added

<<<<<<< HEAD
* Footnotes can now be previewed by hovering over the link. ([#2080])
=======
* Added option `treat_markdown_warnings_as_error` which throws an error when encountering a markdown/interpolation warning ([#2792], [#2751])
>>>>>>> c5efac79

### Changed

* Page category is removed from the search index and now everything is in section category. ([#2762], [#2413])
* Changed the docstring block accordions from a custom implementation to HTML details+summary tag. ([#2772], [#2773])

### Fixed

* Changed the header crossref step to eagerly fail when encountering a non-unique header slug. ([#2668], [#2787])

  This is **potentially breaking** and may cause some documentation builds to fail.
  Those previously passed but generated incorrect cross-references.
  You can fix this by ensuring that you have distinct headers across your markdown pages, or by using the `@id` syntax to give the headers unique slugs.

## Version [v1.15.0] - 2025-10-22

### Changed

* Created a warning for when the search index size is too big (500Kib). ([#2423], [#2753])
* In the HTML output, the search modal can now be navigated using up and down keys. ([#2761])

### Other

* Documenter now declares the correct SHA standard library compat bound. ([#2774])

## Version [v1.14.1] - 2025-07-09

### Fixed

* Fixed the `GITHUB_EVENT_NAME` message to include `release` as one of the options. ([#2750])

## Version [v1.14.0] - 2025-07-09

### Added

* Add `release` to the allowed values for `GITHUB_EVENT_NAME` for `deploydocs`, to allow release docs to build when tagging via creating a new _release_ on GitHub. ([#2748], [#2748])

## Version [v1.13.0] - 2025-06-19

### Added

* Added new type `RawHTMLHeadContent` to `HTML` format object, which allows to add raw HTML to the head of the HTML output, by passing it as a element in the `assets` keyword argument. ([#2726])

## Version [v1.12.0] - 2025-06-06

### Added

* Added `meta` keyword to `makedocs` which allows to specify default values for `@meta` blocks. This can be used to alter the default values for anything that can be configured via a `@meta` block for all pages of the documentation. E.g. this can be used to set `CollapsedDocStrings = true` on all pages. ([#2512], [#2697])

### Changed

* Work around GitHub rate limiting of link checks by passing `GITHUB_TOKEN` when applicable and available. ([#2729])
* Support non-Base64-encoded SSH keys for `DOCUMENTER_KEY` and `DOCUMENTER_KEY_PREVIEWS` ([#2737])

## Version [v1.11.4] - 2025-05-16

### Fixed

* Fixed the handling of non-standard `versions` arguments of `deploydocs` (take two). ([#2723])

## Version [v1.11.3] - 2025-05-15

### Fixed

* Fixed the handling of non-standard `versions` arguments of `deploydocs`. ([#2722])

## Version [v1.11.2] - 2025-05-14

### Fixed

* Fixed minor issue where `display` function was a Dict config key for KaTex vs. `:display` Symbol. ([#2721])

## Version [v1.11.1] - 2025-05-13

### Fixed

* Fixed an issue when building PDFs with local images on Windows. ([#2434])
* Fixed a bug where Documenter builds would hang or use a lot of memory due to the admonition `id` hashing. ([#2714], [#2710])

### Other

* Add preemptive support for JSON.jl 1.0. ([#2717])

## Version [v1.11.0] - 2025-05-09

### Added

* Added anchor links to admonition blocks, making it possible to create direct links to specific admonitions. ([#2505], [#2676], [#2688])
* Added an API function `writer_supports_ansicolor` for a Documenter writer to indicate that it supports rendering ANSI-colored strings.  This is useful for new backends that may be implemented. ([#2490])
* Introduced the `deploy_repo` keyword argument for `deploydocs` to better support out-of-repo documentation deployments ([#2692])

### Changed

* Refactored `deploydocs` internals to allow dispatch on the `versions` keyword, intended as a non-public API for DocumenterVitepress which cannot use the default versioning mechanism during deployment ([#2695]).
* Use different banners for dev and unreleased docs ([#2382], [#2682])

### Fixed

* In Julia v1.12, the queries used by `clear_module!` will now be versioned by world, allowing the deleting of bindings to work correctly. ([#2693])

### Other

* Documenter no longer depends on the LibGit2 standard library. ([#2363], [#2701])

## Version [v1.10.2] - 2025-04-25

### Fixed

* `@meta`, `@setup`, and `@docs` blocks no longer generate spurious entries in the search index. ([#1929], [#2675])
* Fixed a performance regression introduced in v1.10.0 as part of the code clearing out the sandbox modules to save memory and caused by calling `GC.gc()` too often. ([#2685])

## Version [v1.10.1] - 2025-03-31

### Fixed

* Fixed a bug in the cleaning of `@example` blocks with `a::SomeType = somevalue` typed declarations. ([#2674])

## Version [v1.10.0] - 2025-03-31

### Changed

* Now the cursor remain focused on search box even after selecting the filter. ([#2410])
* The "sandbox" modules used for running the code (doctests, examples) are now cleared after a page has been processed, allowing the garbage collector to reclaim memory and therefore reducing memory usage. ([#2640], [#2662])
* Show file paths in error messages relative to the current working directory instead of relative to the document root. ([#2659])

### Fixed

* Don't require custom themes to set a color for the 'todo' admonition. ([#2576])
* Entries in `@repl` blocks that were hidden with `# hide` no longer produce erroneous empty lines ([#1521], [#2054], [#2399])
* Fix the printed log message for missing docstring errors. ([#2658])

## Version [v1.9.0] - 2025-03-17

### Added

* Setting `ShareDefaultModule = true` in a `@meta` block makes all unnamed `@example`, `@repl` and `@setup` blocks share the same sandbox module, which makes writing tutorial-style documents more practical. ([#2656])
* `makedocs` and `doctest` now accept regex/substitution pairs in `doctestfilters`. ([#2360], [#2619])
* Doctests now can have `teardown` code in addition to `setup` code. ([#2058], [#2566], [#2577])
* The search UI will again put the query in the site URL, allowing deep links to searches to be shared. ([#2543], [#2646])

### Changed

* Symlinks are now followed when walking the docs directory. ([#2610])
* PDF/LaTeX builds now throw a more informative error when `sitename` is not provided. ([#2636])
* `@autodocs` now lists public unexported symbols by default (i.e. when `Public = true`). ([#2629])

  This is **potentially breaking** as it can cause previously working builds to fail if they are being run in strict mode.
  Errors can happen if there are unexported symbols marked with `public` whose docstrings are being included manually with e.g. `@docs` blocks, and there is also an `@autodocs` block including docstrings for all public symbols.
  The solution is to remove the duplicate inclusion.

* `checkdocs` has a new option `:public` to check that unexported symbols marked with `public` are included in the docs. ([#2629])
* Fixing doctests that use `[...]` to hide part of an error message (such as a stacktrace) no longer replaces the `[...]` if the output otherwise matches ([#2511], [#2642])
* The warning printed by doctest fixing are now a bit more verbose, better identifying the problematic code. ([#2602])

### Fixed

* The breadcrumb in the HTML output will not show a spurious scrollbar anymore. ([#2648], [#2652])
* The syntax highlight pre-rendering now correctly works on Windows. ([#2649])
* Deep links to collapsed docstrings now correctly leave the targeted docstring at the center of the screen when navigating to that URL. ([#2485], [#2651])

## Version [v1.8.1] - 2025-02-11

### Fixed

* `DocMeta` has been updated to respect world-age semantics for bindings, introduced in Julia 1.12. ([#2621], [#2622], [#2624])

## Version [v1.8.0] - 2024-11-07

### Changed

* `deploydocs` now ignores any global GPG signing Git settings (i.e. `commit.gpgSign = false`). ([#2592])

### Fixed

* The search modal no longer runs into a race condition with loading the search index and consistently opens correctly. ([#2593])

### Other

* Documenter now uses [Runic.jl](https://github.com/fredrikekre/Runic.jl) for code formatting.

## Version [v1.7.0] - 2024-09-04

### Added

* The `User-Agent` header set in the linkcheck HTTP(S) requests can now be customized with the `linkcheck_useragent` option to `makedocs`. ([#2557], [#2562], [#2571])
* Admonitions with category `todo` are now colored purple. Previously they were default-colored like all other unknown admonitions categories. ([#2526])
* A `checkdocs_ignored_modules` keyword argument to `makedocs(...)`, which prevents `checkdocs` from warning about missing documentation in certain modules. ([#2233])

### Changed

* The default `User-Agent` header set in the linkcheck HTTP(S) requests now reports `Chrome/127.0.0.0` instead of `Chrome/51.0.2704.103`. This _may_ change how servers interpret the linkcheck requests, and cause previously passing checks to failing, but it is more likely to fix previous spurious failures. ([#2557], [#2569])

### Fixed

* The paths for `size_threshold_ignore` option of `Documenter.HTML` are now correctly normalized and no longer sensitive to platform-dependent differences in path separators. ([#2560], [#2561])

## Version [v1.6.0] - 2024-08-20

### Changed

* The MathJax3 setup now uses `tex-svg-full.js` and additionally draws in `mhchem` by default, allowing for chemistry symbols to be rendered (consistent with Pluto.jl). ([#2549])

### Fixed

* Collapsing of docstrings in the HTML output can now only be triggered when clicking on the icon or the empty area only. ([#2204], [#2551])

## Version [v1.5.0] - 2024-06-26

### Added

* Four new *experimental* themes (`catppuccin-latte`, `catppuccin-frappe`,
  `catppuccin-macchiato`, and `catppuccin-mocha`) have been added. These are based on the
  [Catppuccin](https://catppuccin.com/) color palette. The existing themes
  (`documenter-light` and `documenter-dark`) are still the default light and dark theme,
  respectively. ([#2496])

### Changed

* Coloring of admonitions have been toned down in order to make them slightly less
  eye-catching. ([#2499])
* Thickness and rounding of docstrings and code blocks have been adjusted to match
  admonitions. ([#2499])
* _All_ search terms in the HTML search must now match the result, as opposed to _any_. In other words, they are now `AND`-ed together, and not `OR`-ed. ([#2514])

### Fixed

* The search prompt in the HTML output again correctly handles parenthesis and other special character that would previously cause the search to crash. ([#2513])

## Version [v1.4.1] - 2024-05-02

### Fixed

* In HTML output, links in inline code are now correctly colored on hover. ([#2497])
* Doctest fixing functionality handles another edge case. ([#2303], [#2378])

## Version [v1.4.0] - 2024-04-14

### Changed

* A fully qualified `@ref` link now resolves in `Main` as well, in addition to `CurrentModule`. For any package whose docstrings are included in the documentation, as long as that package is loaded in `make.jl`, fully qualified `@ref` links to docstrings in the package will work from anywhere. This simplifies, e.g., linking between docstrings for packages that use sub-modules. ([#2470])
* `HTMLWriter` saw several refactoring, which should not lead to any user-visible changes, but may affect plugins that are relying on Documenter's internals. ([#2475], [#2480], [#2482])

## Version [v1.3.0] - 2024-03-01

### Added

* Added support for a `CollapsedDocStrings` key in every page's `@meta` block. Setting `CollapsedDocStrings = true` for a particular page essentially clicks the "Collapse all docstrings" in the navigation bar after the page loads, collapsing all docstrings on that page. This can make API documentation pages much more readable. ([#2282], [#2394], [#2459], [#2460])
* Automatically write an `objects.inv` inventory file to be be included in every online deployment of the documentation. With the help of the [`DocumenterInterLinks` plugin](https://juliadocs.org/DocumenterInterLinks.jl/stable/), any other project using Documenter or [Sphinx](https://www.sphinx-doc.org/en/master/) can then externally link to any page, heading, or docstring in the documentation. ([#2366], [#2424])
* Added a parameter `inventory_version` to the `HTML()` options that may be passed to `makedocs`. This option sets the `version` metadata field in the new `objects.inv` inventory file. In most cases, the project version for the inventory will be automatically detected from the main `Project.toml` file, respectively, during deployment in `deploydocs`, from the git tag of the release. Any project may still want to explicitly set `inventory_version` via, e.g., [`pkgversion(MyProject)`](https://docs.julialang.org/en/v1/base/base/#Base.pkgversion-Tuple{Module}) instead of relying on an auto-detected version. Projects with a non-standard setup (documentation-only-repos, monorepos) *should* modify their existing configuration to explicitly set `inventory_version`. ([#2449])

### Changed

* The search in the HTML output:
  - Is now case-insensitive. ([#2373], [#2374])
  - Prioritizes prefix matches. ([#2203], [#2375])
  - Utilizes webworkers and is more responsive. ([#2415])
  - Clearing the search query no longer deselects filters. ([#2415])
  - When selecting one filter all others are automatically deselected. ([#2415])

### Fixed

* Fix escaping special html entities in search output. ([#2441], [#2461])
* Fix the search filter toggle button styling in the HTML output. ([#2406], [#2408])
* The theme selector for the HTML output now correctly picks `Automatic (OS)` if the user hasn't explicitly set the theme. ([#2414], [#2438])
* Fix the search window sometimes not appearing in the HTML output. ([#2430], [#2458])

## Version [v1.2.1] - 2023-12-02

### Fixed

* Fix an erroneous warning about the `CurrentModule` argument of `@meta` blocks. ([#2364], [#2365])

## Version [v1.2.0] - 2023-11-29

### Changed

* `id` anchors may now start with a numeric digit. ([#744], [#2325])
* Documenter prints a more informative warning now if there is unexpected Julia interpolation in the Markdown (e.g. from errant `$` signs). ([#2288], [#2327])
* Documenter now warns when it encounters invalid keys in the various key-value at-blocks. ([#2306], [#2324])
* File sizes are now expressed in more human-readable format. ([#2272], [#2344])
* Documenter now uses [Git.jl](https://github.com/JuliaVersionControl/Git.jl) (as opposed to the system's `git` binary) for Git operations. ([#2348])
* Woodpecker CI 1.x and 2.x are now also supported. ([#2337], [#2335], [#2339])

### Fixed

* Enabled text wrapping in docstring header on smaller screens. ([#2293], [#2307])
* Fixed breadcrumb overflow with long page title on narrow screens (mobile). ([#2317])
* Fixed `linkcheck` not checking inside of docstrings. ([#2329], [#2330])
* Headings are now rewritten to `<strong>` in lists found in docstrings. ([#2308], [#2313])

## Version [v1.1.2] - 2023-10-23

### Fixed

* Non-breaking spaces are now properly converted as "~" in the `LaTeXWriter`. ([#2300])

## Version [v1.1.1] - 2023-10-12

### Fixed

* Fixed, docstring collapse/expand icon not changing correctly when clicking rapidly. ([#2103], [#2217])

## Version [v1.1.0] - 2023-09-28

### Added

* Added `Remotes.GitLab` for specifying a `Remote` hosted on gitlab.com or a self-hosted GitLab instance. ([#2279])

### Fixed

* Fixed display of inline LaTeX math `$ ... $` from `show` methods in HTMLWriter. ([#2280], [#2281])
* Fixed a crash in GitHub remote link checking when `remotes = nothing`. ([#2274], [#2285])
* Fix an error occurring with `DocTestFilters = nothing` in `@meta` blocks. ([#2273], [#1696])

## Version [v1.0.1] - 2023-09-18

### Fixed

* Docstring with an unwrapped `Markdown.MD` object, such as the ones created when the `Markdown.@doc_str` macro is used, are correctly handled again. ([#2269])

## Version [v1.0.0] - 2023-09-15

### Version changes

* The (minimum) required Julia version has been raised from 1.0 to 1.6. For older Julia versions the 0.27.X release can still be used. ([#1835], [#1841])

### Breaking

* The `strict` keyword argument to `makedocs` has been removed and replaced with `warnonly`. `makedocs` now **fails builds by default** if any of the document checks fails (previously it only issued warnings by default). ([#2051], [#2194])

  **For upgrading:** If you are running with `strict = true`, you can just drop the `strict` option.
  If you are currently being strict about specific error classes, you can invert the list of error classes with `Documenter.except`.

  If you were not setting the `strict` keyword, but your build is failing now, you should first endeavor to fix the errors that are causing the build to fail.
  If that is not feasible, you can exclude specific error categories from failing the build (e.g. `warnonly = [:footnote, :cross_references]`).
  Finally, setting `warnonly = true` can be used to recover the old `strict = false` default behavior, turning all errors back into warnings.

* The Markdown backend has been fully removed from the Documenter package, in favor of the external [DocumenterMarkdown package](https://github.com/JuliaDocs/DocumenterMarkdown.jl). This includes the removal of the exported `Deps` module. ([#1826])

  **For upgrading:** To keep using the Markdown backend, refer to the [DocumenterMarkdown package](https://github.com/JuliaDocs/DocumenterMarkdown.jl). That package might not immediately support the latest Documenter version, however.

* `@eval` blocks now require the last expression to be either `nothing` or of type `Markdown.MD`, with other cases now issuing an `:eval_block` error, and falling back to a text representation of the object. ([#1919], [#2260])

  **For upgrading:** The cases where an `@eval` results in a object that is not `nothing` or `::Markdown.MD`, the returned object should be reviewed. In case the resulting object is of some `Markdown` node type (e.g. `Markdown.Paragraph` or `Markdown.Table`), it can simply be wrapped in `Markdown.MD([...])` for block nodes, or `Markdown.MD([Markdown.Paragraph([...])])` for inline nodes. In other cases Documenter was likely not handling the returned object in a correct way, but please open an issue if this change has broken a previously working use case. The error can be ignored by passing `:eval_block` to the `warnonly` keyword.

* The handling of remote repository (e.g. GitHub) URLs has been overhauled. ([#1808], [#1881], [#2081], [#2232])

  In addition to generating source and edit links for the main repository, Documenter can now also be configured to generate correct links for cases where some files are from a different repository (e.g. with vendored dependencies). There have also been changes and fixes to the way the automatic detection of source and edit links works.

  The fallbacks to `TRAVIS_REPO_SLUG` and `GITHUB_REPOSITORY` variables have been removed in favor of explicitly specifying the `repo` keyword in the `makedocs` call.

  Documenter is now also more strict about the cases where it is unable to determine the URLs, and therefore previously successful builds may break.

  **For upgrading:** As the fallbacks to CI variables have been removed, make sure that you have your source checked out as a proper Git repository when building the documentation, so that Documenter could determine the repository link automatically from the Git `origin` URL. On GitHub Actions, this should normally already be the case, and user action is unlikely to be necessary. In other cases, if necessary, you can configure the `repo` and/or `remotes` keywords of `makedocs` appropriately.

  These changes should mostly affect more complex builds that include docstrings or files from various sources, such as when including docstrings from multiple packages. In the latter case in particular, you should make sure that all the relevant packages are also fully cloned and added as development dependencies to the `docs/Project.toml` (or equivalent) environment (or that the `remotes` keyword is configured for the `Pkg.add`-ed packages).

  Finally, in general, even if the build succeeds, double check that the various remote links (repository links, source links, edits links) have been generated correctly. If you run into any unexpected errors, please open an issue.

* Documenter now checks that local links (e.g. to other Markdown files, local images; such as `[see the other page](other.md)`) are pointing to existing files. ([#2130], [#2187])

  This can cause existing builds to fail because previously broken links are now caught by the Documenter's document checks, in particular because Documenter now runs in strict mode by default.

  **For upgrading:** You should double check and fix all the offending links. Alternatively, you can also set `warnonly = :cross_references`, so that the errors would be reduced to warnings (however, this is not recommended, as you will have broken links in your generated documentation).

* The HTML output now enforces size thresholds for the generated HTML files, to catch cases where Documenter is deploying extremely large HTML files (usually due to generated content, like figures). If any generated HTML file is above either of the thresholds, Documenter will either error and fail the build (if above `size_threshold`), or warn (if above `size_threshold_warn`). The size threshold can also be ignored for specific pages with `size_threshold_ignore`. ([#2142], [#2205], [#2211], [#2252])

  **For upgrading:** If your builds are now failing due to the size threshold checks, you should first investigate why the generated HTML files are so large (e.g. you are likely automatically generating too much HTML, like extremely large inline SVG figures), and try to reduce them below the default thresholds.
  If you are unable to reduce the generated file size, you can increase the `size_threshold` value to just above the maximum size, or disable the enforcement of size threshold checks altogether by setting `size_threshold = nothing`.
  If it is just a few specific pages that are offending, you can also ignore those with `size_threshold_ignore`.

* User-provided `assets/search.js` file no longer overrides Documenter's default search implementation, and the user-provided files will now be ignored by default. ([#2236])

  **For upgrading:** The JS file can still be included via the `assets` keyword of `format = HTML(...)`. However, it will likely conflict with Documenter's default search implementation. If you require an API to override Documenter's search engine, please open an issue.

* Plugin objects which were formally passed as (undocumented) positional keyword arguments to `makedocs` are now given as elements of a list `plugins` passed as a keyword argument ([#2245], [#2249])

  **For upgrading:** If you are passing any plugin objects to `makedocs` (positionally), pass them via the `plugins` keyword instead.

* `makedocs` will now throw an error if it gets passed an unsupported keyword argument. ([#2259])

  **For upgrading:** Remove the listed keyword arguments from the `makedocs` call. If the keyword was previously valid, consult this CHANGELOG for upgrade instructions.

### Added

* Doctest filters can now be specified as regex/substitution pairs, i.e. `r"..." => s"..."`, in order to control the replacement (which defaults to the empty string, `""`). ([#1989], [#1271])

* Documenter is now more careful not to accidentally leak SSH keys (in e.g. error messages) by removing `DOCUMENTER_KEY` from the environment when it is not needed. ([#1958], [#1962])

* Admonitions are now styled with color in the LaTeX output. ([#1931], [#1932], [#1946], [#1955])

* Improved the styling of code blocks in the LaTeXWriter. ([#1933], [#1935], [#1936], [#1944], [#1956], [#1957])

* Automatically resize oversize `tabular` environments from `@example` blocks in LaTeXWriter. ([#1930], [#1937])

* The `ansicolor` keyword to `HTML()` now defaults to true, meaning that executed outputs from `@example`- and `@repl`-blocks are now by default colored (if they emit colored output). ([#1828])

* Documenter now shows a link to the root of the repository in the top navigation bar. The link is determined automatically from the remote repository, unless overridden or disabled via the `repolink` argument of `HTML`. ([#1254])

* A more general API is now available to configure the remote repository URLs via the `repo` argument of `makedocs` by passing objects that are subtypes of `Remotes.Remote` and implement its interface (e.g. `Remotes.GitHub`). ([#1808], [#1881])

* Broken issue references (i.e. links like `[#1234](@ref)`, but when Documenter is unable to determine the remote GitHub repository) now generate `:cross_references` errors that can be caught via the `strict` keyword. ([#1808])

  This is **potentially breaking** as it can cause previously working builds to fail if they are being run in strict mode. However, such builds were already leaving broken links in the generated documentation.

  **For upgrading:** the easiest way to fix the build is to remove the offending `@ref` links. Alternatively, the `repo` argument to `makedocs` can be set to the appropriate `Remotes.Remote` object that implements the `Remotes.issueurl` function, which would make sure that correct URLs are generated.

* Woodpecker CI is now automatically supported for documentation deployment. ([#1880])

* The `@contents`-block now support `UnitRange`s for the `Depth` argument. This makes it possible to configure also the *minimal* header depth that should be displayed (`Depth = 2:3`, for example). This is supported by the HTML and the LaTeX/PDF backends. ([#245], [#1890])

* The code copy buttons in HTML now have `title` and `aria-label` attributes. ([#1903])

* The at-ref links are now more flexible, allowing arbitrary links to point to both docstrings and section headings. ([#781], [#1900])

* Code blocks like `@example` or `@repl` are now also expanded in nested contexts (e.g. admonitions, lists or block quotes). ([#491], [#1970])

* The new `pagesonly` keyword to `makedocs` can be used to restrict builds to just the Markdown files listed in `pages` (as opposed to all `.md` files under `src/`). ([#1980])

* Search engine and social media link previews are now supported, with Documenter generating the relevant HTML `meta` tags. ([#1321], [#1991])

* `deploydocs` now supports custom tag prefixes; see section "Deploying from a monorepo" in the docs. ([#1291], [#1792], [#1993])

* The `target` keyword of `deploydocs` is now required to point to a subdirectory of `root` (usually the directory where `make.jl` is located). ([#2019])

* Added keyboard shortcuts for search box (`Ctrl + /` or `Cmd + /` to focus into the search box, `Esc` to focus out of it). ([#1536], [#2027])

* The various JS and font dependencies of the HTML backend have been updated to the latest non-breaking versions. ([#2066], [#2067], [#2070], [#2071], [#2213])

  - KaTeX has been updated from `v0.13.24` to `v0.16.8` (major version bump).
  - Font Awesome has been updated from `v5.15.4` to `v6.4.2` (major version bump).
  - bulma.sass has been updated from `v0.7.5` to `v0.9.4` (major version bump).
  - darkly.scss been updated to `v0.8.1`.
  - highlight.js has been updated from `v11.5.1` to `v11.8.0`.
  - JuliaMono has been updated from `v0.045` to `v0.050`.
  - jQuery UI has been updated from `v1.12.1` to `v1.13.2`.
  - jquery has been updated from `v3.6.0` to `v3.7.0`.
  - MathJax 2 has been updated  from `v2.7.7` to `v2.7.9`.

* Move the mobile layout sidebar toggle (hamburger) from the right side to the left side. ([#1312], [#2076], [#2169], [#2215], [#2216])

* Added the ability to expand/collapse individual as well as all docstrings. ([#1393], [#2078])

* Invalid local link warnings during HTML rendering now print a bit more context, helping in pinpointing the offending link. ([#2100])

* Admonitions with category `details` are now rendered as (collapsed) `<details>` in the HTML backend. The admonition title is used as the `<summary>`. ([#2128])

* Theme switcher now includes an "Automatic (OS preference)" option that makes the site follow the user's OS setting. ([#1745], [#2085], [#2170])

* Documenter now generates a `.documenter-siteinfo.json` file in the HTML build, that contains some metadata about the build. ([#2181])

* The search UI has had a complete overhaul, with a fresh new modal UI with better context for search results and a filter mechanism to remove unwanted results. The client-side search engine has been changed from LunrJs to MinisearchJs. ([#1437], [#2141], [#2147], [#2202])

* The `doctest` routine can now receive the same `plugins` keyword argument as `makedocs`. This enables `doctest` to run if any plugin with a mandatory `Plugin` object is loaded, e.g., [DocumenterCitations](https://github.com/JuliaDocs/DocumenterCitations.jl). ([#2245])

* The HTML output will automatically write larger `@example`-block outputs to files, to make the generated HTML files smaller. The size threshold can be controlled with the `example_size_threshold` option to `HTML`. ([#2143], [#2247])

* The `@docs` and `@autodocs` blocks can now be declared non-canonical, allowing multiple copied of the same docstring to be included in the manual. ([#1079], [#1570], [#2237])

### Fixed

* Line endings in Markdown source files are now normalized to `LF` before parsing, to work around [a bug in the Julia Markdown parser][JuliaLang/julia#29344] where parsing is sensitive to line endings, and can therefore cause platform-dependent behavior. ([#1906])

* `HTMLWriter` no longer complains about invalid URLs in docstrings when `makedocs` gets run multiple time in a Julia session, as it no longer modifies the underlying docstring objects. ([#505], [#1924])

* Docstring doctests now properly get checked on each `makedocs` run, when run multiple times in the same Julia session. ([#974], [#1948])

* The default decision for whether to deploy preview builds for pull requests have been changed from `true` to `false` when not possible to verify the origin of the pull request. ([#1969])

* `deploydocs` now correctly handles version symlinks where the destination directory has been deleted. ([#2012])

### Other

* Documenter now uses [MarkdownAST](https://github.com/JuliaDocs/MarkdownAST.jl) to internally represent Markdown documents. While this change should not lead to any visible changes to the user, it is a major refactoring of the code. Please report any novel errors or unexpected behavior you encounter when upgrading to 0.28 on the [Documenter issue tracker](https://github.com/JuliaDocs/Documenter.jl/issues). ([#1892], [#1912], [#1924], [#1948])

* The code layout has changed considerably, with many of the internal submodules removed. This **may be breaking** for code that hooks into various Documenter internals, as various types and functions now live at different code paths. ([#1976], [#1977], [#2191], [#2214])


## Version [v0.27.25] - 2023-07-03

### Fixed

* Page headings are now correctly escaped in `LaTeXWriter`. ([#2134])

* Compiling the dark theme with Sass no longer emits deprecation warnings about `!global` assignments. ([#1766], [#1983], [#2145])

* The CSS Documenter ships is now minified. ([#2153], [#2157])

## Version [v0.27.24] - 2023-01-23

### Security

* `deploydocs` now takes extra care to avoid committing the temporary SSH key file to the Git repo. ([#2018])

## Version [v0.27.23] - 2022-08-26

### Added

* The `native` and `docker` PDF builds now run with the `-interaction=batchmode` (instead of `nonstopmode`) and `-halt-on-error` options to make the LaTeX error logs more readable and to fail the build early. ([#1908])

### Fixed

* The PDF/LaTeX output now handles hard Markdown line breaks (i.e. `Markdown.LineBreak` nodes). ([#1908])

* Previously broken links within the PDF output are now fixed. ([JuliaLang/julia#38054], [JuliaLang/julia#43652], [#1909])

## Version [v0.27.22] - 2022-07-24

### Other

* Documenter is now compatible with DocStringExtensions v0.9. ([#1885], [#1886])

## Version [v0.27.21] - 2022-07-13

### Fixed

* Fix a regression where Documenter throws an error on systems that do not have Git available. ([#1870], [#1871])

## Version [v0.27.20] - 2022-07-10

### Added

* The various JS and font dependencies of the HTML backend have been updated to the latest non-breaking versions. ([#1844], [#1846])

  - MathJax 3 has been updated from v3.2.0 to v3.2.2.
  - JuliaMono has been updated from v0.044 to v0.045.
  - Font Awesome has been updated from v5.15.3 to v5.15.4.
  - highlight.js has been updated from v11.0.1 to v11.5.1.
  - KaTeX has been updated from v0.13.11 to v0.13.24.

* **Experimental**: `deploydocs` now supports "deploying to tarball" (rather than pushing to the `gh-pages` branch) via the undocumented experiments `archive` keyword. ([#1865])

### Fixed

* When including docstrings for an alias, Documenter now correctly tries to include the exactly matching docstring first, before checking for signature subtypes. ([#1842])

* When checking for missing docstrings, Documenter now correctly handles docstrings for methods that extend bindings from other modules that have not been imported into the current module. ([#1695], [#1857], [#1861])

* By overriding `GIT_TEMPLATE_DIR`, `git` no longer picks up arbitrary user templates and hooks when internally called by Documenter. ([#1862])

## Version [v0.27.19] - 2022-06-05

### Added

* Documenter can now build draft version of HTML documentation by passing `draft=true` to `makedocs`. Draft mode skips potentially expensive parts of the building process and can be useful to get faster feedback when writing documentation. Draft mode currently skips doctests, `@example`-, `@repl`-, `@eval`-, and `@setup`-blocks. Draft mode can be disabled (or enabled) on a per-page basis by setting `Draft = true` in an `@meta` block. ([#1836])

* On the HTML search page, pressing enter no longer causes the page to refresh (and therefore does not trigger the slow search index rebuild). ([#1728], [#1833], [#1834])

* For the `edit_link` keyword to `HTML()`, Documenter automatically tries to figure out if the remote default branch is `main`, `master`, or something else. It will print a warning if it is unable to reliably determine either `edit_link` or `devbranch` (for `deploydocs`). ([#1827], [#1829])

* Profiling showed that a significant amount of the HTML page build time was due to external `git` commands (used to find remote URLs for docstrings). These results are now cached on a per-source-file basis resulting in faster build times. This is particularly useful when using [LiveServer.jl](https://github.com/JuliaDocs/LiveServer.jl)s functionality for live-updating the docs while writing. ([#1838])

## Version [v0.27.18] - 2022-05-25

### Added

* The padding of the various container elements in the HTML style has been reduced, to improve the look of the generated HTML pages. ([#1814], [#1818])

### Fixed

* When deploying unversioned docs, Documenter now generates a `siteinfo.js` file that disables the version selector, even if a `../versions.js` happens to exists. ([#1667], [#1825])

* Build failures now only show fatal errors, rather than all errors. ([#1816])

* Disable git terminal prompt when detecting remote HEAD branch for ssh remotes, and allow ssh-agent authentication (by appending rather than overriding ENV). ([#1821])

## Version [v0.27.17] - 2022-05-09

### Added

* PDF/LaTeX output can now be compiled with the [Tectonic](https://tectonic-typesetting.github.io) LaTeX engine. ([#1802], [#1803])

* The phrasing of the outdated version warning in the HTML output has been improved. ([#1805])

* Documenter now provides the `Documenter.except` function which can be used to "invert" the list of errors that are passed to `makedocs` via the `strict` keyword. ([#1811])

### Fixed

* When linkchecking HTTP and HTTPS URLs, Documenter now also passes a realistic `accept-encoding` header along with the request, in order to work around servers that try to block non-browser requests. ([#1807])

* LaTeX build logs are now properly outputted to the `LaTeXWriter.{stdout,stderr}` files when using the Docker build option. ([#1806])

* `makedocs` no longer fails with an `UndefVarError` if it encounters a specific kind of bad docsystem state related to docstrings attached to the call syntax, but issues an `@autodocs` error/warning instead. ([JuliaLang/julia#45174], [#1192], [#1810], [#1811])

## Version [v0.27.16] - 2022-04-19

### Added

* Update CSS source file for JuliaMono, so that all font variations are included (not just `JuliaMono Regular`) and that the latest version (0.039 -> 0.044) of the font would be used. ([#1780], [#1784])

* The table of contents in the generated PDFs have more space between section numbers and titles to avoid them overlapping. ([#1785])

* The preamble of the LaTeX source of the PDF build can now be customized by the user. ([#1746], [#1788])

* The package version number shown in the PDF manual can now be set by the user by passing the `version` option to `format = LaTeX()`. ([#1795])

### Fixed

* Fix `strict` mode to properly print errors, not just a warnings. ([#1756], [#1776])

* Disable git terminal prompt when detecting remote HEAD branch. ([#1797])

* When linkchecking HTTP and HTTPS URLs, Documenter now passes a realistic browser (Chrome) `User-Agent` header along with the request, in order to work around servers that try to use the `User-Agent` to block non-browser requests. ([#1796])

## Version [v0.27.15] - 2022-03-17

### Added

* Documenter now deploys documentation from scheduled jobs (`schedule` on GitHub actions). ([#1772], [#1773])

* Improve layout of the table of contents section in the LaTeX/PDF output. ([#1750])

### Fixed

* Improve the fix for extraneous whitespace in REPL blocks. ([#1774])

## Version [v0.27.14] - 2022-03-02

### Fixed

* Fix a CSS bug causing REPL code blocks to contain extraneous whitespace. ([#1770], [#1771])

## Version [v0.27.13] - 2022-02-25

### Fixed

* Fix a CSS bug causing the location of the code copy button to not be fixed in the upper right corner. ([#1758], [#1759])

* Fix a bug when loading the `copy.js` script for the code copy button. ([#1760], [#1762])

## Version [v0.27.12] - 2022-01-17

### Fixed

* Fix code copy button in insecure contexts (e.g. pages hosted without https). ([#1754])

## Version [v0.27.11] - 2022-01-16

### Added

* Documenter now deploys documentation from manually triggered events (`workflow_dispatch` on GitHub actions). ([#1554], [#1752])

* MathJax 3 has been updated to v3.2.0 (minor version bump). ([#1743])

* HTML code blocks now have a copy button. ([#1748])

* Documenter now tries to detect the development branch using `git` with the old default (`master`) as fallback. If you use `main` as the development branch you shouldn't need to specify `devbranch = "main"` as an argument to deploydocs anymore. ([#1443], [#1727], [#1751])

## Version [v0.27.10] - 2021-10-20

### Fixed

* Fix depth of headers in LaTeXWriter. ([#1716])

## Version [v0.27.9] - 2021-10-18

### Fixed

* Fix some errors with text/latex MIME type in LaTeXWriter. ([#1709])

## Version [v0.27.8] - 2021-10-14

### Added

* The keyword argument `strict` in `makedocs` is more flexible: in addition to a boolean indicating whether or not any error should result in a failure, `strict` also accepts a `Symbol` or `Vector{Symbol}` indicating which error(s) should result in a build failure. ([#1689])

* Allow users to inject custom JavaScript resources to enable alternatives to Google Analytics like plausible.io. ([#1706])

### Fixed

* Fix a few accessibility issues in the HTML output. ([#1673])

## Version [v0.27.7] - 2021-09-27

### Fixed

* Fix an error when building documentation for the first time with `push_preview`. ([#1693], [#1704])

* Fix a rare logger error for failed doctests. ([#1698], [#1699])

* Fix an error occurring with `DocTestFilters = nothing` in `@meta` blocks. ([#1696])

## Version [v0.27.6] - 2021-09-07

### Added

* Add support for generating `index.html` to redirect to `dev` or `stable`. The redirected destination is the same as the outdated warning. If there's already user-generated `index.html`, Documenter will not overwrite the file. ([#937], [#1657], [#1658])

### Fixed

* Checking whether a PR comes from the correct repository when deciding to deploy a preview on GitHub Actions now works on Julia 1.0 too. ([#1665])

* When a doctest fails, pass file and line information associated to the location of the doctest instead of the location of the testing code in Documenter to the logger. ([#1687])

* Enabled colored printing for each output of `@repl`-blocks. ([#1691])

## Version [v0.27.5] - 2021-07-27

### Fixed

* Fix an error introduced in version v0.27.4 (PR([#1634]) which was triggered by trailing comments in `@eval`/`@repl`/`@example` blocks. ([#1655], [#1661])

## Version [v0.27.4] - 2021-07-19

### Added

* `@example`- and `@repl`-blocks now support colored output by mapping ANSI escape sequences to HTML. This requires Julia >= 1.6 and passing `ansicolor=true` to `Documenter.HTML` (e.g. `makedocs(format=Documenter.HTML(ansicolor=true, ...), ...)`). In Documenter 0.28.0 this will be the default so to (preemptively) opt-out pass `ansicolor=false`. ([#1441], [#1628], [#1629], [#1647])

* **Experimental** Documenter's HTML output can now prerender syntax highlighting of code blocks, i.e. syntax highlighting is applied when generating the HTML page rather than on the fly in the browser after the page is loaded. This requires (i) passing `prerender=true` to `Documenter.HTML` and (ii) a `node` (NodeJS) executable available in `PATH`. A path to a `node` executable can be specified by passing the `node` keyword argument to `Documenter.HTML` (for example from the `NodeJS_16_jll` Julia package). In addition, the `highlightjs` keyword argument can be used to specify a file path to a highlight.js library (if this is not given the release used by Documenter will be used). Example configuration:
  ```julia
  using Documenter, NodeJS_16_jll

  makedocs(;
      format = Documenter.HTML(
          prerender = true,            # enable prerendering
          node = NodeJS_16_jll.node(), # specify node executable (required if not available in PATH)
          # ...
      )
      # ...
  )
  ```
  _This feature is experimental and subject to change in future releases._ ([#1627])

* The `julia>` prompt is now colored in green in the `julia-repl` language highlighting. ([#1639], [#1641])

* The `.hljs` CSS class is now added to all code blocks to make sure that the correct text color is used for non-highlighted code blocks and if JavaScript is disabled. ([#1645])

* The sandbox module used for evaluating `@repl` and `@example` blocks is now removed (replaced with `Main`) in text output. ([#1633])

* `@repl`, `@example`, and `@eval` blocks now have `LineNumberNodes` inserted such that e.g. `@__FILE__` and `@__LINE__` give better output and not just `"none"` for the file and `1` for the line. This requires Julia 1.6 or higher (no change on earlier Julia versions). ([#1634])

### Fixed

* Dollar signs in the HTML output no longer get accidentally misinterpreted as math delimiters in the browser. ([#890], [#1625])

* Fix overflow behavior for math environments to hide unnecessary vertical scrollbars. ([#1575], [#1649])

## Version [v0.27.3] - 2021-06-29

### Added

* Documenter can now deploy documentation directly to the "root" instead of versioned folders. ([#1615], [#1616])

* The version of Documenter used for generating a document is now displayed in the build information. ([#1609], [#1611])

### Fixed

* The HTML front end no longer uses ligatures when displaying code (with JuliaMono). ([#1610], [#1617])

## Version [v0.27.2] - 2021-06-18

### Added

* The default font has been changed to `Lato Medium` so that the look of the text would be closer to the old Google Fonts version of Lato. ([#1602], [#1604])

## Version [v0.27.1] - 2021-06-17

### Added

* The HTML output now uses [JuliaMono](https://cormullion.github.io/pages/2020-07-26-JuliaMono/) as the default monospace font, retrieved from CDNJS. Relatedly, the Lato font is also now retrieved from CDNJS, and the generated HTML pages no longer depend on Google Fonts. ([#618], [#1561], [#1568], [#1569]), [JuliaLang/www.julialang.org](https://github.com/JuliaLang/www.julialang.org/issues/1272)

* The wording of the text in the the old version warning box was improved. ([#1595])

### Fixed

* Documenter no longer throws an error when generating the version selector if there are no deployed versions. ([#1594], [#1596])

## Version [v0.27.0] - 2021-06-11

### Added

* The JS dependencies have been updated to their respective latest versions.

  - highlight.js has been updated to v11.0.1 (major version bump), which also brings various updates to the highlighting of Julia code. Due to the changes in highlight.js, code highlighting will not work on IE11. ([#1503], [#1551], [#1590])

  - Headroom.js has been updated to v0.12.0 (major version bump). ([#1590])

  - KaTeX been updated to v0.13.11 (major version bump). ([#1590])

  - MathJax versions have been updated to v2.7.7 (patch version bump) and v3.1.4 (minor version bump), for MathJax 2 and 3, respectively. ([#1590])

  - jQuery been updated to v3.6.0 (minor version bump). ([#1590])

  - Font Awesome has been updated to v5.15.3 (patch version bump). ([#1590])

  - lunr.js has been updated to v2.3.9 (patch version bump). ([#1590])

  - lodash.js has been updated to v4.17.21 (patch version bump). ([#1590])

* `deploydocs` now throws an error if something goes wrong with the Git invocations used to deploy to `gh-pages`. ([#1529])

* In the HTML output, the site name at the top of the sidebar now also links back to the main page of the documentation (just like the logo). ([#1553])

* The generated HTML sites can now detect if the version the user is browsing is not for the latest version of the package and display a notice box to the user with a link to the latest version. In addition, the pages get a `noindex` tag which should aid in removing outdated versions from search engine results. ([#1302], [#1449], [#1577])

* The analytics in the HTML output now use the `gtag.js` script, replacing the old deprecated setup. ([#1559])

### Fixed

* A bad `repo` argument to `deploydocs` containing a protocol now throws an error instead of being misinterpreted. ([#1531], [#1533])

* SVG images generated by `@example` blocks are now properly scaled to page width by URI-encoding the images, instead of directly embedding the SVG tags into the HTML. ([#1537], [#1538])

* `deploydocs` no longer tries to deploy pull request previews from forks on GitHub Actions. ([#1534], [#1567])

### Other

* Documenter is no longer compatible with IOCapture v0.1 and now requires IOCapture v0.2. ([#1549])

## Version [v0.26.3] - 2021-03-02

### Fixed

* The internal naming of the temporary modules used to run doctests changed to accommodate upcoming printing changes in Julia. ([JuliaLang/julia#39841], [#1540])

## Version [v0.26.2] - 2021-02-15

### Added

* `doctest()` no longer throws an error if cleaning up the temporary directory fails for some reason. ([#1513], [#1526])

* Cosmetic improvements to the PDF output. ([#1342], [#1527])

* If `jldoctest` keyword arguments fail to parse, these now get logged as doctesting failures, rather than being ignored with a warning or making `makedocs` throw an error (depending on why they fail to parse). ([#1556], [#1557])

### Fixed

* Script-type doctests that have an empty output section no longer crash Documenter. ([#1510])

* When checking for authentication keys when deploying, Documenter now more appropriately checks if the environment variables are non-empty, rather than just whether they are defined. ([#1511])

* Doctests now correctly handle the case when the repository has been checked out with `CRLF` line endings (which can happen on Windows with `core.autocrlf=true`). ([#1516], [#1519], [#1520])

* Multiline equations are now correctly handled in at-block outputs. ([#1518])

## Version [v0.26.1] - 2020-12-16

### Fixed

* HTML assets that are copied directly from Documenters source to the build output now has correct file permissions. ([#1497])

## Version [v0.26.0] - 2020-12-10

### Breaking
* The PDF/LaTeX output is again provided as a Documenter built-in and can be enabled by passing an instance of `Documenter.LaTeX` to `format`. The DocumenterLaTeX package has been deprecated. ([#1493])

  **For upgrading:** If using the PDF/LaTeX output, change the `format` argument of `makedocs` to `format = Documenter.LaTeX(...)` and remove all references to the DocumenterLaTeX package (e.g. from `docs/Project.toml`).

### Added

* Objects that render as equations and whose `text/latex` representations are wrapped in display equation delimiters `\[ ... \]` or `$$ ... $$` are now handled correctly in the HTML output. ([#1278], [#1283], [#1426])

* The search page in the HTML output now shows the page titles in the search results. ([#1468])

* The HTML front end now respects the user's OS-level dark theme preference (determined via the `prefers-color-scheme: dark` media query). ([#1320], [#1456])

* HTML output now bails early if there are no pages, instead of throwing an `UndefRefError`. In addition, it will also warn if `index.md` is missing and it is not able to generate the main landing page (`index.html`). ([#1201], [#1491])

* `deploydocs` now prints a warning on GitHub Actions, Travis CI and Buildkite if the current branch is `main`, but `devbranch = "master`, which indicates a possible Documenter misconfiguration due to GitHub changing the default primary branch of a repository to `main`. ([#1489])

## Version [v0.25.5] - 2020-11-23

### Fixed

* In the HTML output, display equations that are wider than the page now get a scrollbar instead of overflowing. ([#1470], [#1476])

## Version [v0.25.4] - 2020-11-19

### Added

* Documenter can now deploy from Buildkite CI to GitHub Pages with `Documenter.Buildkite`. ([#1469])

* Documenter now support Azure DevOps Repos URL scheme when generating edit and source links pointing to the repository. ([#1462], [#1463], [#1471])

### Fixed

* Type aliases of `Union`s (e.g. `const MyAlias = Union{Foo,Bar}`) are now correctly listed as "Type" in docstrings. ([#1466], [#1474])

* HTMLWriter no longer prints a warning when encountering `mailto:` URLs in links. ([#1472])

## Version [v0.25.3] - 2020-10-28

### Added

* Documenter can now deploy from GitLab CI to GitHub Pages with `Documenter.GitLab`. ([#1448])

* The URL to the MathJax JS module can now be customized by passing the `url` keyword argument to the constructors (`MathJax2`, `MathJax3`). ([#1428], [#1430])

### Fixed

* `Documenter.doctest` now correctly accepts the `doctestfilters` keyword, similar to `Documenter.makedocs`. ([#1364], [#1435])

* The `Selectors.dispatch` function now uses a cache to avoid calling `subtypes` on selectors multiple times during a `makedocs` call to avoid slowdowns due to [`subtypes` being slow][julia-38079]. ([#1438], [#1440], [#1452])

## Version [v0.25.2] - 2020-08-18

### Deprecated

* The `Documenter.MathJax` type, used to specify the mathematics rendering engine in the HTML output, is now deprecated in favor of `Documenter.MathJax2`. ([#1362], [#1367])

  **For upgrading:** simply replace `MathJax` with `MathJax2`. I.e. instead of

  ```
  makedocs(
      format = Documenter.HTML(mathengine = Documenter.MathJax(...), ...),
      ...
  )
  ```

  you should have

  ```
  makedocs(
      format = Documenter.HTML(mathengine = Documenter.MathJax2(...), ...),
      ...
  )
  ```

### Added

* It is now possible to use MathJax v3 as the mathematics rendering in the HTML output. This can be done by passing `Documenter.MathJax3` as the `mathengine` keyword to `HTML`. ([#1362], [#1367])

* The deployment commits created by Documenter are no longer signed by the **@zeptodoctor** user, but rather with the non-existing `documenter@juliadocs.github.io` email address. ([#1379], [#1388])

### Fixed

* REPL doctest output lines starting with `#` right after the input code part are now correctly treated as being part of the output (unless prepended with 7 spaces, in line with the standard heuristic). ([#1369])

* Documenter now throws away the extra information from the info string of a Markdown code block (i.e. ` ```language extra-info`), to correctly determine the language, which should be a single word. ([#1392], [#1400])

* Documenter now works around a Julia 1.5.0 regression ([JuliaLang/julia#36953]) which broke doctest fixing if the original doctest output was empty. ([#1337], [#1389])

## Version [v0.25.1] - 2020-07-21

### Added

* When automatically determining the page list (i.e. `pages` is not passed to `makedocs`), Documenter now lists `index.md` before other pages. ([#1355])

* The output text boxes of `@example` blocks are now style differently from the code blocks, to make it easier to visually distinguish between the input and output. ([#1026], [#1357], [#1360])

* The generated HTML site now displays a footer by default that mentions Julia and Documenter. This can be customized or disabled by passing the `footer` keyword to `Documeter.HTML`. ([#1184], [#1365])

* Warnings that cause `makedocs` to error when `strict=true` are now printed as errors when `strict` is set to `true`. ([#1088], [#1349])

### Fixed

* In the PDF/LaTeX output, equations that use the `align` or `align*` environment are no longer further wrapped in `equation*`/`split`. ([#1368])

## Version [v0.25.0] - 2020-06-30

### Added

* When deploying with `deploydocs`, any SSH username can now be used (not just `git`), by prepending `username@` to the repository URL in the `repo` argument. ([#1285])

* The first link fragment on each page now omits the number; before the rendering resulted in: `#foobar-1`, `#foobar-2`, and now: `#foobar`, `#foobar-2`. For backwards compatibility the old fragments are also inserted such that old links will still point to the same location. ([#1292])

* When deploying on CI with `deploydocs`, the build information in the version number (i.e. what comes after `+`) is now discarded when determining the destination directory. This allows custom tags to be used to fix documentation build and deployment issues for versions that have already been registered. ([#1298])

* You can now optionally choose to push pull request preview builds to a different branch and/or different repository than the main docs builds, by setting the optional `branch_previews` and/or `repo_previews` keyword arguments to the `deploydocs` function. Also, you can now optionally choose to use a different SSH key for preview builds, by setting the optional `DOCUMENTER_KEY_PREVIEWS` environment variable; if the `DOCUMENTER_KEY_PREVIEWS` environment variable is not set, then the regular `DOCUMENTER_KEY` environment variable will be used. ([#1307], [#1310], [#1315])

* The LaTeX/PDF backend now supports the `platform="none"` keyword, which outputs only the TeX source files, rather than a compiled PDF. ([#1338], [#1339])

* Linkcheck no longer prints a warning when encountering a `302 Found` temporary redirect. ([#1344], [#1345])

### Fixed

* `Deps.pip` is again a closure and gets executed during the `deploydocs` call, not before it. ([#1240])

* Custom assets (CSS, JS etc.) for the HTML build are now again included as the very last elements in the `<head>` tag so that it would be possible to override default the default assets. ([#1328])

* Docstrings from `@autodocs` blocks are no longer sorted according to an undocumented rule where exported names should come before unexported names. Should this behavior be necessary, the `@autodocs` can be replaced by two separate blocks that use the `Public` and `Private` options to filter out the unexported or exported docstrings in the first or the second block, respectively. ([#964], [#1323])

## Version [v0.24.11] - 2020-05-06

### Fixed

* Some sections and page titles that were missing from the search results in the HTML backend now show up. ([#1311])

## Version [v0.24.10] - 2020-04-26

### Added

* The `curl` timeout when checking remote links is now configurable with the `linkcheck_timeout` keyword. ([#1057], [#1295])

### Fixed

* Special characters are now properly escaped in admonition titles in LaTeX/PDF builds and do not cause the PDF build to fail anymore. ([#1299])

## Version [v0.24.9] - 2020-04-15

### Fixed

* Canonical URLs are now properly prettified (e.g. `/path/` instead of `/path/index.html`) when using `prettyurls=true`. ([#1293])

## Version [v0.24.8] - 2020-04-13

### Added

* Non-standard admonition categories are (again) applied to the admonition `<div>` elements in HTML output (as `is-category-$category`). ([#1279], [#1280])

## Version [v0.24.7] - 2020-03-23

### Fixed

* Remove `only`, a new export from `Base` on Julia 1.4, from the JS search filter. ([#1264])

* Fix errors in LaTeX builds due to bad escaping of certain characters. ([#1118], [#1119], [#1200], [#1269])

## Version [v0.24.6] - 2020-03-12

### Added

* Reorganize some of the internal variables in Documenter's Sass sources, to make it easier to create custom themes on top of the Documenter base theme. ([#1258])

## Version [v0.24.5] - 2020-01-31

### Added

* Documenter now correctly emulates the "REPL softscope" (Julia 1.5) in REPL-style doctest blocks and `@repl` blocks. ([#1232])

## Version [v0.24.4] - 2020-01-18

### Added

* Change the inline code to less distracting black color in the HTML light theme. ([#1212], [#1222])

* Add the ability specify the `lang` attribute of the `html` tag in the HTML output, to better support documentation pages in other languages. By default Documenter now defaults to `lang="en"`. ([#1223])

## Version [v0.24.3] - 2019-12-16

### Fixed

* Fix a case where Documenter's deployment would fail due to git picking up the wrong ssh config file on non-standard systems. ([#1216])

## Version [v0.24.2] - 2019-11-26

### Other

* Improvements to logging in `deploydocs`. ([#1195])

## Version [v0.24.1] - 2019-11-25

### Fixed

* Fix a bad `mktempdir` incantation in `LaTeXWriter`. ([#1194])

## Version [v0.24.0] - 2019-11-22

### Breaking

* Documenter no longer creates a symlink between the old `latest` url to specified `devurl`. ([#1151])

  **For upgrading:** Make sure that links to the latest documentation have been updated (e.g. the package README).

* The deprecated `makedocs` keywords (`html_prettyurls`, `html_disable_git`, `html_edit_branch`, `html_canonical`, `assets`, `analytics`) have been removed. ([#1107])

  **For upgrading:** Pass the corresponding values to the `HTML` constructor when settings the `format` keyword.

### Deprecated

* The `edit_branch` keyword to `Documenter.HTML` has been deprecated in favor of the new `edit_link` keyword. As a new feature, passing `edit_link = nothing` disables the "Edit on GitHub" links altogether. ([#1173])

  **For upgrading:** If using `edit_branch = nothing`, use `edit_link = :commit` instead. If passing a `String` to `edit_branch`, pass that to `edit_link` instead.

### Added

* Documenter can now deploy preview documentation from pull requests (with head branch in the same repository, i.e. not from forks). This is enabled by passing `push_preview=true` to `deploydocs`. ([#1180])

* Deployment is now more customizable and thus not as tied to Travis CI as before. ([#1147], [#1171], [#1180])

* Documenter now has builtin support for deploying from GitHub Actions. Documenter will autodetect the running system, unless explicitly specified. ([#1144], [#1152])

* When using GitHub Actions Documenter will (try to) post a GitHub status with a link to the generated documentation. This is especially useful for pull request preview builds (see above). ([#1186])

* The Documenter HTML front end now uses [KaTeX](https://katex.org/) as the default math rendering engine. ([#1097])

  **Possible breakage:** This may break the rendering of equations that use some more esoteric features that are only supported in MathJax. It is possible to switch back to MathJax by passing `mathengine = Documenter.MathJax()` to the `HTML` constructor in the `format` keyword.

* The HTML front end generated by Documenter has been redesigned and now uses the [Bulma CSS framework](https://bulma.io/). ([#1043])

  **Possible breakage:** Packages overriding the default Documenter CSS file, relying on some external CSS or relying on Documenter's CSS working in a particular way will not build correct-looking sites. Custom themes should now be developed as Sass files and compiled together with the Documenter and Bulma Sass dependencies (under `assets/html/scss`).

* The handling of JS and CSS assets is now more customizable:

  * The `asset` function can now be used to declare remote JS and CSS assets in the `assets` keyword. ([#1108])
  * The `highlights` keyword to `HTML` can be used to declare additional languages that should be highlighted in code blocks. ([#1094])
  * It is now possible to choose between MathJax and KaTeX as the math rendering engine with the `mathengine` keyword to `HTML` and to set their configuration in the `make.jl` script directly. ([#1097])

* The JS and CSS dependencies of the front end have been updated to the latest versions. ([#1189])

* Displaying of the site name at the top of the sidebar can now be disabled by passing `sidebar_sitename = false` to `HTML` in the `format` keyword. ([#1089])

* For deployments that have Google Analytics enabled, the URL fragment (i.e. the in-page `#` target) also stored in analytics. ([#1121])

* Page titles are now boosted in the search, yielding better search results. ([#631], [#1112], [#1113])

* In the PDF/LaTeX output, images that are wider than the text are now being scaled down to text width automatically. The PDF builds now require the `adjustbox` LaTeX package to be available. ([#1137])

* If the TeX compilation fails for the PDF/LaTeX output, `makedocs` now throws an exception. ([#1166])

### Fixed

* `LaTeXWriter` now outputs valid LaTeX if an `@contents` block is nested by more than two levels, or if `@contents` or `@index` blocks do not contain any items. ([#1166])

## Version [v0.23.4] - 2019-10-09

### Fixed

* The `include` and `eval` functions are also available in `@setup` blocks now. ([#1148], [#1153])

## Version [v0.23.3] - 2019-08-28

### Fixed

* Fix file permission error when `Pkg.test`ing Documenter. ([#1115])

## Version [v0.23.2] - 2019-08-04

### Fixed

* Empty Markdown headings no longer cause Documenter to crash. ([#1081], [#1082])

## Version [v0.23.1] - 2019-07-28

### Fixed

* Documenter no longer throws an error if the provided `EditURL` argument is missing. ([#1076], [#1077])

* Non-standard Markdown AST nodes no longer cause Documenter to exit with a missing method error in doctesting and HTML output. Documenter falls back to `repr()` for such nodes. ([#1073], [#1075])

* Docstrings parsed into nested `Markdown.MD` objects are now unwrapped correctly and do not cause Documenter to crash with a missing method error anymore. The user can run into that when reusing docstrings with the `@doc @doc(foo) function bar end` pattern. ([#1075])

## Version [v0.23.0] - 2019-07-18

### Version changes

* Documenter v0.23 requires Julia v1.0. ([#1015])

### Breaking

* `DocTestSetup`s that are defined in `@meta` blocks no longer apply to doctests that are in docstrings. ([#774])

  - Specifically, the pattern where `@docs` or `@autodocs` blocks were surrounded by `@meta` blocks, setting up a shared `DocTestSetup` for many docstrings, no longer works.

  - Documenter now exports the `DocMeta` module, which provides an alternative way to add `DocTestSetup` to docstrings.

  **For upgrading:** Use `DocMeta.setdocmeta!` in `make.jl` to set up a `DocTestSetup` that applies to all the docstrings in a particular module instead and, if applicable, remove the now redundant `@meta` blocks. See the ["Setup code" section under "Doctesting"](https://documenter.juliadocs.org/v0.23/man/doctests/#Setup-Code-1) in the manual for more information.

### Added

* `makedocs` now accepts the `doctest = :only` keyword, which allows doctests to be run while most other build steps, such as rendering, are skipped. This makes it more feasible to run doctests as part of the test suite (see the manual for more information). ([#198], [#535], [#756], [#774])

* Documenter now exports the `doctest` function, which verifies the doctests in all the docstrings of a given module. This can be used to verify docstring doctests as part of test suite, or to fix doctests right in the REPL. ([#198], [#535], [#756], [#774], [#1054])

* `makedocs` now accepts the `expandfirst` argument, which allows specifying a set of pages that should be evaluated before others. ([#1027], [#1029])

* The evaluation order of pages is now fixed (unless customized with `expandfirst`). The pages are evaluated in the alphabetical order of their file paths. ([#1027], [#1029])

* The logo image in the HTML output will now always point to the first page in the navigation menu (as opposed to `index.html`, which may or may not exist). When using pretty URLs, the `index.html` part now omitted from the logo link URL. ([#1005])

* Minor changes to how doctesting errors are printed. ([#1028])

* Videos can now be included in the HTML output using the image syntax (`![]()`) if the file extension matches a known format (`.webm`, `.mp4`, `.ogg`, `.ogm`, `.ogv`, `.avi`). ([#1034])

* The PDF output now uses the DejaVu Sans  and DejaVu Sans Mono fonts to provide better Unicode coverage. ([#803], [#1066])

* **Experimental** The current working directory when evaluating `@repl` and `@example` blocks can now be set to a fixed directory by passing the `workdir` keyword to `makedocs`. _The new keyword and its behaviour are experimental and not part of the public API._ ([#1013], [#1025])

### Fixed

* The HTML output now outputs HTML files for pages that are not referenced in the `pages` keyword too (Documenter finds them according to their extension). But they do exists outside of the standard navigation hierarchy (as defined by `pages`). This fixes a bug where these pages could still be referenced by `@ref` links and `@contents` blocks, but in the HTML output, the links ended up being broken. ([#1031], [#1047])

* `makedocs` now throws an error when the format objects (`Documenter.HTML`, `LaTeX`, `Markdown`) get passed positionally. The format types are no longer subtypes of `Documenter.Plugin`. ([#1046], [#1061])

* Doctesting now also handles doctests that contain invalid syntax and throw parsing errors. ([#487], [#1062])

* Stacktraces in doctests that throw an error are now filtered more thoroughly, fixing an issue where too much of the stacktrace was included when `doctest` or `makedocs` was called from a more complicated context. ([#1062])

## Version [v0.22.6] - 2019-07-18

### Other

* Add DocStringExtensions 0.8 as an allowed dependency version. ([#1071])

## Version [v0.22.5] - 2019-07-03

### Fixed

* Fix a test dependency problem revealed by a bugfix in Julia / Pkg. ([#1037])

## Version [v0.22.4] - 2019-05-09

### Fixed

* Documenter no longer crashes if the build includes doctests from docstrings that are defined in files that do not exist on the file system (e.g. if a Julia Base docstring is included when running a non-source Julia build). ([#1002])

* URLs for files in the repository are now generated correctly when the repository is used as a Git submodule in another repository. ([#1000], [#1004])

* When checking for omitted docstrings, Documenter no longer gives "`Package.Package` missing" type false positives. ([#1009])

* `makedocs` again exits with an error if `strict=true` and there is a doctest failure. ([#1003], [#1014])

## Version [v0.22.3] - 2019-04-12

### Fixed

* Fixed filepaths for images included in the .tex file for PDF output on Windows. ([#999])

## Version [v0.22.2] - 2019-04-05

### Fixed

* Error reporting for meta-blocks now handles missing files gracefully instead of throwing. ([#996])

### Added

* The `sitename` keyword argument to `deploydocs`, which is required for the default HTML output, is now properly documented. ([#995])

## Version [v0.22.1] - 2019-03-30

### Fixed

* Fixed a world-age related bug in doctests. ([#994])

## Version [v0.22.0] - 2019-03-28

### Deprecated

* The `assets` and `analytics` arguments to `makedocs` have been deprecated in favor of the corresponding arguments of the `Documenter.HTML` format plugin. ([#953])

  **For upgrading:** pass the corresponding arguments with the `Documenter.HTML` plugin instead. E.g. instead of

  ```
  makedocs(
      assets = ..., analytics = ...,
      ...
  )
  ```

  you should have

  ```
  makedocs(
      format = Documenter.HTML(assets = ..., analytics = ...),
      ...
  )
  ```

  _**Note:** It is technically possible to specify the same argument twice with different values by passing both variants. In that case the value passed to `makedocs` takes precedence._

### Added

* Documentation is no longer deployed on Travis CI cron jobs. ([#917])

* Log messages from failed `@meta`, `@docs`, `@autodocs`,
  `@eval`, `@example` and `@setup` blocks now include information about the source location
  of the block. ([#929])

* Docstrings from `@docs`-blocks are now included in the
  rendered docs even if some part(s) of the block failed. ([#928], [#935])

* The Markdown and LaTeX output writers can now handle multimedia
  output, such as images, from `@example` blocks. All the writers now also handle `text/markdown`
  output, which is preferred over `text/plain` if available. ([#938], [#948])

* The HTML output now also supports SVG, WebP, GIF and JPEG logos. ([#953])

* Reporting of failed doctests are now using the logging
  system to be consistent with the rest of Documenter's output. ([#958])

* The construction of the search index in the HTML output has been refactored to make it easier to use with other search backends in the future. The structure of the generated search index has also been modified, which can yield slightly different search results. Documenter now depends on the lightweight [JSON.jl](https://github.com/JuliaIO/JSON.jl) package. ([#966])

* Docstrings that begin with an indented code block (such as a function signature) now have that block highlighted as Julia code by default.
  This behaviour can be disabled by passing `highlightsig=false` to `makedocs`. ([#980])

### Fixed

* Paths in `include` calls in `@eval`, `@example`, `@repl` and `jldoctest`
  blocks are now interpreted to be relative `pwd`, which is set to the output directory of the
  resulting file. ([#941])

* `deploydocs` and `git_push` now support non-github repos correctly and work when the `.ssh` directory does not already exist or the working directory contains spaces. ([#971])

* Tables now honor column alignment in the HTML output. If a column does not explicitly specify its alignment, the parser defaults to it being right-aligned, whereas previously all cells were left-aligned. ([#511], [#989])

* Code lines ending with `# hide` are now properly hidden for CRLF inputs. ([#991])

## Version [v0.21.5] - 2019-02-22

### Fixed

* Deprecation warnings for `format` now get printed correctly when multiple formats are passed as a `Vector`. ([#967])

## Version [v0.21.4] - 2019-02-16

### Fixed

* A bug in `jldoctest`-blocks that, in rare cases, resulted in
  wrong output has been fixed. ([#959], [#960])

## Version [v0.21.3] - 2019-02-12

### Security

* The lunr.js and lodash JavaScript dependencies have been updated to their latest patch versions (from 2.3.1 to 2.3.5 and 4.17.4 to 4.17.11, respectively).
  This is in response to a vulnerability in lodash <4.17.11 ([CVE-2018-16487](https://nvd.nist.gov/vuln/detail/CVE-2018-16487)). ([#946])

## Version [v0.21.2] - 2019-02-06

### Fixed

* `linkcheck` now handles servers that do not support `HEAD` requests
  and properly checks for status codes of FTP responses. ([#934])

## Version [v0.21.1] - 2019-01-29

### Fixed

* `@repl` blocks now work correctly together with quoted
  expressions. ([#923], [#926])

* `@example`, `@repl` and `@eval` blocks now handle reserved words,
  e.g. `try`/`catch`, correctly. ([#886], [#927])

## Version [v0.21.0] - 2018-12-11

### Deprecated

* The symbol values to the `format` argument of `makedocs` (`:html`, `:markdown`, `:latex`) have been deprecated in favor of the `Documenter.HTML`, `Markdown` and `LaTeX`
  objects. The `Markdown` and `LaTeX` types are exported from the [DocumenterMarkdown](https://github.com/JuliaDocs/DocumenterMarkdown.jl) and [DocumenterLaTeX](https://github.com/JuliaDocs/DocumenterLaTeX.jl) packages,
  respectively. HTML output is still the default. ([#891])

  **For upgrading:** If you don't specify `format` (i.e. you rely on the default) you don't have to do anything.
  Otherwise update calls to `makedocs` to use struct instances instead of symbols, e.g.

  ```
  makedocs(
      format = :markdown
  )
  ```

  should be changed to

  ```
  using DocumenterMarkdown
  makedocs(
      format = Markdown()
  )
  ```

* The `html_prettyurls`, `html_canonical`, `html_disable_git` and `html_edit_branch` arguments to `makedocs` have been deprecated in favor of the corresponding arguments of the `Documenter.HTML` format plugin. ([#864], [#891])

  **For upgrading:** pass the corresponding arguments with the `Documenter.HTML` plugin instead. E.g. instead of

  ```
  makedocs(
      html_prettyurls = ..., html_canonical = ...,
      ...
  )
  ```

  you should have

  ```
  makedocs(
      format = Documenter.HTML(prettyurls = ..., canonical = ...),
      ...
  )
  ```

  _**Note:** It is technically possible to specify the same argument twice with different values by passing both variants. In that case the value to the deprecated `html_*` variant takes precedence._

### Added

* Packages extending Documenter can now define subtypes of `Documenter.Plugin`,
  which can be passed to `makedocs` as positional arguments to pass options to the extensions. ([#864])

* `@autodocs` blocks now support the `Filter` keyword, which allows passing a user-defined function that will filter the methods spliced in by the at-autodocs block. ([#885])

* `linkcheck` now supports checking URLs using the FTP protocol. ([#879])

* Build output logging has been improved and switched to the logging macros from `Base`. ([#876])

* The default `documenter.sty` LaTeX preamble now include `\usepackage{graphicx}`. ([#898])

* `deploydocs` is now more helpful when it fails to interpret `DOCUMENTER_KEY`. It now also uses the `BatchMode` SSH option and throws an error instead of asking for a passphrase and timing out the Travis build when `DOCUMENTER_KEY` is broken. ([#697], [#907])

* `deploydocs` now have a `forcepush` keyword argument that can be used to
  force-push the built documentation instead of adding a new commit. ([#905])

## Version [v0.20.0] - 2018-10-27

### Version changes

* Documenter v0.20 requires at least Julia v0.7. ([#795])

### Breaking

* Documentation deployment via the `deploydocs` function has changed considerably.

  - The user-facing directories (URLs) of different versions and what gets displayed in the version selector have changed. By default, Documenter now creates the `stable/` directory (as before) and a directory for every minor version (`vX.Y/`). The `release-X.Y` directories are no longer created. ([#706], [#813], [#817])

    Technically, Documenter now deploys actual files only to `dev/` and `vX.Y.Z/` directories. The directories (URLs) that change from version to version (e.g. `latest/`, `vX.Y`) are implemented as symlinks on the `gh-pages` branch.

    The version selector will only display `vX.Y/`, `stable/` and `dev/` directories by default. This behavior can be customized with the `versions` keyword of `deploydocs`.

  - Documentation from the development branch (e.g. `master`) now deploys to `dev/` by default (instead of `latest/`). This can be customized with the `devurl` keyword. ([#802])

  - The `latest` keyword to `deploydocs` has been deprecated and renamed to `devbranch`. ([#802])

  - The `julia` and `osname` keywords to `deploydocs` are now deprecated. ([#816])

  - The default values of the `target`, `deps` and `make` keywords to `deploydocs` have been changed. See the default format change below for more information. ([#826])

  **For upgrading:**

  - If you are using the `latest` keyword, then just use `devbranch` with the same value instead.

  - Update links that point to `latest/` to point to `dev/` instead (e.g. in the README).

  - Remove any links to the `release-X.Y` branches and remove the directories from your `gh-pages` branch.

  - The operating system and Julia version should be specified in the Travis build stage configuration (via `julia:` and `os:` options, see "Hosting Documentation" in the manual for more details) or by checking the `TRAVIS_JULIA_VERSION` and `TRAVIS_OS_NAME` environment variables in `make.jl` yourself.

* `makedocs` will now build Documenter's native HTML output by default and `deploydocs`' defaults now assume the HTML output. ([#826])

  - The default value of the `format` keyword of `makedocs` has been changed to `:html`.

  - The default value of the `target` keyword to `deploydocs` has been changed to `"build"`.

  - The default value of the `make` and `deps` keywords to `deploydocs` have been changed to `nothing`.

  **For upgrading:** If you are relying on the Markdown/MkDocs output, you now need to:

  - In `makedocs`, explicitly set `format = :markdown`

  - In `deploydocs`, explicitly set

    ```julia
    target = "site"
    deps = Deps.pip("pygments", "mkdocs")
    make = () -> run(`mkdocs build`)
    ```

  - Explicitly import `DocumenterMarkdown` in `make.jl`. See the `MarkdownWriter` deprecation below.

  If you already specify any of the changed keywords, then you do not need to make any changes to those keywords you already set.

  However, if you are setting any of the values to the new defaults (e.g. when you are already using the HTML output), you may now rely on the new defaults.

* "Pretty URLs" are enabled by default now for the HTML output. The default value of the `html_prettyurls` has been changed to `true`.

  For a page `foo/page.md` Documenter now generates `foo/page/index.html`, instead of `foo/page.html`.
  On GitHub pages deployments it means that your URLs look like  `foo/page/` instead of `foo/page.html`.

  For local builds you should explicitly set `html_prettyurls = false`.

  **For upgrading:** If you wish to retain the old behavior, set `html_prettyurls = false` in `makedocs`. If you already set `html_prettyurls`, you do not need to change anything.

* The `Travis.genkeys` and `Documenter.generate` functions have been moved to a separate [DocumenterTools.jl package](https://github.com/JuliaDocs/DocumenterTools.jl). ([#789])

### Deprecated

* The Markdown/MkDocs (`format = :markdown`) and PDF/LaTeX (`format = :latex`) outputs now require an external package to be loaded ([DocumenterMarkdown](https://github.com/JuliaDocs/DocumenterMarkdown.jl) and [DocumenterLaTeX](https://github.com/JuliaDocs/DocumenterLaTeX.jl), respectively). ([#833])

  **For upgrading:** Make sure that the respective extra package is installed and then just add `using DocumenterMarkdown` or `using DocumenterLaTeX` to `make.jl`.

### Added

* If Documenter is not able to determine which Git hosting service is being used to host the source, the "Edit on XXX" links become "Edit source" with a generic icon. ([#804])

* The at-blocks now support `MIME"text/html"` rendering of objects (e.g. for interactive plots). I.e. if a type has `show(io, ::MIME"text/html", x)` defined, Documenter now uses that when rendering the objects in the document. ([#764])

* Added to the sidebar. When loading a page, the sidebar will jump to the current page now. Also, the scrollbar in WebKit-based browsers look less intrusive now. ([#792], [#854], [#863])

* Minor style enhancements to admonitions. ([#841])

### Fixed

* The at-blocks that execute code can now handle `include` statements. ([#793], [#794])

* At-docs blocks no longer give an error when containing empty lines. ([#823], [#824])


<!-- Links generated by Changelog.jl -->

[v0.20.0]: https://github.com/JuliaDocs/Documenter.jl/releases/tag/v0.20.0
[v0.21.0]: https://github.com/JuliaDocs/Documenter.jl/releases/tag/v0.21.0
[v0.21.1]: https://github.com/JuliaDocs/Documenter.jl/releases/tag/v0.21.1
[v0.21.2]: https://github.com/JuliaDocs/Documenter.jl/releases/tag/v0.21.2
[v0.21.3]: https://github.com/JuliaDocs/Documenter.jl/releases/tag/v0.21.3
[v0.21.4]: https://github.com/JuliaDocs/Documenter.jl/releases/tag/v0.21.4
[v0.21.5]: https://github.com/JuliaDocs/Documenter.jl/releases/tag/v0.21.5
[v0.22.0]: https://github.com/JuliaDocs/Documenter.jl/releases/tag/v0.22.0
[v0.22.1]: https://github.com/JuliaDocs/Documenter.jl/releases/tag/v0.22.1
[v0.22.2]: https://github.com/JuliaDocs/Documenter.jl/releases/tag/v0.22.2
[v0.22.3]: https://github.com/JuliaDocs/Documenter.jl/releases/tag/v0.22.3
[v0.22.4]: https://github.com/JuliaDocs/Documenter.jl/releases/tag/v0.22.4
[v0.22.5]: https://github.com/JuliaDocs/Documenter.jl/releases/tag/v0.22.5
[v0.22.6]: https://github.com/JuliaDocs/Documenter.jl/releases/tag/v0.22.6
[v0.23.0]: https://github.com/JuliaDocs/Documenter.jl/releases/tag/v0.23.0
[v0.23.1]: https://github.com/JuliaDocs/Documenter.jl/releases/tag/v0.23.1
[v0.23.2]: https://github.com/JuliaDocs/Documenter.jl/releases/tag/v0.23.2
[v0.23.3]: https://github.com/JuliaDocs/Documenter.jl/releases/tag/v0.23.3
[v0.23.4]: https://github.com/JuliaDocs/Documenter.jl/releases/tag/v0.23.4
[v0.24.0]: https://github.com/JuliaDocs/Documenter.jl/releases/tag/v0.24.0
[v0.24.1]: https://github.com/JuliaDocs/Documenter.jl/releases/tag/v0.24.1
[v0.24.2]: https://github.com/JuliaDocs/Documenter.jl/releases/tag/v0.24.2
[v0.24.3]: https://github.com/JuliaDocs/Documenter.jl/releases/tag/v0.24.3
[v0.24.4]: https://github.com/JuliaDocs/Documenter.jl/releases/tag/v0.24.4
[v0.24.5]: https://github.com/JuliaDocs/Documenter.jl/releases/tag/v0.24.5
[v0.24.6]: https://github.com/JuliaDocs/Documenter.jl/releases/tag/v0.24.6
[v0.24.7]: https://github.com/JuliaDocs/Documenter.jl/releases/tag/v0.24.7
[v0.24.8]: https://github.com/JuliaDocs/Documenter.jl/releases/tag/v0.24.8
[v0.24.9]: https://github.com/JuliaDocs/Documenter.jl/releases/tag/v0.24.9
[v0.24.10]: https://github.com/JuliaDocs/Documenter.jl/releases/tag/v0.24.10
[v0.24.11]: https://github.com/JuliaDocs/Documenter.jl/releases/tag/v0.24.11
[v0.25.0]: https://github.com/JuliaDocs/Documenter.jl/releases/tag/v0.25.0
[v0.25.1]: https://github.com/JuliaDocs/Documenter.jl/releases/tag/v0.25.1
[v0.25.2]: https://github.com/JuliaDocs/Documenter.jl/releases/tag/v0.25.2
[v0.25.3]: https://github.com/JuliaDocs/Documenter.jl/releases/tag/v0.25.3
[v0.25.4]: https://github.com/JuliaDocs/Documenter.jl/releases/tag/v0.25.4
[v0.25.5]: https://github.com/JuliaDocs/Documenter.jl/releases/tag/v0.25.5
[v0.26.0]: https://github.com/JuliaDocs/Documenter.jl/releases/tag/v0.26.0
[v0.26.1]: https://github.com/JuliaDocs/Documenter.jl/releases/tag/v0.26.1
[v0.26.2]: https://github.com/JuliaDocs/Documenter.jl/releases/tag/v0.26.2
[v0.26.3]: https://github.com/JuliaDocs/Documenter.jl/releases/tag/v0.26.3
[v0.27.0]: https://github.com/JuliaDocs/Documenter.jl/releases/tag/v0.27.0
[v0.27.1]: https://github.com/JuliaDocs/Documenter.jl/releases/tag/v0.27.1
[v0.27.2]: https://github.com/JuliaDocs/Documenter.jl/releases/tag/v0.27.2
[v0.27.3]: https://github.com/JuliaDocs/Documenter.jl/releases/tag/v0.27.3
[v0.27.4]: https://github.com/JuliaDocs/Documenter.jl/releases/tag/v0.27.4
[v0.27.5]: https://github.com/JuliaDocs/Documenter.jl/releases/tag/v0.27.5
[v0.27.6]: https://github.com/JuliaDocs/Documenter.jl/releases/tag/v0.27.6
[v0.27.7]: https://github.com/JuliaDocs/Documenter.jl/releases/tag/v0.27.7
[v0.27.8]: https://github.com/JuliaDocs/Documenter.jl/releases/tag/v0.27.8
[v0.27.9]: https://github.com/JuliaDocs/Documenter.jl/releases/tag/v0.27.9
[v0.27.10]: https://github.com/JuliaDocs/Documenter.jl/releases/tag/v0.27.10
[v0.27.11]: https://github.com/JuliaDocs/Documenter.jl/releases/tag/v0.27.11
[v0.27.12]: https://github.com/JuliaDocs/Documenter.jl/releases/tag/v0.27.12
[v0.27.13]: https://github.com/JuliaDocs/Documenter.jl/releases/tag/v0.27.13
[v0.27.14]: https://github.com/JuliaDocs/Documenter.jl/releases/tag/v0.27.14
[v0.27.15]: https://github.com/JuliaDocs/Documenter.jl/releases/tag/v0.27.15
[v0.27.16]: https://github.com/JuliaDocs/Documenter.jl/releases/tag/v0.27.16
[v0.27.17]: https://github.com/JuliaDocs/Documenter.jl/releases/tag/v0.27.17
[v0.27.18]: https://github.com/JuliaDocs/Documenter.jl/releases/tag/v0.27.18
[v0.27.19]: https://github.com/JuliaDocs/Documenter.jl/releases/tag/v0.27.19
[v0.27.20]: https://github.com/JuliaDocs/Documenter.jl/releases/tag/v0.27.20
[v0.27.21]: https://github.com/JuliaDocs/Documenter.jl/releases/tag/v0.27.21
[v0.27.22]: https://github.com/JuliaDocs/Documenter.jl/releases/tag/v0.27.22
[v0.27.23]: https://github.com/JuliaDocs/Documenter.jl/releases/tag/v0.27.23
[v0.27.24]: https://github.com/JuliaDocs/Documenter.jl/releases/tag/v0.27.24
[v0.27.25]: https://github.com/JuliaDocs/Documenter.jl/releases/tag/v0.27.25
[v1.0.0]: https://github.com/JuliaDocs/Documenter.jl/releases/tag/v1.0.0
[v1.0.1]: https://github.com/JuliaDocs/Documenter.jl/releases/tag/v1.0.1
[v1.1.0]: https://github.com/JuliaDocs/Documenter.jl/releases/tag/v1.1.0
[v1.1.1]: https://github.com/JuliaDocs/Documenter.jl/releases/tag/v1.1.1
[v1.1.2]: https://github.com/JuliaDocs/Documenter.jl/releases/tag/v1.1.2
[v1.2.0]: https://github.com/JuliaDocs/Documenter.jl/releases/tag/v1.2.0
[v1.2.1]: https://github.com/JuliaDocs/Documenter.jl/releases/tag/v1.2.1
[v1.3.0]: https://github.com/JuliaDocs/Documenter.jl/releases/tag/v1.3.0
[v1.4.0]: https://github.com/JuliaDocs/Documenter.jl/releases/tag/v1.4.0
[v1.4.1]: https://github.com/JuliaDocs/Documenter.jl/releases/tag/v1.4.1
[v1.5.0]: https://github.com/JuliaDocs/Documenter.jl/releases/tag/v1.5.0
[v1.6.0]: https://github.com/JuliaDocs/Documenter.jl/releases/tag/v1.6.0
[v1.7.0]: https://github.com/JuliaDocs/Documenter.jl/releases/tag/v1.7.0
[v1.8.0]: https://github.com/JuliaDocs/Documenter.jl/releases/tag/v1.8.0
[v1.8.1]: https://github.com/JuliaDocs/Documenter.jl/releases/tag/v1.8.1
[v1.9.0]: https://github.com/JuliaDocs/Documenter.jl/releases/tag/v1.9.0
[v1.10.0]: https://github.com/JuliaDocs/Documenter.jl/releases/tag/v1.10.0
[v1.10.1]: https://github.com/JuliaDocs/Documenter.jl/releases/tag/v1.10.1
[v1.10.2]: https://github.com/JuliaDocs/Documenter.jl/releases/tag/v1.10.2
[v1.11.0]: https://github.com/JuliaDocs/Documenter.jl/releases/tag/v1.11.0
[v1.11.1]: https://github.com/JuliaDocs/Documenter.jl/releases/tag/v1.11.1
[v1.11.2]: https://github.com/JuliaDocs/Documenter.jl/releases/tag/v1.11.2
[v1.11.3]: https://github.com/JuliaDocs/Documenter.jl/releases/tag/v1.11.3
[v1.11.4]: https://github.com/JuliaDocs/Documenter.jl/releases/tag/v1.11.4
[v1.12.0]: https://github.com/JuliaDocs/Documenter.jl/releases/tag/v1.12.0
[v1.13.0]: https://github.com/JuliaDocs/Documenter.jl/releases/tag/v1.13.0
[v1.14.0]: https://github.com/JuliaDocs/Documenter.jl/releases/tag/v1.14.0
[v1.14.1]: https://github.com/JuliaDocs/Documenter.jl/releases/tag/v1.14.1
[v1.15.0]: https://github.com/JuliaDocs/Documenter.jl/releases/tag/v1.15.0
[#198]: https://github.com/JuliaDocs/Documenter.jl/issues/198
[#245]: https://github.com/JuliaDocs/Documenter.jl/issues/245
[#487]: https://github.com/JuliaDocs/Documenter.jl/issues/487
[#491]: https://github.com/JuliaDocs/Documenter.jl/issues/491
[#505]: https://github.com/JuliaDocs/Documenter.jl/issues/505
[#511]: https://github.com/JuliaDocs/Documenter.jl/issues/511
[#535]: https://github.com/JuliaDocs/Documenter.jl/issues/535
[#618]: https://github.com/JuliaDocs/Documenter.jl/issues/618
[#631]: https://github.com/JuliaDocs/Documenter.jl/issues/631
[#697]: https://github.com/JuliaDocs/Documenter.jl/issues/697
[#706]: https://github.com/JuliaDocs/Documenter.jl/issues/706
[#744]: https://github.com/JuliaDocs/Documenter.jl/issues/744
[#756]: https://github.com/JuliaDocs/Documenter.jl/issues/756
[#764]: https://github.com/JuliaDocs/Documenter.jl/issues/764
[#774]: https://github.com/JuliaDocs/Documenter.jl/issues/774
[#781]: https://github.com/JuliaDocs/Documenter.jl/issues/781
[#789]: https://github.com/JuliaDocs/Documenter.jl/issues/789
[#792]: https://github.com/JuliaDocs/Documenter.jl/issues/792
[#793]: https://github.com/JuliaDocs/Documenter.jl/issues/793
[#794]: https://github.com/JuliaDocs/Documenter.jl/issues/794
[#795]: https://github.com/JuliaDocs/Documenter.jl/issues/795
[#802]: https://github.com/JuliaDocs/Documenter.jl/issues/802
[#803]: https://github.com/JuliaDocs/Documenter.jl/issues/803
[#804]: https://github.com/JuliaDocs/Documenter.jl/issues/804
[#813]: https://github.com/JuliaDocs/Documenter.jl/issues/813
[#816]: https://github.com/JuliaDocs/Documenter.jl/issues/816
[#817]: https://github.com/JuliaDocs/Documenter.jl/issues/817
[#823]: https://github.com/JuliaDocs/Documenter.jl/issues/823
[#824]: https://github.com/JuliaDocs/Documenter.jl/issues/824
[#826]: https://github.com/JuliaDocs/Documenter.jl/issues/826
[#833]: https://github.com/JuliaDocs/Documenter.jl/issues/833
[#841]: https://github.com/JuliaDocs/Documenter.jl/issues/841
[#854]: https://github.com/JuliaDocs/Documenter.jl/issues/854
[#863]: https://github.com/JuliaDocs/Documenter.jl/issues/863
[#864]: https://github.com/JuliaDocs/Documenter.jl/issues/864
[#876]: https://github.com/JuliaDocs/Documenter.jl/issues/876
[#879]: https://github.com/JuliaDocs/Documenter.jl/issues/879
[#885]: https://github.com/JuliaDocs/Documenter.jl/issues/885
[#886]: https://github.com/JuliaDocs/Documenter.jl/issues/886
[#890]: https://github.com/JuliaDocs/Documenter.jl/issues/890
[#891]: https://github.com/JuliaDocs/Documenter.jl/issues/891
[#898]: https://github.com/JuliaDocs/Documenter.jl/issues/898
[#905]: https://github.com/JuliaDocs/Documenter.jl/issues/905
[#907]: https://github.com/JuliaDocs/Documenter.jl/issues/907
[#917]: https://github.com/JuliaDocs/Documenter.jl/issues/917
[#923]: https://github.com/JuliaDocs/Documenter.jl/issues/923
[#926]: https://github.com/JuliaDocs/Documenter.jl/issues/926
[#927]: https://github.com/JuliaDocs/Documenter.jl/issues/927
[#928]: https://github.com/JuliaDocs/Documenter.jl/issues/928
[#929]: https://github.com/JuliaDocs/Documenter.jl/issues/929
[#934]: https://github.com/JuliaDocs/Documenter.jl/issues/934
[#935]: https://github.com/JuliaDocs/Documenter.jl/issues/935
[#937]: https://github.com/JuliaDocs/Documenter.jl/issues/937
[#938]: https://github.com/JuliaDocs/Documenter.jl/issues/938
[#941]: https://github.com/JuliaDocs/Documenter.jl/issues/941
[#946]: https://github.com/JuliaDocs/Documenter.jl/issues/946
[#948]: https://github.com/JuliaDocs/Documenter.jl/issues/948
[#953]: https://github.com/JuliaDocs/Documenter.jl/issues/953
[#958]: https://github.com/JuliaDocs/Documenter.jl/issues/958
[#959]: https://github.com/JuliaDocs/Documenter.jl/issues/959
[#960]: https://github.com/JuliaDocs/Documenter.jl/issues/960
[#964]: https://github.com/JuliaDocs/Documenter.jl/issues/964
[#966]: https://github.com/JuliaDocs/Documenter.jl/issues/966
[#967]: https://github.com/JuliaDocs/Documenter.jl/issues/967
[#971]: https://github.com/JuliaDocs/Documenter.jl/issues/971
[#974]: https://github.com/JuliaDocs/Documenter.jl/issues/974
[#980]: https://github.com/JuliaDocs/Documenter.jl/issues/980
[#989]: https://github.com/JuliaDocs/Documenter.jl/issues/989
[#991]: https://github.com/JuliaDocs/Documenter.jl/issues/991
[#994]: https://github.com/JuliaDocs/Documenter.jl/issues/994
[#995]: https://github.com/JuliaDocs/Documenter.jl/issues/995
[#996]: https://github.com/JuliaDocs/Documenter.jl/issues/996
[#999]: https://github.com/JuliaDocs/Documenter.jl/issues/999
[#1000]: https://github.com/JuliaDocs/Documenter.jl/issues/1000
[#1002]: https://github.com/JuliaDocs/Documenter.jl/issues/1002
[#1003]: https://github.com/JuliaDocs/Documenter.jl/issues/1003
[#1004]: https://github.com/JuliaDocs/Documenter.jl/issues/1004
[#1005]: https://github.com/JuliaDocs/Documenter.jl/issues/1005
[#1009]: https://github.com/JuliaDocs/Documenter.jl/issues/1009
[#1013]: https://github.com/JuliaDocs/Documenter.jl/issues/1013
[#1014]: https://github.com/JuliaDocs/Documenter.jl/issues/1014
[#1015]: https://github.com/JuliaDocs/Documenter.jl/issues/1015
[#1025]: https://github.com/JuliaDocs/Documenter.jl/issues/1025
[#1026]: https://github.com/JuliaDocs/Documenter.jl/issues/1026
[#1027]: https://github.com/JuliaDocs/Documenter.jl/issues/1027
[#1028]: https://github.com/JuliaDocs/Documenter.jl/issues/1028
[#1029]: https://github.com/JuliaDocs/Documenter.jl/issues/1029
[#1031]: https://github.com/JuliaDocs/Documenter.jl/issues/1031
[#1034]: https://github.com/JuliaDocs/Documenter.jl/issues/1034
[#1037]: https://github.com/JuliaDocs/Documenter.jl/issues/1037
[#1043]: https://github.com/JuliaDocs/Documenter.jl/issues/1043
[#1046]: https://github.com/JuliaDocs/Documenter.jl/issues/1046
[#1047]: https://github.com/JuliaDocs/Documenter.jl/issues/1047
[#1054]: https://github.com/JuliaDocs/Documenter.jl/issues/1054
[#1057]: https://github.com/JuliaDocs/Documenter.jl/issues/1057
[#1061]: https://github.com/JuliaDocs/Documenter.jl/issues/1061
[#1062]: https://github.com/JuliaDocs/Documenter.jl/issues/1062
[#1066]: https://github.com/JuliaDocs/Documenter.jl/issues/1066
[#1071]: https://github.com/JuliaDocs/Documenter.jl/issues/1071
[#1073]: https://github.com/JuliaDocs/Documenter.jl/issues/1073
[#1075]: https://github.com/JuliaDocs/Documenter.jl/issues/1075
[#1076]: https://github.com/JuliaDocs/Documenter.jl/issues/1076
[#1077]: https://github.com/JuliaDocs/Documenter.jl/issues/1077
[#1079]: https://github.com/JuliaDocs/Documenter.jl/issues/1079
[#1081]: https://github.com/JuliaDocs/Documenter.jl/issues/1081
[#1082]: https://github.com/JuliaDocs/Documenter.jl/issues/1082
[#1088]: https://github.com/JuliaDocs/Documenter.jl/issues/1088
[#1089]: https://github.com/JuliaDocs/Documenter.jl/issues/1089
[#1094]: https://github.com/JuliaDocs/Documenter.jl/issues/1094
[#1097]: https://github.com/JuliaDocs/Documenter.jl/issues/1097
[#1107]: https://github.com/JuliaDocs/Documenter.jl/issues/1107
[#1108]: https://github.com/JuliaDocs/Documenter.jl/issues/1108
[#1112]: https://github.com/JuliaDocs/Documenter.jl/issues/1112
[#1113]: https://github.com/JuliaDocs/Documenter.jl/issues/1113
[#1115]: https://github.com/JuliaDocs/Documenter.jl/issues/1115
[#1118]: https://github.com/JuliaDocs/Documenter.jl/issues/1118
[#1119]: https://github.com/JuliaDocs/Documenter.jl/issues/1119
[#1121]: https://github.com/JuliaDocs/Documenter.jl/issues/1121
[#1137]: https://github.com/JuliaDocs/Documenter.jl/issues/1137
[#1144]: https://github.com/JuliaDocs/Documenter.jl/issues/1144
[#1147]: https://github.com/JuliaDocs/Documenter.jl/issues/1147
[#1148]: https://github.com/JuliaDocs/Documenter.jl/issues/1148
[#1151]: https://github.com/JuliaDocs/Documenter.jl/issues/1151
[#1152]: https://github.com/JuliaDocs/Documenter.jl/issues/1152
[#1153]: https://github.com/JuliaDocs/Documenter.jl/issues/1153
[#1166]: https://github.com/JuliaDocs/Documenter.jl/issues/1166
[#1171]: https://github.com/JuliaDocs/Documenter.jl/issues/1171
[#1173]: https://github.com/JuliaDocs/Documenter.jl/issues/1173
[#1180]: https://github.com/JuliaDocs/Documenter.jl/issues/1180
[#1184]: https://github.com/JuliaDocs/Documenter.jl/issues/1184
[#1186]: https://github.com/JuliaDocs/Documenter.jl/issues/1186
[#1189]: https://github.com/JuliaDocs/Documenter.jl/issues/1189
[#1192]: https://github.com/JuliaDocs/Documenter.jl/issues/1192
[#1194]: https://github.com/JuliaDocs/Documenter.jl/issues/1194
[#1195]: https://github.com/JuliaDocs/Documenter.jl/issues/1195
[#1200]: https://github.com/JuliaDocs/Documenter.jl/issues/1200
[#1201]: https://github.com/JuliaDocs/Documenter.jl/issues/1201
[#1212]: https://github.com/JuliaDocs/Documenter.jl/issues/1212
[#1216]: https://github.com/JuliaDocs/Documenter.jl/issues/1216
[#1222]: https://github.com/JuliaDocs/Documenter.jl/issues/1222
[#1223]: https://github.com/JuliaDocs/Documenter.jl/issues/1223
[#1232]: https://github.com/JuliaDocs/Documenter.jl/issues/1232
[#1240]: https://github.com/JuliaDocs/Documenter.jl/issues/1240
[#1254]: https://github.com/JuliaDocs/Documenter.jl/issues/1254
[#1258]: https://github.com/JuliaDocs/Documenter.jl/issues/1258
[#1264]: https://github.com/JuliaDocs/Documenter.jl/issues/1264
[#1269]: https://github.com/JuliaDocs/Documenter.jl/issues/1269
[#1271]: https://github.com/JuliaDocs/Documenter.jl/issues/1271
[#1278]: https://github.com/JuliaDocs/Documenter.jl/issues/1278
[#1279]: https://github.com/JuliaDocs/Documenter.jl/issues/1279
[#1280]: https://github.com/JuliaDocs/Documenter.jl/issues/1280
[#1283]: https://github.com/JuliaDocs/Documenter.jl/issues/1283
[#1285]: https://github.com/JuliaDocs/Documenter.jl/issues/1285
[#1291]: https://github.com/JuliaDocs/Documenter.jl/issues/1291
[#1292]: https://github.com/JuliaDocs/Documenter.jl/issues/1292
[#1293]: https://github.com/JuliaDocs/Documenter.jl/issues/1293
[#1295]: https://github.com/JuliaDocs/Documenter.jl/issues/1295
[#1298]: https://github.com/JuliaDocs/Documenter.jl/issues/1298
[#1299]: https://github.com/JuliaDocs/Documenter.jl/issues/1299
[#1302]: https://github.com/JuliaDocs/Documenter.jl/issues/1302
[#1307]: https://github.com/JuliaDocs/Documenter.jl/issues/1307
[#1310]: https://github.com/JuliaDocs/Documenter.jl/issues/1310
[#1311]: https://github.com/JuliaDocs/Documenter.jl/issues/1311
[#1312]: https://github.com/JuliaDocs/Documenter.jl/issues/1312
[#1315]: https://github.com/JuliaDocs/Documenter.jl/issues/1315
[#1320]: https://github.com/JuliaDocs/Documenter.jl/issues/1320
[#1321]: https://github.com/JuliaDocs/Documenter.jl/issues/1321
[#1323]: https://github.com/JuliaDocs/Documenter.jl/issues/1323
[#1328]: https://github.com/JuliaDocs/Documenter.jl/issues/1328
[#1337]: https://github.com/JuliaDocs/Documenter.jl/issues/1337
[#1338]: https://github.com/JuliaDocs/Documenter.jl/issues/1338
[#1339]: https://github.com/JuliaDocs/Documenter.jl/issues/1339
[#1342]: https://github.com/JuliaDocs/Documenter.jl/issues/1342
[#1344]: https://github.com/JuliaDocs/Documenter.jl/issues/1344
[#1345]: https://github.com/JuliaDocs/Documenter.jl/issues/1345
[#1349]: https://github.com/JuliaDocs/Documenter.jl/issues/1349
[#1355]: https://github.com/JuliaDocs/Documenter.jl/issues/1355
[#1357]: https://github.com/JuliaDocs/Documenter.jl/issues/1357
[#1360]: https://github.com/JuliaDocs/Documenter.jl/issues/1360
[#1362]: https://github.com/JuliaDocs/Documenter.jl/issues/1362
[#1364]: https://github.com/JuliaDocs/Documenter.jl/issues/1364
[#1365]: https://github.com/JuliaDocs/Documenter.jl/issues/1365
[#1367]: https://github.com/JuliaDocs/Documenter.jl/issues/1367
[#1368]: https://github.com/JuliaDocs/Documenter.jl/issues/1368
[#1369]: https://github.com/JuliaDocs/Documenter.jl/issues/1369
[#1379]: https://github.com/JuliaDocs/Documenter.jl/issues/1379
[#1388]: https://github.com/JuliaDocs/Documenter.jl/issues/1388
[#1389]: https://github.com/JuliaDocs/Documenter.jl/issues/1389
[#1392]: https://github.com/JuliaDocs/Documenter.jl/issues/1392
[#1393]: https://github.com/JuliaDocs/Documenter.jl/issues/1393
[#1400]: https://github.com/JuliaDocs/Documenter.jl/issues/1400
[#1426]: https://github.com/JuliaDocs/Documenter.jl/issues/1426
[#1428]: https://github.com/JuliaDocs/Documenter.jl/issues/1428
[#1430]: https://github.com/JuliaDocs/Documenter.jl/issues/1430
[#1435]: https://github.com/JuliaDocs/Documenter.jl/issues/1435
[#1437]: https://github.com/JuliaDocs/Documenter.jl/issues/1437
[#1438]: https://github.com/JuliaDocs/Documenter.jl/issues/1438
[#1440]: https://github.com/JuliaDocs/Documenter.jl/issues/1440
[#1441]: https://github.com/JuliaDocs/Documenter.jl/issues/1441
[#1443]: https://github.com/JuliaDocs/Documenter.jl/issues/1443
[#1448]: https://github.com/JuliaDocs/Documenter.jl/issues/1448
[#1449]: https://github.com/JuliaDocs/Documenter.jl/issues/1449
[#1452]: https://github.com/JuliaDocs/Documenter.jl/issues/1452
[#1456]: https://github.com/JuliaDocs/Documenter.jl/issues/1456
[#1462]: https://github.com/JuliaDocs/Documenter.jl/issues/1462
[#1463]: https://github.com/JuliaDocs/Documenter.jl/issues/1463
[#1466]: https://github.com/JuliaDocs/Documenter.jl/issues/1466
[#1468]: https://github.com/JuliaDocs/Documenter.jl/issues/1468
[#1469]: https://github.com/JuliaDocs/Documenter.jl/issues/1469
[#1470]: https://github.com/JuliaDocs/Documenter.jl/issues/1470
[#1471]: https://github.com/JuliaDocs/Documenter.jl/issues/1471
[#1472]: https://github.com/JuliaDocs/Documenter.jl/issues/1472
[#1474]: https://github.com/JuliaDocs/Documenter.jl/issues/1474
[#1476]: https://github.com/JuliaDocs/Documenter.jl/issues/1476
[#1489]: https://github.com/JuliaDocs/Documenter.jl/issues/1489
[#1491]: https://github.com/JuliaDocs/Documenter.jl/issues/1491
[#1493]: https://github.com/JuliaDocs/Documenter.jl/issues/1493
[#1497]: https://github.com/JuliaDocs/Documenter.jl/issues/1497
[#1503]: https://github.com/JuliaDocs/Documenter.jl/issues/1503
[#1510]: https://github.com/JuliaDocs/Documenter.jl/issues/1510
[#1511]: https://github.com/JuliaDocs/Documenter.jl/issues/1511
[#1513]: https://github.com/JuliaDocs/Documenter.jl/issues/1513
[#1516]: https://github.com/JuliaDocs/Documenter.jl/issues/1516
[#1518]: https://github.com/JuliaDocs/Documenter.jl/issues/1518
[#1519]: https://github.com/JuliaDocs/Documenter.jl/issues/1519
[#1520]: https://github.com/JuliaDocs/Documenter.jl/issues/1520
[#1521]: https://github.com/JuliaDocs/Documenter.jl/issues/1521
[#1526]: https://github.com/JuliaDocs/Documenter.jl/issues/1526
[#1527]: https://github.com/JuliaDocs/Documenter.jl/issues/1527
[#1529]: https://github.com/JuliaDocs/Documenter.jl/issues/1529
[#1531]: https://github.com/JuliaDocs/Documenter.jl/issues/1531
[#1533]: https://github.com/JuliaDocs/Documenter.jl/issues/1533
[#1534]: https://github.com/JuliaDocs/Documenter.jl/issues/1534
[#1536]: https://github.com/JuliaDocs/Documenter.jl/issues/1536
[#1537]: https://github.com/JuliaDocs/Documenter.jl/issues/1537
[#1538]: https://github.com/JuliaDocs/Documenter.jl/issues/1538
[#1540]: https://github.com/JuliaDocs/Documenter.jl/issues/1540
[#1549]: https://github.com/JuliaDocs/Documenter.jl/issues/1549
[#1551]: https://github.com/JuliaDocs/Documenter.jl/issues/1551
[#1553]: https://github.com/JuliaDocs/Documenter.jl/issues/1553
[#1554]: https://github.com/JuliaDocs/Documenter.jl/issues/1554
[#1556]: https://github.com/JuliaDocs/Documenter.jl/issues/1556
[#1557]: https://github.com/JuliaDocs/Documenter.jl/issues/1557
[#1559]: https://github.com/JuliaDocs/Documenter.jl/issues/1559
[#1561]: https://github.com/JuliaDocs/Documenter.jl/issues/1561
[#1567]: https://github.com/JuliaDocs/Documenter.jl/issues/1567
[#1568]: https://github.com/JuliaDocs/Documenter.jl/issues/1568
[#1569]: https://github.com/JuliaDocs/Documenter.jl/issues/1569
[#1570]: https://github.com/JuliaDocs/Documenter.jl/issues/1570
[#1575]: https://github.com/JuliaDocs/Documenter.jl/issues/1575
[#1577]: https://github.com/JuliaDocs/Documenter.jl/issues/1577
[#1590]: https://github.com/JuliaDocs/Documenter.jl/issues/1590
[#1594]: https://github.com/JuliaDocs/Documenter.jl/issues/1594
[#1595]: https://github.com/JuliaDocs/Documenter.jl/issues/1595
[#1596]: https://github.com/JuliaDocs/Documenter.jl/issues/1596
[#1602]: https://github.com/JuliaDocs/Documenter.jl/issues/1602
[#1604]: https://github.com/JuliaDocs/Documenter.jl/issues/1604
[#1609]: https://github.com/JuliaDocs/Documenter.jl/issues/1609
[#1610]: https://github.com/JuliaDocs/Documenter.jl/issues/1610
[#1611]: https://github.com/JuliaDocs/Documenter.jl/issues/1611
[#1615]: https://github.com/JuliaDocs/Documenter.jl/issues/1615
[#1616]: https://github.com/JuliaDocs/Documenter.jl/issues/1616
[#1617]: https://github.com/JuliaDocs/Documenter.jl/issues/1617
[#1625]: https://github.com/JuliaDocs/Documenter.jl/issues/1625
[#1627]: https://github.com/JuliaDocs/Documenter.jl/issues/1627
[#1628]: https://github.com/JuliaDocs/Documenter.jl/issues/1628
[#1629]: https://github.com/JuliaDocs/Documenter.jl/issues/1629
[#1633]: https://github.com/JuliaDocs/Documenter.jl/issues/1633
[#1634]: https://github.com/JuliaDocs/Documenter.jl/issues/1634
[#1639]: https://github.com/JuliaDocs/Documenter.jl/issues/1639
[#1641]: https://github.com/JuliaDocs/Documenter.jl/issues/1641
[#1645]: https://github.com/JuliaDocs/Documenter.jl/issues/1645
[#1647]: https://github.com/JuliaDocs/Documenter.jl/issues/1647
[#1649]: https://github.com/JuliaDocs/Documenter.jl/issues/1649
[#1655]: https://github.com/JuliaDocs/Documenter.jl/issues/1655
[#1657]: https://github.com/JuliaDocs/Documenter.jl/issues/1657
[#1658]: https://github.com/JuliaDocs/Documenter.jl/issues/1658
[#1661]: https://github.com/JuliaDocs/Documenter.jl/issues/1661
[#1665]: https://github.com/JuliaDocs/Documenter.jl/issues/1665
[#1667]: https://github.com/JuliaDocs/Documenter.jl/issues/1667
[#1673]: https://github.com/JuliaDocs/Documenter.jl/issues/1673
[#1687]: https://github.com/JuliaDocs/Documenter.jl/issues/1687
[#1689]: https://github.com/JuliaDocs/Documenter.jl/issues/1689
[#1691]: https://github.com/JuliaDocs/Documenter.jl/issues/1691
[#1693]: https://github.com/JuliaDocs/Documenter.jl/issues/1693
[#1695]: https://github.com/JuliaDocs/Documenter.jl/issues/1695
[#1696]: https://github.com/JuliaDocs/Documenter.jl/issues/1696
[#1698]: https://github.com/JuliaDocs/Documenter.jl/issues/1698
[#1699]: https://github.com/JuliaDocs/Documenter.jl/issues/1699
[#1704]: https://github.com/JuliaDocs/Documenter.jl/issues/1704
[#1706]: https://github.com/JuliaDocs/Documenter.jl/issues/1706
[#1709]: https://github.com/JuliaDocs/Documenter.jl/issues/1709
[#1716]: https://github.com/JuliaDocs/Documenter.jl/issues/1716
[#1727]: https://github.com/JuliaDocs/Documenter.jl/issues/1727
[#1728]: https://github.com/JuliaDocs/Documenter.jl/issues/1728
[#1743]: https://github.com/JuliaDocs/Documenter.jl/issues/1743
[#1745]: https://github.com/JuliaDocs/Documenter.jl/issues/1745
[#1746]: https://github.com/JuliaDocs/Documenter.jl/issues/1746
[#1748]: https://github.com/JuliaDocs/Documenter.jl/issues/1748
[#1750]: https://github.com/JuliaDocs/Documenter.jl/issues/1750
[#1751]: https://github.com/JuliaDocs/Documenter.jl/issues/1751
[#1752]: https://github.com/JuliaDocs/Documenter.jl/issues/1752
[#1754]: https://github.com/JuliaDocs/Documenter.jl/issues/1754
[#1756]: https://github.com/JuliaDocs/Documenter.jl/issues/1756
[#1758]: https://github.com/JuliaDocs/Documenter.jl/issues/1758
[#1759]: https://github.com/JuliaDocs/Documenter.jl/issues/1759
[#1760]: https://github.com/JuliaDocs/Documenter.jl/issues/1760
[#1762]: https://github.com/JuliaDocs/Documenter.jl/issues/1762
[#1766]: https://github.com/JuliaDocs/Documenter.jl/issues/1766
[#1770]: https://github.com/JuliaDocs/Documenter.jl/issues/1770
[#1771]: https://github.com/JuliaDocs/Documenter.jl/issues/1771
[#1772]: https://github.com/JuliaDocs/Documenter.jl/issues/1772
[#1773]: https://github.com/JuliaDocs/Documenter.jl/issues/1773
[#1774]: https://github.com/JuliaDocs/Documenter.jl/issues/1774
[#1776]: https://github.com/JuliaDocs/Documenter.jl/issues/1776
[#1780]: https://github.com/JuliaDocs/Documenter.jl/issues/1780
[#1784]: https://github.com/JuliaDocs/Documenter.jl/issues/1784
[#1785]: https://github.com/JuliaDocs/Documenter.jl/issues/1785
[#1788]: https://github.com/JuliaDocs/Documenter.jl/issues/1788
[#1792]: https://github.com/JuliaDocs/Documenter.jl/issues/1792
[#1795]: https://github.com/JuliaDocs/Documenter.jl/issues/1795
[#1796]: https://github.com/JuliaDocs/Documenter.jl/issues/1796
[#1797]: https://github.com/JuliaDocs/Documenter.jl/issues/1797
[#1802]: https://github.com/JuliaDocs/Documenter.jl/issues/1802
[#1803]: https://github.com/JuliaDocs/Documenter.jl/issues/1803
[#1805]: https://github.com/JuliaDocs/Documenter.jl/issues/1805
[#1806]: https://github.com/JuliaDocs/Documenter.jl/issues/1806
[#1807]: https://github.com/JuliaDocs/Documenter.jl/issues/1807
[#1808]: https://github.com/JuliaDocs/Documenter.jl/issues/1808
[#1810]: https://github.com/JuliaDocs/Documenter.jl/issues/1810
[#1811]: https://github.com/JuliaDocs/Documenter.jl/issues/1811
[#1814]: https://github.com/JuliaDocs/Documenter.jl/issues/1814
[#1816]: https://github.com/JuliaDocs/Documenter.jl/issues/1816
[#1818]: https://github.com/JuliaDocs/Documenter.jl/issues/1818
[#1821]: https://github.com/JuliaDocs/Documenter.jl/issues/1821
[#1825]: https://github.com/JuliaDocs/Documenter.jl/issues/1825
[#1826]: https://github.com/JuliaDocs/Documenter.jl/issues/1826
[#1827]: https://github.com/JuliaDocs/Documenter.jl/issues/1827
[#1828]: https://github.com/JuliaDocs/Documenter.jl/issues/1828
[#1829]: https://github.com/JuliaDocs/Documenter.jl/issues/1829
[#1833]: https://github.com/JuliaDocs/Documenter.jl/issues/1833
[#1834]: https://github.com/JuliaDocs/Documenter.jl/issues/1834
[#1835]: https://github.com/JuliaDocs/Documenter.jl/issues/1835
[#1836]: https://github.com/JuliaDocs/Documenter.jl/issues/1836
[#1838]: https://github.com/JuliaDocs/Documenter.jl/issues/1838
[#1841]: https://github.com/JuliaDocs/Documenter.jl/issues/1841
[#1842]: https://github.com/JuliaDocs/Documenter.jl/issues/1842
[#1844]: https://github.com/JuliaDocs/Documenter.jl/issues/1844
[#1846]: https://github.com/JuliaDocs/Documenter.jl/issues/1846
[#1857]: https://github.com/JuliaDocs/Documenter.jl/issues/1857
[#1861]: https://github.com/JuliaDocs/Documenter.jl/issues/1861
[#1862]: https://github.com/JuliaDocs/Documenter.jl/issues/1862
[#1865]: https://github.com/JuliaDocs/Documenter.jl/issues/1865
[#1870]: https://github.com/JuliaDocs/Documenter.jl/issues/1870
[#1871]: https://github.com/JuliaDocs/Documenter.jl/issues/1871
[#1880]: https://github.com/JuliaDocs/Documenter.jl/issues/1880
[#1881]: https://github.com/JuliaDocs/Documenter.jl/issues/1881
[#1885]: https://github.com/JuliaDocs/Documenter.jl/issues/1885
[#1886]: https://github.com/JuliaDocs/Documenter.jl/issues/1886
[#1890]: https://github.com/JuliaDocs/Documenter.jl/issues/1890
[#1892]: https://github.com/JuliaDocs/Documenter.jl/issues/1892
[#1900]: https://github.com/JuliaDocs/Documenter.jl/issues/1900
[#1903]: https://github.com/JuliaDocs/Documenter.jl/issues/1903
[#1906]: https://github.com/JuliaDocs/Documenter.jl/issues/1906
[#1908]: https://github.com/JuliaDocs/Documenter.jl/issues/1908
[#1909]: https://github.com/JuliaDocs/Documenter.jl/issues/1909
[#1912]: https://github.com/JuliaDocs/Documenter.jl/issues/1912
[#1919]: https://github.com/JuliaDocs/Documenter.jl/issues/1919
[#1924]: https://github.com/JuliaDocs/Documenter.jl/issues/1924
[#1929]: https://github.com/JuliaDocs/Documenter.jl/issues/1929
[#1930]: https://github.com/JuliaDocs/Documenter.jl/issues/1930
[#1931]: https://github.com/JuliaDocs/Documenter.jl/issues/1931
[#1932]: https://github.com/JuliaDocs/Documenter.jl/issues/1932
[#1933]: https://github.com/JuliaDocs/Documenter.jl/issues/1933
[#1935]: https://github.com/JuliaDocs/Documenter.jl/issues/1935
[#1936]: https://github.com/JuliaDocs/Documenter.jl/issues/1936
[#1937]: https://github.com/JuliaDocs/Documenter.jl/issues/1937
[#1944]: https://github.com/JuliaDocs/Documenter.jl/issues/1944
[#1946]: https://github.com/JuliaDocs/Documenter.jl/issues/1946
[#1948]: https://github.com/JuliaDocs/Documenter.jl/issues/1948
[#1955]: https://github.com/JuliaDocs/Documenter.jl/issues/1955
[#1956]: https://github.com/JuliaDocs/Documenter.jl/issues/1956
[#1957]: https://github.com/JuliaDocs/Documenter.jl/issues/1957
[#1958]: https://github.com/JuliaDocs/Documenter.jl/issues/1958
[#1962]: https://github.com/JuliaDocs/Documenter.jl/issues/1962
[#1969]: https://github.com/JuliaDocs/Documenter.jl/issues/1969
[#1970]: https://github.com/JuliaDocs/Documenter.jl/issues/1970
[#1976]: https://github.com/JuliaDocs/Documenter.jl/issues/1976
[#1977]: https://github.com/JuliaDocs/Documenter.jl/issues/1977
[#1980]: https://github.com/JuliaDocs/Documenter.jl/issues/1980
[#1983]: https://github.com/JuliaDocs/Documenter.jl/issues/1983
[#1989]: https://github.com/JuliaDocs/Documenter.jl/issues/1989
[#1991]: https://github.com/JuliaDocs/Documenter.jl/issues/1991
[#1993]: https://github.com/JuliaDocs/Documenter.jl/issues/1993
[#2012]: https://github.com/JuliaDocs/Documenter.jl/issues/2012
[#2018]: https://github.com/JuliaDocs/Documenter.jl/issues/2018
[#2019]: https://github.com/JuliaDocs/Documenter.jl/issues/2019
[#2027]: https://github.com/JuliaDocs/Documenter.jl/issues/2027
[#2051]: https://github.com/JuliaDocs/Documenter.jl/issues/2051
[#2054]: https://github.com/JuliaDocs/Documenter.jl/issues/2054
[#2058]: https://github.com/JuliaDocs/Documenter.jl/issues/2058
[#2066]: https://github.com/JuliaDocs/Documenter.jl/issues/2066
[#2067]: https://github.com/JuliaDocs/Documenter.jl/issues/2067
[#2070]: https://github.com/JuliaDocs/Documenter.jl/issues/2070
[#2071]: https://github.com/JuliaDocs/Documenter.jl/issues/2071
[#2076]: https://github.com/JuliaDocs/Documenter.jl/issues/2076
[#2078]: https://github.com/JuliaDocs/Documenter.jl/issues/2078
[#2080]: https://github.com/JuliaDocs/Documenter.jl/issues/2080
[#2081]: https://github.com/JuliaDocs/Documenter.jl/issues/2081
[#2085]: https://github.com/JuliaDocs/Documenter.jl/issues/2085
[#2100]: https://github.com/JuliaDocs/Documenter.jl/issues/2100
[#2103]: https://github.com/JuliaDocs/Documenter.jl/issues/2103
[#2128]: https://github.com/JuliaDocs/Documenter.jl/issues/2128
[#2130]: https://github.com/JuliaDocs/Documenter.jl/issues/2130
[#2134]: https://github.com/JuliaDocs/Documenter.jl/issues/2134
[#2141]: https://github.com/JuliaDocs/Documenter.jl/issues/2141
[#2142]: https://github.com/JuliaDocs/Documenter.jl/issues/2142
[#2143]: https://github.com/JuliaDocs/Documenter.jl/issues/2143
[#2145]: https://github.com/JuliaDocs/Documenter.jl/issues/2145
[#2147]: https://github.com/JuliaDocs/Documenter.jl/issues/2147
[#2153]: https://github.com/JuliaDocs/Documenter.jl/issues/2153
[#2157]: https://github.com/JuliaDocs/Documenter.jl/issues/2157
[#2169]: https://github.com/JuliaDocs/Documenter.jl/issues/2169
[#2170]: https://github.com/JuliaDocs/Documenter.jl/issues/2170
[#2181]: https://github.com/JuliaDocs/Documenter.jl/issues/2181
[#2187]: https://github.com/JuliaDocs/Documenter.jl/issues/2187
[#2191]: https://github.com/JuliaDocs/Documenter.jl/issues/2191
[#2194]: https://github.com/JuliaDocs/Documenter.jl/issues/2194
[#2202]: https://github.com/JuliaDocs/Documenter.jl/issues/2202
[#2203]: https://github.com/JuliaDocs/Documenter.jl/issues/2203
[#2204]: https://github.com/JuliaDocs/Documenter.jl/issues/2204
[#2205]: https://github.com/JuliaDocs/Documenter.jl/issues/2205
[#2211]: https://github.com/JuliaDocs/Documenter.jl/issues/2211
[#2213]: https://github.com/JuliaDocs/Documenter.jl/issues/2213
[#2214]: https://github.com/JuliaDocs/Documenter.jl/issues/2214
[#2215]: https://github.com/JuliaDocs/Documenter.jl/issues/2215
[#2216]: https://github.com/JuliaDocs/Documenter.jl/issues/2216
[#2217]: https://github.com/JuliaDocs/Documenter.jl/issues/2217
[#2232]: https://github.com/JuliaDocs/Documenter.jl/issues/2232
[#2233]: https://github.com/JuliaDocs/Documenter.jl/issues/2233
[#2236]: https://github.com/JuliaDocs/Documenter.jl/issues/2236
[#2237]: https://github.com/JuliaDocs/Documenter.jl/issues/2237
[#2245]: https://github.com/JuliaDocs/Documenter.jl/issues/2245
[#2247]: https://github.com/JuliaDocs/Documenter.jl/issues/2247
[#2249]: https://github.com/JuliaDocs/Documenter.jl/issues/2249
[#2252]: https://github.com/JuliaDocs/Documenter.jl/issues/2252
[#2259]: https://github.com/JuliaDocs/Documenter.jl/issues/2259
[#2260]: https://github.com/JuliaDocs/Documenter.jl/issues/2260
[#2269]: https://github.com/JuliaDocs/Documenter.jl/issues/2269
[#2272]: https://github.com/JuliaDocs/Documenter.jl/issues/2272
[#2273]: https://github.com/JuliaDocs/Documenter.jl/issues/2273
[#2274]: https://github.com/JuliaDocs/Documenter.jl/issues/2274
[#2279]: https://github.com/JuliaDocs/Documenter.jl/issues/2279
[#2280]: https://github.com/JuliaDocs/Documenter.jl/issues/2280
[#2281]: https://github.com/JuliaDocs/Documenter.jl/issues/2281
[#2282]: https://github.com/JuliaDocs/Documenter.jl/issues/2282
[#2285]: https://github.com/JuliaDocs/Documenter.jl/issues/2285
[#2288]: https://github.com/JuliaDocs/Documenter.jl/issues/2288
[#2293]: https://github.com/JuliaDocs/Documenter.jl/issues/2293
[#2300]: https://github.com/JuliaDocs/Documenter.jl/issues/2300
[#2303]: https://github.com/JuliaDocs/Documenter.jl/issues/2303
[#2306]: https://github.com/JuliaDocs/Documenter.jl/issues/2306
[#2307]: https://github.com/JuliaDocs/Documenter.jl/issues/2307
[#2308]: https://github.com/JuliaDocs/Documenter.jl/issues/2308
[#2313]: https://github.com/JuliaDocs/Documenter.jl/issues/2313
[#2317]: https://github.com/JuliaDocs/Documenter.jl/issues/2317
[#2324]: https://github.com/JuliaDocs/Documenter.jl/issues/2324
[#2325]: https://github.com/JuliaDocs/Documenter.jl/issues/2325
[#2327]: https://github.com/JuliaDocs/Documenter.jl/issues/2327
[#2329]: https://github.com/JuliaDocs/Documenter.jl/issues/2329
[#2330]: https://github.com/JuliaDocs/Documenter.jl/issues/2330
[#2335]: https://github.com/JuliaDocs/Documenter.jl/issues/2335
[#2337]: https://github.com/JuliaDocs/Documenter.jl/issues/2337
[#2339]: https://github.com/JuliaDocs/Documenter.jl/issues/2339
[#2344]: https://github.com/JuliaDocs/Documenter.jl/issues/2344
[#2348]: https://github.com/JuliaDocs/Documenter.jl/issues/2348
[#2360]: https://github.com/JuliaDocs/Documenter.jl/issues/2360
[#2363]: https://github.com/JuliaDocs/Documenter.jl/issues/2363
[#2364]: https://github.com/JuliaDocs/Documenter.jl/issues/2364
[#2365]: https://github.com/JuliaDocs/Documenter.jl/issues/2365
[#2366]: https://github.com/JuliaDocs/Documenter.jl/issues/2366
[#2373]: https://github.com/JuliaDocs/Documenter.jl/issues/2373
[#2374]: https://github.com/JuliaDocs/Documenter.jl/issues/2374
[#2375]: https://github.com/JuliaDocs/Documenter.jl/issues/2375
[#2378]: https://github.com/JuliaDocs/Documenter.jl/issues/2378
[#2382]: https://github.com/JuliaDocs/Documenter.jl/issues/2382
[#2394]: https://github.com/JuliaDocs/Documenter.jl/issues/2394
[#2399]: https://github.com/JuliaDocs/Documenter.jl/issues/2399
[#2406]: https://github.com/JuliaDocs/Documenter.jl/issues/2406
[#2408]: https://github.com/JuliaDocs/Documenter.jl/issues/2408
[#2410]: https://github.com/JuliaDocs/Documenter.jl/issues/2410
[#2413]: https://github.com/JuliaDocs/Documenter.jl/issues/2413
[#2414]: https://github.com/JuliaDocs/Documenter.jl/issues/2414
[#2415]: https://github.com/JuliaDocs/Documenter.jl/issues/2415
[#2423]: https://github.com/JuliaDocs/Documenter.jl/issues/2423
[#2424]: https://github.com/JuliaDocs/Documenter.jl/issues/2424
[#2430]: https://github.com/JuliaDocs/Documenter.jl/issues/2430
[#2434]: https://github.com/JuliaDocs/Documenter.jl/issues/2434
[#2438]: https://github.com/JuliaDocs/Documenter.jl/issues/2438
[#2441]: https://github.com/JuliaDocs/Documenter.jl/issues/2441
[#2449]: https://github.com/JuliaDocs/Documenter.jl/issues/2449
[#2458]: https://github.com/JuliaDocs/Documenter.jl/issues/2458
[#2459]: https://github.com/JuliaDocs/Documenter.jl/issues/2459
[#2460]: https://github.com/JuliaDocs/Documenter.jl/issues/2460
[#2461]: https://github.com/JuliaDocs/Documenter.jl/issues/2461
[#2470]: https://github.com/JuliaDocs/Documenter.jl/issues/2470
[#2475]: https://github.com/JuliaDocs/Documenter.jl/issues/2475
[#2480]: https://github.com/JuliaDocs/Documenter.jl/issues/2480
[#2482]: https://github.com/JuliaDocs/Documenter.jl/issues/2482
[#2485]: https://github.com/JuliaDocs/Documenter.jl/issues/2485
[#2490]: https://github.com/JuliaDocs/Documenter.jl/issues/2490
[#2496]: https://github.com/JuliaDocs/Documenter.jl/issues/2496
[#2497]: https://github.com/JuliaDocs/Documenter.jl/issues/2497
[#2499]: https://github.com/JuliaDocs/Documenter.jl/issues/2499
[#2505]: https://github.com/JuliaDocs/Documenter.jl/issues/2505
[#2511]: https://github.com/JuliaDocs/Documenter.jl/issues/2511
[#2512]: https://github.com/JuliaDocs/Documenter.jl/issues/2512
[#2513]: https://github.com/JuliaDocs/Documenter.jl/issues/2513
[#2514]: https://github.com/JuliaDocs/Documenter.jl/issues/2514
[#2526]: https://github.com/JuliaDocs/Documenter.jl/issues/2526
[#2543]: https://github.com/JuliaDocs/Documenter.jl/issues/2543
[#2549]: https://github.com/JuliaDocs/Documenter.jl/issues/2549
[#2551]: https://github.com/JuliaDocs/Documenter.jl/issues/2551
[#2557]: https://github.com/JuliaDocs/Documenter.jl/issues/2557
[#2560]: https://github.com/JuliaDocs/Documenter.jl/issues/2560
[#2561]: https://github.com/JuliaDocs/Documenter.jl/issues/2561
[#2562]: https://github.com/JuliaDocs/Documenter.jl/issues/2562
[#2566]: https://github.com/JuliaDocs/Documenter.jl/issues/2566
[#2569]: https://github.com/JuliaDocs/Documenter.jl/issues/2569
[#2571]: https://github.com/JuliaDocs/Documenter.jl/issues/2571
[#2576]: https://github.com/JuliaDocs/Documenter.jl/issues/2576
[#2577]: https://github.com/JuliaDocs/Documenter.jl/issues/2577
[#2592]: https://github.com/JuliaDocs/Documenter.jl/issues/2592
[#2593]: https://github.com/JuliaDocs/Documenter.jl/issues/2593
[#2602]: https://github.com/JuliaDocs/Documenter.jl/issues/2602
[#2610]: https://github.com/JuliaDocs/Documenter.jl/issues/2610
[#2619]: https://github.com/JuliaDocs/Documenter.jl/issues/2619
[#2621]: https://github.com/JuliaDocs/Documenter.jl/issues/2621
[#2622]: https://github.com/JuliaDocs/Documenter.jl/issues/2622
[#2624]: https://github.com/JuliaDocs/Documenter.jl/issues/2624
[#2629]: https://github.com/JuliaDocs/Documenter.jl/issues/2629
[#2636]: https://github.com/JuliaDocs/Documenter.jl/issues/2636
[#2640]: https://github.com/JuliaDocs/Documenter.jl/issues/2640
[#2642]: https://github.com/JuliaDocs/Documenter.jl/issues/2642
[#2646]: https://github.com/JuliaDocs/Documenter.jl/issues/2646
[#2648]: https://github.com/JuliaDocs/Documenter.jl/issues/2648
[#2649]: https://github.com/JuliaDocs/Documenter.jl/issues/2649
[#2651]: https://github.com/JuliaDocs/Documenter.jl/issues/2651
[#2652]: https://github.com/JuliaDocs/Documenter.jl/issues/2652
[#2656]: https://github.com/JuliaDocs/Documenter.jl/issues/2656
[#2658]: https://github.com/JuliaDocs/Documenter.jl/issues/2658
[#2659]: https://github.com/JuliaDocs/Documenter.jl/issues/2659
[#2662]: https://github.com/JuliaDocs/Documenter.jl/issues/2662
[#2668]: https://github.com/JuliaDocs/Documenter.jl/issues/2668
[#2674]: https://github.com/JuliaDocs/Documenter.jl/issues/2674
[#2675]: https://github.com/JuliaDocs/Documenter.jl/issues/2675
[#2676]: https://github.com/JuliaDocs/Documenter.jl/issues/2676
[#2682]: https://github.com/JuliaDocs/Documenter.jl/issues/2682
[#2685]: https://github.com/JuliaDocs/Documenter.jl/issues/2685
[#2688]: https://github.com/JuliaDocs/Documenter.jl/issues/2688
[#2692]: https://github.com/JuliaDocs/Documenter.jl/issues/2692
[#2693]: https://github.com/JuliaDocs/Documenter.jl/issues/2693
[#2695]: https://github.com/JuliaDocs/Documenter.jl/issues/2695
[#2697]: https://github.com/JuliaDocs/Documenter.jl/issues/2697
[#2701]: https://github.com/JuliaDocs/Documenter.jl/issues/2701
[#2710]: https://github.com/JuliaDocs/Documenter.jl/issues/2710
[#2714]: https://github.com/JuliaDocs/Documenter.jl/issues/2714
[#2717]: https://github.com/JuliaDocs/Documenter.jl/issues/2717
[#2721]: https://github.com/JuliaDocs/Documenter.jl/issues/2721
[#2722]: https://github.com/JuliaDocs/Documenter.jl/issues/2722
[#2723]: https://github.com/JuliaDocs/Documenter.jl/issues/2723
[#2726]: https://github.com/JuliaDocs/Documenter.jl/issues/2726
[#2729]: https://github.com/JuliaDocs/Documenter.jl/issues/2729
[#2737]: https://github.com/JuliaDocs/Documenter.jl/issues/2737
[#2748]: https://github.com/JuliaDocs/Documenter.jl/issues/2748
[#2750]: https://github.com/JuliaDocs/Documenter.jl/issues/2750
[#2751]: https://github.com/JuliaDocs/Documenter.jl/issues/2751
[#2753]: https://github.com/JuliaDocs/Documenter.jl/issues/2753
[#2761]: https://github.com/JuliaDocs/Documenter.jl/issues/2761
[#2762]: https://github.com/JuliaDocs/Documenter.jl/issues/2762
[#2772]: https://github.com/JuliaDocs/Documenter.jl/issues/2772
[#2773]: https://github.com/JuliaDocs/Documenter.jl/issues/2773
[#2774]: https://github.com/JuliaDocs/Documenter.jl/issues/2774
[#2787]: https://github.com/JuliaDocs/Documenter.jl/issues/2787
[#2792]: https://github.com/JuliaDocs/Documenter.jl/issues/2792
[JuliaLang/julia#36953]: https://github.com/JuliaLang/julia/issues/36953
[JuliaLang/julia#38054]: https://github.com/JuliaLang/julia/issues/38054
[JuliaLang/julia#39841]: https://github.com/JuliaLang/julia/issues/39841
[JuliaLang/julia#43652]: https://github.com/JuliaLang/julia/issues/43652
[JuliaLang/julia#45174]: https://github.com/JuliaLang/julia/issues/45174<|MERGE_RESOLUTION|>--- conflicted
+++ resolved
@@ -7,11 +7,8 @@
 
 ### Added
 
-<<<<<<< HEAD
+* Added option `treat_markdown_warnings_as_error` which throws an error when encountering a markdown/interpolation warning ([#2792], [#2751])
 * Footnotes can now be previewed by hovering over the link. ([#2080])
-=======
-* Added option `treat_markdown_warnings_as_error` which throws an error when encountering a markdown/interpolation warning ([#2792], [#2751])
->>>>>>> c5efac79
 
 ### Changed
 
