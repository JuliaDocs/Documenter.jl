# Documenter.jl changelog

## Unreleased

* ![Enhancement][badge-enhancement] PDF/LaTeX output can now be compiled with the [Tectonic](https://tectonic-typesetting.github.io) LaTeX engine. ([#1802][github-1802], [#1803][github-1803])
* ![Enhancement][badge-enhancement] The phrasing of the outdated version warning in the HTML output has been improved. ([#1805][github-1805])
* ![Bugfix][badge-bugfix] When linkchecking HTTP and HTTPS URLs, Documenter now also passes a realistic `accept-encoding` header along with the request, in order to work around servers that try to block non-browser requests. ([#1807][github-1807])

## Version `v0.27.16`

* ![Enhancement][badge-enhancement] Update CSS source file for JuliaMono, so that all font variations are included (not just `JuliaMono Regular`) and that the latest version (0.039 -> 0.044) of the font would be used. ([#1780][github-1780], [#1784][github-1784])
* ![Enhancement][badge-enhancement] The table of contents in the generated PDFs have more space between section numbers and titles to avoid them overlapping. ([#1785][github-1785])
* ![Enhancement][badge-enhancement] The preamble of the LaTeX source of the PDF build can now be customized by the user. ([#1746][github-1746], [#1788][github-1788])
* ![Enhancement][badge-enhancement] The package version number shown in the PDF manual can now be set by the user by passing the `version` option to `format = LaTeX()`. ([#1795][github-1795])
* ![Bugfix][badge-bugfix] Fix `strict` mode to properly print errors, not just a warnings. ([#1756][github-1756], [#1776][github-1776])
* ![Bugfix][badge-bugfix] Disable git terminal prompt when detecting remote HEAD branch. ([#1797][github-1797])
* ![Bugfix][badge-bugfix] When linkchecking HTTP and HTTPS URLs, Documenter now passes a realistic browser (Chrome) `User-Agent` header along with the request, in order to work around servers that try to use the `User-Agent` to block non-browser requests. ([#1796][github-1796])

## Version `v0.27.15`

* ![Enhancement][badge-enhancement] Documenter now deploys documentation from scheduled jobs (`schedule` on GitHub actions). ([#1772][github-1772], [#1773][github-1773])
* ![Enhancement][badge-enhancement] Improve layout of the table of contents section in the LaTeX/PDF output. ([#1750][github-1750])
* ![Bugfix][badge-bugfix] Improve the fix for extraneous whitespace in REPL blocks. ([#1774][github-1774])

## Version `v0.27.14`

* ![Bugfix][badge-bugfix] Fix a CSS bug causing REPL code blocks to contain extraneous whitespace. ([#1770][github-1770], [#1771][github-1771])

## Version `v0.27.13`

* ![Bugfix][badge-bugfix] Fix a CSS bug causing the location of the code copy button to not be fixed in the upper right corner. ([#1758][github-1758], [#1759][github-1759])
* ![Bugfix][badge-bugfix] Fix a bug when loading the `copy.js` script for the code copy button. ([#1760][github-1760], [#1762][github-1762])

## Version `v0.27.12`

* ![Bugfix][badge-bugfix] Fix code copy button in insecure contexts (e.g. pages hosted without https). ([#1754][github-1754])

## Version `v0.27.11`

* ![Enhancement][badge-enhancement] Documenter now deploys documentation from manually triggered events (`workflow_dispatch` on GitHub actions). ([#1554][github-1554], [#1752][github-1752])
* ![Enhancement][badge-enhancement] MathJax 3 has been updated to `v3.2.0` (minor version bump). ([#1743][github-1743])
* ![Enhancement][badge-enhancement] HTML code blocks now have a copy button. ([#1748][github-1748])
* ![Enhancement][badge-enhancement] Documenter now tries to detect the development branch using `git` with the old default (`master`) as fallback. If you use `main` as the development branch you shouldn't need to specify `devbranch = "main"` as an argument to deploydocs anymore. ([#1443][github-1443], [#1727][github-1727], [#1751][github-1751])

## Version `v0.27.10`

* ![Bugfix][badge-bugfix] Fix depth of headers in LaTeXWriter. ([#1716][github-1716])

## Version `v0.27.9`

* ![Bugfix][badge-bugfix] Fix some errors with text/latex MIME type in LaTeXWriter. ([#1709][github-1709])

## Version `v0.27.8`

* ![Feature][badge-feature] The keyword argument `strict` in `makedocs` is more flexible: in addition to a boolean indicating whether or not any error should result in a failure, `strict` also accepts a `Symbol` or `Vector{Symbol}` indicating which error(s) should result in a build failure. ([#1689][github-1689])

* ![Feature][badge-feature] Allow users to inject custom JavaScript resources to enable alternatives to Google Analytics like plausible.io. ([#1706][github-1706])

* ![Bugfix][badge-bugfix] Fix a few accessibility issues in the HTML output. ([#1673][github-1673])

## Version `v0.27.7`

* ![Bugfix][badge-bugfix] Fix an error when building documentation for the first time with `push_preview`. ([#1693][github-1693], [#1704][github-1704])
* ![Bugfix][badge-bugfix] Fix a rare logger error for failed doctests. ([#1698][github-1698], [#1699][github-1699])
* ![Bugfix][badge-bugfix] Fix an error occuring with `DocTestFilters = nothing` in `@meta` blocks. ([#1696][github-1696])

## Version `v0.27.6`

* ![Feature][badge-feature] Add support for generating `index.html` to redirect to `dev` or `stable`. The redirected destination is the same as the outdated warning. If there's already user-generated `index.html`, Documenter will not overwrite the file. ([#937][github-937], [#1657][github-1657], [#1658][github-1658])

* ![Bugfix][badge-bugfix] Checking whether a PR comes from the correct repository when deciding to deploy a preview on GitHub Actions now works on Julia 1.0 too. ([#1665][github-1665])

* ![Bugfix][badge-bugfix] When a doctest fails, pass file and line information associated to the location of the doctest instead of the location of the testing code in Documenter to the logger. ([#1687][github-1687])

* ![Bugfix][badge-bugfix] Enabled colored printing for each output of `@repl`-blocks. ([#1691][github-1691])

## Version `v0.27.5`

* ![Bugfix][badge-bugfix] Fix an error introduced in version `v0.27.4` (PR[#1634][github-1634]) which was triggered by trailing comments in `@eval`/`@repl`/`@example` blocks. ([#1655][github-1655], [#1661][github-1661])

## Version `v0.27.4`

* ![Feature][badge-feature] `@example`- and `@repl`-blocks now support colored output by mapping ANSI escape sequences to HTML. This requires Julia >= 1.6 and passing `ansicolor=true` to `Documenter.HTML` (e.g. `makedocs(format=Documenter.HTML(ansicolor=true, ...), ...)`). In Documenter 0.28.0 this will be the default so to (preemptively) opt-out pass `ansicolor=false`. ([#1441][github-1441], [#1628][github-1628], [#1629][github-1629], [#1647][github-1647])

* ![Experimental][badge-experimental] ![Feature][badge-feature] Documenter's HTML output can now prerender syntax highlighting of code blocks, i.e. syntax highlighting is applied when generating the HTML page rather than on the fly in the browser after the page is loaded. This requires (i) passing `prerender=true` to `Documenter.HTML` and (ii) a `node` (NodeJS) executable available in `PATH`. A path to a `node` executable can be specified by passing the `node` keyword argument to `Documenter.HTML` (for example from the `NodeJS_16_jll` Julia package). In addition, the `highlightjs` keyword argument can be used to specify a file path to a highlight.js library (if this is not given the release used by Documenter will be used). Example configuration:
  ```julia
  using Documenter, NodeJS_16_jll

  makedocs(;
      format = Documenter.HTML(
          prerender = true,            # enable prerendering
          node = NodeJS_16_jll.node(), # specify node executable (required if not available in PATH)
          # ...
      )
      # ...
  )
  ```
  _This feature is experimental and subject to change in future releases._ ([#1627][github-1627])

* ![Enhancement][badge-enhancement] The `julia>` prompt is now colored in green in the `julia-repl` language highlighting. ([#1639][github-1639], [#1641][github-1641])

* ![Enhancement][badge-enhancement] The `.hljs` CSS class is now added to all code blocks to make sure that the correct text color is used for non-highlighted code blocks and if JavaScript is disabled. ([#1645][github-1645])

* ![Enhancement][badge-enhancement] The sandbox module used for evaluating `@repl` and `@example` blocks is now removed (replaced with `Main`) in text output. ([#1633][github-1633])

* ![Enhancement][badge-enhancement] `@repl`, `@example`, and `@eval` blocks now have `LineNumberNodes` inserted such that e.g. `@__FILE__` and `@__LINE__` give better output and not just `"none"` for the file and `1` for the line. This requires Julia 1.6 or higher (no change on earlier Julia versions). ([#1634][github-1634])

* ![Bugfix][badge-bugfix] Dollar signs in the HTML output no longer get accidentally misinterpreted as math delimiters in the browser. ([#890][github-890], [#1625][github-1625])

* ![Bugfix][badge-bugfix] Fix overflow behavior for math environments to hide unnecessary vertical scrollbars. ([#1575][github-1575], [#1649][github-1649])

## Version `v0.27.3`

* ![Feature][badge-feature] Documenter can now deploy documentation directly to the "root" instead of versioned folders. ([#1615][github-1615], [#1616][github-1616])

* ![Enhancement][badge-enhancement] The version of Documenter used for generating a document is now displayed in the build information. ([#1609][github-1609], [#1611][github-1611])

* ![Bugfix][badge-bugfix] The HTML front end no longer uses ligatures when displaying code (with JuliaMono). ([#1610][github-1610], [#1617][github-1617])

## Version `v0.27.2`

* ![Enhancement][badge-enhancement] The default font has been changed to `Lato Medium` so that the look of the text would be closer to the old Google Fonts version of Lato. ([#1602][github-1602], [#1604][github-1604])

## Version `v0.27.1`

* ![Enhancement][badge-enhancement] The HTML output now uses [JuliaMono][juliamono] as the default monospace font, retrieved from CDNJS. Relatedly, the Lato font is also now retrieved from CDNJS, and the generated HTML pages no longer depend on Google Fonts. ([#618][github-618], [#1561][github-1561], [#1568][github-1568], [#1569][github-1569], [JuliaLang/www.julialang.org][julialangorg-1272])

* ![Enhancement][badge-enhancement] The wording of the text in the the old version warning box was improved. ([#1595][github-1595])

* ![Bugfix][badge-bugfix] Documenter no longer throws an error when generating the version selector if there are no deployed versions. ([#1594][github-1594], [#1596][github-1596])

## Version `v0.27.0`

* ![Enhancement][badge-enhancement] The JS dependencies have been updated to their respective latest versions.

  - highlight.js has been updated to `v11.0.1` (major version bump), which also brings various updates to the highlighting of Julia code. Due to the changes in highlight.js, code highlighting will not work on IE11. ([#1503][github-1503], [#1551][github-1551], [#1590][github-1590])

  - Headroom.js has been updated to `v0.12.0` (major version bump). ([#1590][github-1590])

  - KaTeX been updated to `v0.13.11` (major version bump). ([#1590][github-1590])

  - MathJax versions have been updated to `v2.7.7` (patch version bump) and `v3.1.4` (minor version bump), for MathJax 2 and 3, respectively. ([#1590][github-1590])

  - jQuery been updated to `v3.6.0` (minor version bump). ([#1590][github-1590])

  - Font Awesome has been updated to `v5.15.3` (patch version bump). ([#1590][github-1590])

  - lunr.js has been updated to `v2.3.9` (patch version bump). ([#1590][github-1590])

  - lodash.js has been updated to `v4.17.21` (patch version bump). ([#1590][github-1590])

* ![Enhancement][badge-enhancement] `deploydocs` now throws an error if something goes wrong with the Git invocations used to deploy to `gh-pages`. ([#1529][github-1529])

* ![Enhancement][badge-enhancement] In the HTML output, the site name at the top of the sidebar now also links back to the main page of the documentation (just like the logo). ([#1553][github-1553])

<<<<<<< HEAD
* ![Enhancement][badge-enhancement] Documenter can now be configured to show a link to the root of the repository in the top navigation bar. The link is determined automatically from the remote repository, unless overridden or disabled via the `repolink` argument of `HTML`. ([#1254][github-1254])

* ![Enhancement][badge-enhancement] A more generic API is now available to configure the remote repository URLs by passing objects that are subtypes of `Remotes.Remote` and implement its interface (e.g. `Remotes.GitHub`) as the `repo` argument of `makedocs`. ([#1254][github-1254])
=======
* ![Enhancement][badge-enhancement] The generated HTML sites can now detect if the version the user is browsing is not for the latest version of the package and display a notice box to the user with a link to the latest version. In addition, the pages get a `noindex` tag which should aid in removing outdated versions from search engine results. ([#1302][github-1302], [#1449][github-1449], [#1577][github-1577])

* ![Enhancement][badge-enhancement] The analytics in the HTML output now use the `gtag.js` script, replacing the old deprecated setup. ([#1559][github-1559])
>>>>>>> d65d7eb2

* ![Bugfix][badge-bugfix] A bad `repo` argument to `deploydocs` containing a protocol now throws an error instead of being misinterpreted. ([#1531][github-1531], [#1533][github-1533])

* ![Bugfix][badge-bugfix] SVG images generated by `@example` blocks are now properly scaled to page width by URI-encoding the images, instead of directly embedding the SVG tags into the HTML. ([#1537][github-1537], [#1538][github-1538])

* ![Bugfix][badge-bugfix] `deploydocs` no longer tries to deploy pull request previews from forks on GitHub Actions. ([#1534][github-1534], [#1567][github-1567])

* ![Maintenance][badge-maintenance] Documenter is no longer compatible with IOCapture v0.1 and now requires IOCapture v0.2. ([#1549][github-1549])


## Version `v0.26.3`

* ![Maintenance][badge-maintenance] The internal naming of the temporary modules used to run doctests changed to accommodate upcoming printing changes in Julia. ([JuliaLang/julia#39841][julia-39841], [#1540][github-1540])

## Version `v0.26.2`

* ![Enhancement][badge-enhancement] `doctest()` no longer throws an error if cleaning up the temporary directory fails for some reason. ([#1513][github-1513], [#1526][github-1526])

* ![Enhancement][badge-enhancement] Cosmetic improvements to the PDF output. ([#1342][github-1342], [#1527][github-1527])

* ![Enhancement][badge-enhancement] If `jldoctest` keyword arguments fail to parse, these now get logged as doctesting failures, rather than being ignored with a warning or making `makedocs` throw an error (depending on why they fail to parse). ([#1556][github-1556], [#1557][github-1557])

* ![Bugfix][badge-bugfix] Script-type doctests that have an empty output section no longer crash Documenter. ([#1510][github-1510])

* ![Bugfix][badge-bugfix] When checking for authentication keys when deploying, Documenter now more appropriately checks if the environment variables are non-empty, rather than just whether they are defined. ([#1511][github-1511])

* ![Bugfix][badge-bugfix] Doctests now correctly handle the case when the repository has been checked out with `CRLF` line endings (which can happen on Windows with `core.autocrlf=true`). ([#1516][github-1516], [#1519][github-1519], [#1520][github-1520])

* ![Bugfix][badge-bugfix] Multiline equations are now correctly handled in at-block outputs. ([#1518][github-1518])

## Version `v0.26.1`

* ![Bugfix][badge-bugfix] HTML assets that are copied directly from Documenters source to the build output now has correct file permissions. ([#1497][github-1497])

## Version `v0.26.0`

* ![BREAKING][badge-breaking] The PDF/LaTeX output is again provided as a Documenter built-in and can be enabled by passing an instance of `Documenter.LaTeX` to `format`. The DocumenterLaTeX package has been deprecated. ([#1493][github-1493])

  **For upgrading:** If using the PDF/LaTeX output, change the `format` argument of `makedocs` to `format = Documenter.LaTeX(...)` and remove all references to the DocumenterLaTeX package (e.g. from `docs/Project.toml`).

* ![Enhancement][badge-enhancement] Objects that render as equations and whose `text/latex` representations are wrapped in display equation delimiters `\[ ... \]` or `$$ ... $$` are now handled correctly in the HTML output. ([#1278][github-1278], [#1283][github-1283], [#1426][github-1426])

* ![Enhancement][badge-enhancement] The search page in the HTML output now shows the page titles in the search results. ([#1468][github-1468])

* ![Enhancement][badge-enhancement] The HTML front end now respects the user's OS-level dark theme preference (determined via the `prefers-color-scheme: dark` media query). ([#1320][github-1320], [#1456][github-1456])

* ![Enhancement][badge-enhancement] HTML output now bails early if there are no pages, instead of throwing an `UndefRefError`. In addition, it will also warn if `index.md` is missing and it is not able to generate the main landing page (`index.html`). ([#1201][github-1201], [#1491][github-1491])

* ![Enhancement][badge-enhancement] `deploydocs` now prints a warning on GitHub Actions, Travis CI and Buildkite if the current branch is `main`, but `devbranch = "master`, which indicates a possible Documenter misconfiguration due to GitHub changing the default primary branch of a repository to `main`. ([#1489][github-1489])

## Version `v0.25.5`

* ![Bugfix][badge-bugfix] In the HTML output, display equations that are wider than the page now get a scrollbar instead of overflowing. ([#1470][github-1470], [#1476][github-1476])

## Version `v0.25.4`

* ![Feature][badge-feature] Documenter can now deploy from Buildkite CI to GitHub Pages with `Documenter.Buildkite`. ([#1469][github-1469])

* ![Enhancement][badge-enhancement] Documenter now support Azure DevOps Repos URL scheme when generating edit and source links pointing to the repository. ([#1462][github-1462], [#1463][github-1463], [#1471][github-1471])

* ![Bugfix][badge-bugfix] Type aliases of `Union`s (e.g. `const MyAlias = Union{Foo,Bar}`) are now correctly listed as "Type" in docstrings. ([#1466][github-1466], [#1474][github-1474])

* ![Bugfix][badge-bugfix] HTMLWriter no longers prints a warning when encountering `mailto:` URLs in links. ([#1472][github-1472])

## Version `v0.25.3`

* ![Feature][badge-feature] Documenter can now deploy from GitLab CI to GitHub Pages with `Documenter.GitLab`. ([#1448][github-1448])

* ![Enhancement][badge-enhancement] The URL to the MathJax JS module can now be customized by passing the `url` keyword argument to the constructors (`MathJax2`, `MathJax3`). ([#1428][github-1428], [#1430][github-1430])

* ![Bugfix][badge-bugfix] `Documenter.doctest` now correctly accepts the `doctestfilters` keyword, similar to `Documenter.makedocs`. ([#1364][github-1364], [#1435][github-1435])

* ![Bugfix][badge-bugfix] The `Selectors.dispatch` function now uses a cache to avoid calling `subtypes` on selectors multiple times during a `makedocs` call to avoid slowdowns due to [`subtypes` being slow][julia-38079]. ([#1438][github-1438], [#1440][github-1440], [#1452][github-1452])

## Version `v0.25.2`

* ![Deprecation][badge-deprecation] The `Documenter.MathJax` type, used to specify the mathematics rendering engine in the HTML output, is now deprecated in favor of `Documenter.MathJax2`. ([#1362][github-1362], [#1367][github-1367])

  **For upgrading:** simply replace `MathJax` with `MathJax2`. I.e. instead of

  ```
  makedocs(
      format = Documenter.HTML(mathengine = Documenter.MathJax(...), ...),
      ...
  )
  ```

  you should have

  ```
  makedocs(
      format = Documenter.HTML(mathengine = Documenter.MathJax2(...), ...),
      ...
  )
  ```

* ![Enhancement][badge-enhancement] It is now possible to use MathJax v3 as the mathematics rendering in the HTML output. This can be done by passing `Documenter.MathJax3` as the `mathengine` keyword to `HTML`. ([#1362][github-1362], [#1367][github-1367])

* ![Enhancement][badge-enhancement] The deployment commits created by Documenter are no longer signed by the **@zeptodoctor** user, but rather with the non-existing `documenter@juliadocs.github.io` email address. ([#1379][github-1379], [#1388][github-1388])

* ![Bugfix][badge-bugfix] REPL doctest output lines starting with `#` right after the input code part are now correctly treated as being part of the output (unless prepended with 7 spaces, in line with the standard heuristic). ([#1369][github-1369])

* ![Bugfix][badge-bugfix] Documenter now throws away the extra information from the info string of a Markdown code block (i.e. ` ```language extra-info`), to correctly determine the language, which should be a single word. ([#1392][github-1392], [#1400][github-1400])

* ![Maintenance][badge-maintenance] Documenter now works around a Julia 1.5.0 regression ([JuliaLang/julia#36953](https://github.com/JuliaLang/julia/issues/36953)) which broke doctest fixing if the original doctest output was empty. ([#1337][github-1337], [#1389][github-1389])

## Version `v0.25.1`

* ![Enhancement][badge-enhancement] When automatically determining the page list (i.e. `pages` is not passed to `makedocs`), Documenter now lists `index.md` before other pages. ([#1355][github-1355])

* ![Enhancement][badge-enhancement] The output text boxes of `@example` blocks are now style differently from the code blocks, to make it easier to visually distinguish between the input and output. ([#1026][github-1026], [#1357][github-1357], [#1360][github-1360])

* ![Enhancement][badge-enhancement] The generated HTML site now displays a footer by default that mentions Julia and Documenter. This can be customized or disabled by passing the `footer` keyword to `Documeter.HTML`. ([#1184][github-1184], [#1365][github-1365])

* ![Enhancement][badge-enhancement] Warnings that cause `makedocs` to error when `strict=true` are now printed as errors when `strict` is set to `true`. ([#1088][github-1088], [#1349][github-1349])

* ![Bugfix][badge-bugfix] In the PDF/LaTeX output, equations that use the `align` or `align*` environment are no longer further wrapped in `equation*`/`split`. ([#1368][github-1368])

## Version `v0.25.0`

* ![Enhancement][badge-enhancement] When deploying with `deploydocs`, any SSH username can now be used (not just `git`), by prepending `username@` to the repository URL in the `repo` argument. ([#1285][github-1285])

* ![Enhancement][badge-enhancement] The first link fragment on each page now omits the number; before the rendering resulted in: `#foobar-1`, `#foobar-2`, and now: `#foobar`, `#foobar-2`. For backwards compatibility the old fragments are also inserted such that old links will still point to the same location. ([#1292][github-1292])

* ![Enhancement][badge-enhancement] When deploying on CI with `deploydocs`, the build information in the version number (i.e. what comes after `+`) is now discarded when determining the destination directory. This allows custom tags to be used to fix documentation build and deployment issues for versions that have already been registered. ([#1298][github-1298])

* ![Enhancement][badge-enhancement] You can now optionally choose to push pull request preview builds to a different branch and/or different repository than the main docs builds, by setting the optional `branch_previews` and/or `repo_previews` keyword arguments to the `deploydocs` function. Also, you can now optionally choose to use a different SSH key for preview builds, by setting the optional `DOCUMENTER_KEY_PREVIEWS` environment variable; if the `DOCUMENTER_KEY_PREVIEWS` environment variable is not set, then the regular `DOCUMENTER_KEY` environment variable will be used. ([#1307][github-1307], [#1310][github-1310], [#1315][github-1315])

* ![Enhancement][badge-enhancement] The LaTeX/PDF backend now supports the `platform="none"` keyword, which outputs only the TeX source files, rather than a compiled PDF. ([#1338][github-1338], [#1339][github-1339])

* ![Enhancement][badge-enhancement] Linkcheck no longer prints a warning when enountering a `302 Found` temporary redirect. ([#1344][github-1344], [#1345][github-1345])

* ![Bugfix][badge-bugfix] `Deps.pip` is again a closure and gets executed during the `deploydocs` call, not before it. ([#1240][github-1240])

* ![Bugfix][badge-bugfix] Custom assets (CSS, JS etc.) for the HTML build are now again included as the very last elements in the `<head>` tag so that it would be possible to override default the default assets. ([#1328][github-1328])

* ![Bugfix][badge-bugfix] Docstrings from `@autodocs` blocks are no longer sorted according to an undocumented rule where exported names should come before unexported names. Should this behavior be necessary, the `@autodocs` can be replaced by two separate blocks that use the `Public` and `Private` options to filter out the unexported or exported docstrings in the first or the second block, respectively. ([#964][github-964], [#1323][github-1323])

## Version `v0.24.11`

* ![Bugfix][badge-bugfix] Some sections and page titles that were missing from the search results in the HTML backend now show up. ([#1311][github-1311])

## Version `v0.24.10`

* ![Enhancement][badge-enhancement] The `curl` timeout when checking remote links is now configurable with the `linkcheck_timeout` keyword. ([#1057][github-1057], [#1295][github-1295])

* ![Bugfix][badge-bugfix] Special characters are now properly escaped in admonition titles in LaTeX/PDF builds and do not cause the PDF build to fail anymore. ([#1299][github-1299])

## Version `v0.24.9`

* ![Bugfix][badge-bugfix] Canonical URLs are now properly prettified (e.g. `/path/` instead of `/path/index.html`) when using `prettyurls=true`. ([#1293][github-1293])

## Version `v0.24.8`

* ![Enhancement][badge-enhancement] Non-standard admonition categories are (again) applied to the admonition `<div>` elements in HTML output (as `is-category-$category`). ([#1279][github-1279], [#1280][github-1280])

## Version `v0.24.7`

* ![Bugfix][badge-bugfix] Remove `only`, a new export from `Base` on Julia 1.4, from the JS search filter. ([#1264][github-1264])

* ![Bugfix][badge-bugfix] Fix errors in LaTeX builds due to bad escaping of certain characters. ([#1118][github-1118], [#1119][github-1119], [#1200][github-1200], [#1269][github-1269])

## Version `v0.24.6`

* ![Enhancement][badge-enhancement] Reorganize some of the internal variables in Documenter's Sass sources, to make it easier to create custom themes on top of the Documenter base theme. ([#1258][github-1258])

## Version `v0.24.5`

* ![Enhancement][badge-enhancement] ![Bugfix][badge-bugfix] Documenter now correctly emulates the "REPL softscope" (Julia 1.5) in REPL-style doctest blocks and `@repl` blocks. ([#1232][github-1232])

## Version `v0.24.4`

* ![Enhancement][badge-enhancement] Change the inline code to less distracting black color in the HTML light theme. ([#1212][github-1212], [#1222][github-1222])

* ![Enhancement][badge-enhancement] Add the ability specify the `lang` attribute of the `html` tag in the HTML output, to better support documentation pages in other languages. By default Documenter now defaults to `lang="en"`. ([#1223][github-1223])

## Version `v0.24.3`

* ![Bugfix][badge-bugfix] Fix a case where Documenter's deployment would fail due to git picking up the wrong ssh config file on non-standard systems. ([#1216][github-1216])

## Version `v0.24.2`

* ![Maintenance][badge-maintenance] Improvements to logging in `deploydocs`. ([#1195][github-1195])

## Version `v0.24.1`

* ![Bugfix][badge-bugfix] Fix a bad `mktempdir` incantation in `LaTeXWriter`. ([#1194][github-1194])

## Version `v0.24.0`

* ![BREAKING][badge-breaking] Documenter no longer creates a symlink between the old `latest` url to specified `devurl`. ([#1151][github-1151])

  **For upgrading:** Make sure that links to the latest documentation have been updated (e.g. the package README).

* ![BREAKING][badge-breaking] The deprecated `makedocs` keywords (`html_prettyurls`, `html_disable_git`, `html_edit_branch`, `html_canonical`, `assets`, `analytics`) have been removed. ([#1107][github-1107])

  **For upgrading:** Pass the corresponding values to the `HTML` constructor when settings the `format` keyword.

* ![Feature][badge-feature] Documenter can now deploy preview documentation from pull requests (with head branch in the same repository, i.e. not from forks). This is enabled by passing `push_preview=true` to `deploydocs`. ([#1180][github-1180])

* ![Enhancement][badge-enhancement] The Documenter HTML front end now uses [KaTeX](https://katex.org/) as the default math rendering engine. ([#1097][github-1097])

  **Possible breakage:** This may break the rendering of equations that use some more esoteric features that are only supported in MathJax. It is possible to switch back to MathJax by passing `mathengine = Documenter.MathJax()` to the `HTML` constructor in the `format` keyword.

* ![Enhancement][badge-enhancement] The HTML front end generated by Documenter has been redesigned and now uses the [Bulma CSS framework](https://bulma.io/). ([#1043][github-1043])

  **Possible breakage:** Packages overriding the default Documenter CSS file, relying on some external CSS or relying on Documenter's CSS working in a particular way will not build correct-looking sites. Custom themes should now be developed as Sass files and compiled together with the Documenter and Bulma Sass dependencies (under `assets/html/scss`).

* ![Deprecation][badge-deprecation] ![Enhancement][badge-enhancement] The `edit_branch` keyword to `Documenter.HTML` has been deprecated in favor of the new `edit_link` keyword. As a new feature, passing `edit_link = nothing` disables the "Edit on GitHub" links altogether. ([#1173][github-1173])

  **For upgrading:** If using `edit_branch = nothing`, use `edit_link = :commit` instead. If passing a `String` to `edit_branch`, pass that to `edit_link` instead.

* ![Feature][badge-feature] Deployment is now more customizable and thus not as tied to Travis CI as before. ([#1147][github-1147], [#1171][github-1171], [#1180][github-1180])

* ![Feature][badge-feature] Documenter now has builtin support for deploying from GitHub Actions. Documenter will autodetect the running system, unless explicitly specified. ([#1144][github-1144], [#1152][github-1152])

* ![Feature][badge-feature] When using GitHub Actions Documenter will (try to) post a GitHub status with a link to the generated documentation. This is especially useful for pull request preview builds (see above). ([#1186][github-1186])

* ![Enhancement][badge-enhancement] The handling of JS and CSS assets is now more customizable:

  * The `asset` function can now be used to declare remote JS and CSS assets in the `assets` keyword. ([#1108][github-1108])
  * The `highlights` keyword to `HTML` can be used to declare additional languages that should be highlighted in code blocks. ([#1094][github-1094])
  * It is now possible to choose between MathJax and KaTeX as the math rendering engine with the `mathengine` keyword to `HTML` and to set their configuration in the `make.jl` script directly. ([#1097][github-1097])

* ![Enhancement][badge-enhancement] The JS and CSS dependencies of the front end have been updated to the latest versions. ([#1189][github-1189])

* ![Enhancement][badge-enhancement] Displaying of the site name at the top of the sidebar can now be disabled by passing `sidebar_sitename = false` to `HTML` in the `format` keyword. ([#1089][github-1089])

* ![Enhancement][badge-enhancement] For deployments that have Google Analytics enabled, the URL fragment (i.e. the in-page `#` target) also stored in analytics. ([#1121][github-1121])

* ![Enhancement][badge-enhancement] Page titles are now boosted in the search, yielding better search results. ([#631][github-631], [#1112][github-1112], [#1113][github-1113])

* ![Enhancement][badge-enhancement] In the PDF/LaTeX output, images that are wider than the text are now being scaled down to text width automatically. The PDF builds now require the [adjustbox](https://ctan.org/pkg/adjustbox) LaTeX package to be available. ([#1137][github-1137])

* ![Enhancement][badge-enhancement] If the TeX compilation fails for the PDF/LaTeX output, `makedocs` now throws an exception. ([#1166][github-1166])

* ![Bugfix][badge-bugfix] `LaTeXWriter` now outputs valid LaTeX if an `@contents` block is nested by more than two levels, or if `@contents` or `@index` blocks do not contain any items. ([#1166][github-1166])

## Version `v0.23.4`

* ![Bugfix][badge-bugfix] The `include` and `eval` functions are also available in `@setup` blocks now. ([#1148][github-1148], [#1153][github-1153])

## Version `v0.23.3`

* ![Bugfix][badge-bugfix] Fix file permission error when `Pkg.test`ing Documenter. ([#1115][github-1115])

## Version `v0.23.2`

* ![Bugfix][badge-bugfix] Empty Markdown headings no longer cause Documenter to crash. ([#1081][github-1081], [#1082][github-1082])

## Version `v0.23.1`

* ![Bugfix][badge-bugfix] Documenter no longer throws an error if the provided `EditURL` argument is missing. ([#1076][github-1076], [#1077][github-1077])

* ![Bugfix][badge-bugfix] Non-standard Markdown AST nodes no longer cause Documenter to exit with a missing method error in doctesting and HTML output. Documenter falls back to `repr()` for such nodes. ([#1073][github-1073], [#1075][github-1075])

* ![Bugfix][badge-bugfix] Docstrings parsed into nested `Markdown.MD` objects are now unwrapped correctly and do not cause Documenter to crash with a missing method error anymore. The user can run into that when reusing docstrings with the `@doc @doc(foo) function bar end` pattern. ([#1075][github-1075])

## Version `v0.23.0`

* Documenter v0.23 requires Julia v1.0. ([#1015][github-1015])

* ![BREAKING][badge-breaking] `DocTestSetup`s that are defined in `@meta` blocks no longer apply to doctests that are in docstrings. ([#774][github-774])

  - Specifically, the pattern where `@docs` or `@autodocs` blocks were surrounded by `@meta` blocks, setting up a shared `DocTestSetup` for many docstrings, no longer works.

  - Documenter now exports the `DocMeta` module, which provides an alternative way to add `DocTestSetup` to docstrings.

  **For upgrading:** Use `DocMeta.setdocmeta!` in `make.jl` to set up a `DocTestSetup` that applies to all the docstrings in a particular module instead and, if applicable, remove the now redundant `@meta` blocks. See the ["Setup code" section under "Doctesting"](https://juliadocs.github.io/Documenter.jl/v0.23.0/man/doctests/#Setup-Code-1) in the manual for more information.

* ![Feature][badge-feature] `makedocs` now accepts the `doctest = :only` keyword, which allows doctests to be run while most other build steps, such as rendering, are skipped. This makes it more feasible to run doctests as part of the test suite (see the manual for more information). ([#198][github-198], [#535][github-535], [#756][github-756], [#774][github-774])

* ![Feature][badge-feature] Documenter now exports the `doctest` function, which verifies the doctests in all the docstrings of a given module. This can be used to verify docstring doctests as part of test suite, or to fix doctests right in the REPL. ([#198][github-198], [#535][github-535], [#756][github-756], [#774][github-774], [#1054][github-1054])

* ![Feature][badge-feature] `makedocs` now accepts the `expandfirst` argument, which allows specifying a set of pages that should be evaluated before others. ([#1027][github-1027], [#1029][github-1029])

* ![Enhancement][badge-enhancement] The evaluation order of pages is now fixed (unless customized with `expandfirst`). The pages are evaluated in the alphabetical order of their file paths. ([#1027][github-1027], [#1029][github-1029])

* ![Enhancement][badge-enhancement] The logo image in the HTML output will now always point to the first page in the navigation menu (as opposed to `index.html`, which may or may not exist). When using pretty URLs, the `index.html` part now omitted from the logo link URL. ([#1005][github-1005])

* ![Enhancement][badge-enhancement] Minor changes to how doctesting errors are printed. ([#1028][github-1028])

* ![Enhancement][badge-enhancement] Videos can now be included in the HTML output using the image syntax (`![]()`) if the file extension matches a known format (`.webm`, `.mp4`, `.ogg`, `.ogm`, `.ogv`, `.avi`). ([#1034][github-1034])

* ![Enhancement][badge-enhancement] The PDF output now uses the DejaVu Sans  and DejaVu Sans Mono fonts to provide better Unicode coverage. ([#803][github-803], [#1066][github-1066])

* ![Bugfix][badge-bugfix] The HTML output now outputs HTML files for pages that are not referenced in the `pages` keyword too (Documenter finds them according to their extension). But they do exists outside of the standard navigation hierarchy (as defined by `pages`). This fixes a bug where these pages could still be referenced by `@ref` links and `@contents` blocks, but in the HTML output, the links ended up being broken. ([#1031][github-1031], [#1047][github-1047])

* ![Bugfix][badge-bugfix] `makedocs` now throws an error when the format objects (`Documenter.HTML`, `LaTeX`, `Markdown`) get passed positionally. The format types are no longer subtypes of `Documenter.Plugin`. ([#1046][github-1046], [#1061][github-1061])

* ![Bugfix][badge-bugfix] Doctesting now also handles doctests that contain invalid syntax and throw parsing errors. ([#487][github-487], [#1062][github-1062])

* ![Bugfix][badge-bugfix] Stacktraces in doctests that throw an error are now filtered more thoroughly, fixing an issue where too much of the stacktrace was included when `doctest` or `makedocs` was called from a more complicated context. ([#1062][github-1062])

* ![Experimental][badge-experimental] ![Feature][badge-feature] The current working directory when evaluating `@repl` and `@example` blocks can now be set to a fixed directory by passing the `workdir` keyword to `makedocs`. _The new keyword and its behaviour are experimental and not part of the public API._ ([#1013][github-1013], [#1025][github-1025])

## Version `v0.22.6`

* ![Maintenance][badge-maintenance] Add DocStringExtensions 0.8 as an allowed dependency version. ([#1071][github-1071])

## Version `v0.22.5`

* ![Maintenance][badge-maintenance] Fix a test dependency problem revealed by a bugfix in Julia / Pkg. ([#1037][github-1037])

## Version `v0.22.4`

* ![Bugfix][badge-bugfix] Documenter no longer crashes if the build includes doctests from docstrings that are defined in files that do not exist on the file system (e.g. if a Julia Base docstring is included when running a non-source Julia build). ([#1002][github-1002])

* ![Bugfix][badge-bugfix] URLs for files in the repository are now generated correctly when the repository is used as a Git submodule in another repository. ([#1000][github-1000], [#1004][github-1004])

* ![Bugfix][badge-bugfix] When checking for omitted docstrings, Documenter no longer gives "`Package.Package` missing" type false positives. ([#1009][github-1009])

* ![Bugfix][badge-bugfix] `makedocs` again exits with an error if `strict=true` and there is a doctest failure. ([#1003][github-1003], [#1014][github-1014])

## Version `v0.22.3`

* ![Bugfix][badge-bugfix] Fixed filepaths for images included in the .tex file for PDF output on Windows. ([#999][github-999])

## Version `v0.22.2`

* ![Bugfix][badge-bugfix] Error reporting for meta-blocks now handles missing files gracefully instead of throwing. ([#996][github-996])

* ![Enhancement][badge-enhancement] The `sitename` keyword argument to `deploydocs`, which is required for the default HTML output, is now properly documented. ([#995][github-995])

## Version `v0.22.1`

* ![Bugfix][badge-bugfix] Fixed a world-age related bug in doctests. ([#994][github-994])

## Version `v0.22.0`

* ![Deprecation][badge-deprecation] ![Enhancement][badge-enhancement] The `assets` and `analytics` arguments to `makedocs` have been deprecated in favor of the corresponding arguments of the `Documenter.HTML` format plugin. ([#953][github-953])

  **For upgrading:** pass the corresponding arguments with the `Documenter.HTML` plugin instead. E.g. instead of

  ```
  makedocs(
      assets = ..., analytics = ...,
      ...
  )
  ```

  you should have

  ```
  makedocs(
      format = Documenter.HTML(assets = ..., analytics = ...),
      ...
  )
  ```

  _**Note:** It is technically possible to specify the same argument twice with different values by passing both variants. In that case the value passed to `makedocs` takes precedence._

* ![Enhancement][badge-enhancement] Documentation is no longer deployed on Travis CI cron jobs. ([#917][github-917])

* ![Enhancement][badge-enhancement] Log messages from failed `@meta`, `@docs`, `@autodocs`,
  `@eval`, `@example` and `@setup` blocks now include information about the source location
  of the block. ([#929][github-929])

* ![Enhancement][badge-enhancement] Docstrings from `@docs`-blocks are now included in the
  rendered docs even if some part(s) of the block failed. ([#928][github-928], [#935][github-935])

* ![Enhancement][badge-enhancement] The Markdown and LaTeX output writers can now handle multimedia
  output, such as images, from `@example` blocks. All the writers now also handle `text/markdown`
  output, which is preferred over `text/plain` if available. ([#938][github-938], [#948][github-948])

* ![Enhancement][badge-enhancement] The HTML output now also supports SVG, WebP, GIF and JPEG logos. ([#953][github-953])

* ![Enhancement][badge-enhancement] Reporting of failed doctests are now using the logging
  system to be consistent with the rest of Documenter's output. ([#958][github-958])

* ![Enhancement][badge-enhancement] The construction of the search index in the HTML output has been refactored to make it easier to use with other search backends in the future. The structure of the generated search index has also been modified, which can yield slightly different search results. Documenter now depends on the lightweight [JSON.jl][json-jl] package. ([#966][github-966])

* ![Enhancement][badge-enhancement] Docstrings that begin with an indented code block (such as a function signature) now have that block highlighted as Julia code by default.
  This behaviour can be disabled by passing `highlightsig=false` to `makedocs`. ([#980][github-980])

* ![Bugfix][badge-bugfix] Paths in `include` calls in `@eval`, `@example`, `@repl` and `jldoctest`
  blocks are now interpreted to be relative `pwd`, which is set to the output directory of the
  resulting file. ([#941][github-941])

* ![Bugfix][badge-bugfix] `deploydocs` and `git_push` now support non-github repos correctly and work when the `.ssh` directory does not already exist or the working directory contains spaces. ([#971][github-971])

* ![Bugfix][badge-bugfix] Tables now honor column alignment in the HTML output. If a column does not explicitly specify its alignment, the parser defaults to it being right-aligned, whereas previously all cells were left-aligned. ([#511][github-511], [#989][github-989])

* ![Bugfix][badge-bugfix] Code lines ending with `# hide` are now properly hidden for CRLF inputs. ([#991][github-991])

## Version `v0.21.5`

* ![Bugfix][badge-bugfix] Deprecation warnings for `format` now get printed correctly when multiple formats are passed as a `Vector`. ([#967][github-967])

## Version `v0.21.4`

* ![Bugfix][badge-bugfix] A bug in `jldoctest`-blocks that, in rare cases, resulted in
  wrong output has been fixed. ([#959][github-959], [#960][github-960])

## Version `v0.21.3`

* ![Security][badge-security] The lunr.js and lodash JavaScript dependencies have been updated to their latest patch versions (from 2.3.1 to 2.3.5 and 4.17.4 to 4.17.11, respectively).
  This is in response to a vulnerability in lodash <4.17.11 ([CVE-2018-16487](https://nvd.nist.gov/vuln/detail/CVE-2018-16487)). ([#946][github-946])

## Version `v0.21.2`

* ![Bugfix][badge-bugfix] `linkcheck` now handles servers that do not support `HEAD` requests
  and properly checks for status codes of FTP responses. ([#934][github-934])

## Version `v0.21.1`

* ![Bugfix][badge-bugfix] `@repl` blocks now work correctly together with quoted
  expressions. ([#923][github-923], [#926][github-926])

* ![Bugfix][badge-bugfix] `@example`, `@repl` and `@eval` blocks now handle reserved words,
  e.g. `try`/`catch`, correctly. ([#886][github-886], [#927][github-927])

## Version `v0.21.0`

* ![Deprecation][badge-deprecation] ![Enhancement][badge-enhancement] The symbol values to the `format` argument of `makedocs` (`:html`, `:markdown`, `:latex`) have been deprecated in favor of the `Documenter.HTML`, `Markdown` and `LaTeX`
  objects. The `Markdown` and `LaTeX` types are exported from the [DocumenterMarkdown][documentermarkdown] and [DocumenterLaTeX][documenterlatex] packages,
  respectively. HTML output is still the default. ([#891][github-891])

  **For upgrading:** If you don't specify `format` (i.e. you rely on the default) you don't have to do anything.
  Otherwise update calls to `makedocs` to use struct instances instead of symbols, e.g.

  ```
  makedocs(
      format = :markdown
  )
  ```

  should be changed to

  ```
  using DocumenterMarkdown
  makedocs(
      format = Markdown()
  )
  ```

* ![Deprecation][badge-deprecation] ![Enhancement][badge-enhancement] The `html_prettyurls`, `html_canonical`, `html_disable_git` and `html_edit_branch` arguments to `makedocs` have been deprecated in favor of the corresponding arguments of the `Documenter.HTML` format plugin. ([#864][github-864], [#891][github-891])

  **For upgrading:** pass the corresponding arguments with the `Documenter.HTML` plugin instead. E.g. instead of

  ```
  makedocs(
      html_prettyurls = ..., html_canonical = ...,
      ...
  )
  ```

  you should have

  ```
  makedocs(
      format = Documenter.HTML(prettyurls = ..., canonical = ...),
      ...
  )
  ```

  _**Note:** It is technically possible to specify the same argument twice with different values by passing both variants. In that case the value to the deprecated `html_*` variant takes precedence._

* ![Feature][badge-feature] Packages extending Documenter can now define subtypes of `Documenter.Plugin`,
  which can be passed to `makedocs` as positional arguments to pass options to the extensions. ([#864][github-864])

* ![Feature][badge-feature] `@autodocs` blocks now support the `Filter` keyword, which allows passing a user-defined function that will filter the methods spliced in by the at-autodocs block. ([#885][github-885])

* ![Enhancement][badge-enhancement] `linkcheck` now supports checking URLs using the FTP protocol. ([#879][github-879])

* ![Enhancement][badge-enhancement] Build output logging has been improved and switched to the logging macros from `Base`. ([#876][github-876])

* ![Enhancement][badge-enhancement] The default `documenter.sty` LaTeX preamble now include `\usepackage{graphicx}`. ([#898][github-898])

* ![Enhancement][badge-enhancement] `deploydocs` is now more helpful when it fails to interpret `DOCUMENTER_KEY`. It now also uses the `BatchMode` SSH option and throws an error instead of asking for a passphrase and timing out the Travis build when `DOCUMENTER_KEY` is broken. ([#697][github-697], [#907][github-907])

* ![Enhancement][badge-enhancement] `deploydocs` now have a `forcepush` keyword argument that can be used to
  force-push the built documentation instead of adding a new commit. ([#905][github-905])

## Version `v0.20.0`

* Documenter v0.20 requires at least Julia v0.7. ([#795][github-795])

* ![BREAKING][badge-breaking] Documentation deployment via the `deploydocs` function has changed considerably.

  - The user-facing directories (URLs) of different versions and what gets displayed in the version selector have changed. By default, Documenter now creates the `stable/` directory (as before) and a directory for every minor version (`vX.Y/`). The `release-X.Y` directories are no longer created. ([#706][github-706], [#813][github-813], [#817][github-817])

    Technically, Documenter now deploys actual files only to `dev/` and `vX.Y.Z/` directories. The directories (URLs) that change from version to version (e.g. `latest/`, `vX.Y`) are implemented as symlinks on the `gh-pages` branch.

    The version selector will only display `vX.Y/`, `stable/` and `dev/` directories by default. This behavior can be customized with the `versions` keyword of `deploydocs`.

  - Documentation from the development branch (e.g. `master`) now deploys to `dev/` by default (instead of `latest/`). This can be customized with the `devurl` keyword. ([#802][github-802])

  - The `latest` keyword to `deploydocs` has been deprecated and renamed to `devbranch`. ([#802][github-802])

  - The `julia` and `osname` keywords to `deploydocs` are now deprecated. ([#816][github-816])

  - The default values of the `target`, `deps` and `make` keywords to `deploydocs` have been changed. See the default format change below for more information. ([#826][github-826])

  **For upgrading:**

  - If you are using the `latest` keyword, then just use `devbranch` with the same value instead.

  - Update links that point to `latest/` to point to `dev/` instead (e.g. in the README).

  - Remove any links to the `release-X.Y` branches and remove the directories from your `gh-pages` branch.

  - The operating system and Julia version should be specified in the Travis build stage configuration (via `julia:` and `os:` options, see "Hosting Documentation" in the manual for more details) or by checking the `TRAVIS_JULIA_VERSION` and `TRAVIS_OS_NAME` environment variables in `make.jl` yourself.

* ![BREAKING][badge-breaking] `makedocs` will now build Documenter's native HTML output by default and `deploydocs`' defaults now assume the HTML output. ([#826][github-826])

  - The default value of the `format` keyword of `makedocs` has been changed to `:html`.

  - The default value of the `target` keyword to `deploydocs` has been changed to `"build"`.

  - The default value of the `make` and `deps` keywords to `deploydocs` have been changed to `nothing`.

  **For upgrading:** If you are relying on the Markdown/MkDocs output, you now need to:

  - In `makedocs`, explicitly set `format = :markdown`

  - In `deploydocs`, explicitly set

    ```julia
    target = "site"
    deps = Deps.pip("pygments", "mkdocs")
    make = () -> run(`mkdocs build`)
    ```

  - Explicitly import `DocumenterMarkdown` in `make.jl`. See the `MarkdownWriter` deprecation below.

  If you already specify any of the changed keywords, then you do not need to make any changes to those keywords you already set.

  However, if you are setting any of the values to the new defaults (e.g. when you are already using the HTML output), you may now rely on the new defaults.

* ![Deprecation][badge-deprecation] The Markdown/MkDocs (`format = :markdown`) and PDF/LaTeX (`format = :latex`) outputs now require an external package to be loaded ([DocumenterMarkdown](https://github.com/JuliaDocs/DocumenterMarkdown.jl) and [DocumenterLaTeX](https://github.com/JuliaDocs/DocumenterLaTeX.jl), respectively). ([#833][github-833])

  **For upgrading:** Make sure that the respective extra package is installed and then just add `using DocumenterMarkdown` or `using DocumenterLaTeX` to `make.jl`.

* ![BREAKING][badge-breaking] "Pretty URLs" are enabled by default now for the HTML output. The default value of the `html_prettyurls` has been changed to `true`.

  For a page `foo/page.md` Documenter now generates `foo/page/index.html`, instead of `foo/page.html`.
  On GitHub pages deployments it means that your URLs look like  `foo/page/` instead of `foo/page.html`.

  For local builds you should explicitly set `html_prettyurls = false`.

  **For upgrading:** If you wish to retain the old behavior, set `html_prettyurls = false` in `makedocs`. If you already set `html_prettyurls`, you do not need to change anything.

* ![BREAKING][badge-breaking] The `Travis.genkeys` and `Documenter.generate` functions have been moved to a separate [DocumenterTools.jl package](https://github.com/JuliaDocs/DocumenterTools.jl). ([#789][github-789])

* ![Enhancement][badge-enhancement] If Documenter is not able to determine which Git hosting service is being used to host the source, the "Edit on XXX" links become "Edit source" with a generic icon. ([#804][github-804])

* ![Enhancement][badge-enhancement] The at-blocks now support `MIME"text/html"` rendering of objects (e.g. for interactive plots). I.e. if a type has `show(io, ::MIME"text/html", x)` defined, Documenter now uses that when rendering the objects in the document. ([#764][github-764])

* ![Enhancement][badge-enhancement] Enhancements to the sidebar. When loading a page, the sidebar will jump to the current page now. Also, the scrollbar in WebKit-based browsers look less intrusive now. ([#792][github-792], [#854][github-854], [#863][github-863])

* ![Enhancement][badge-enhancement] Minor style enhancements to admonitions. ([#841][github-841])

* ![Bugfix][badge-bugfix] The at-blocks that execute code can now handle `include` statements. ([#793][github-793], [#794][github-794])

* ![Bugfix][badge-bugfix] At-docs blocks no longer give an error when containing empty lines. ([#823][github-823], [#824][github-824])

<!-- issue link definitions -->
[github-198]: https://github.com/JuliaDocs/Documenter.jl/issues/198
[github-487]: https://github.com/JuliaDocs/Documenter.jl/issues/487
[github-511]: https://github.com/JuliaDocs/Documenter.jl/issues/511
[github-535]: https://github.com/JuliaDocs/Documenter.jl/issues/535
[github-618]: https://github.com/JuliaDocs/Documenter.jl/issues/618
[github-631]: https://github.com/JuliaDocs/Documenter.jl/issues/631
[github-697]: https://github.com/JuliaDocs/Documenter.jl/issues/697
[github-706]: https://github.com/JuliaDocs/Documenter.jl/pull/706
[github-756]: https://github.com/JuliaDocs/Documenter.jl/issues/756
[github-764]: https://github.com/JuliaDocs/Documenter.jl/pull/764
[github-774]: https://github.com/JuliaDocs/Documenter.jl/pull/774
[github-789]: https://github.com/JuliaDocs/Documenter.jl/pull/789
[github-792]: https://github.com/JuliaDocs/Documenter.jl/pull/792
[github-793]: https://github.com/JuliaDocs/Documenter.jl/issues/793
[github-794]: https://github.com/JuliaDocs/Documenter.jl/pull/794
[github-795]: https://github.com/JuliaDocs/Documenter.jl/pull/795
[github-802]: https://github.com/JuliaDocs/Documenter.jl/pull/802
[github-803]: https://github.com/JuliaDocs/Documenter.jl/issues/803
[github-804]: https://github.com/JuliaDocs/Documenter.jl/pull/804
[github-813]: https://github.com/JuliaDocs/Documenter.jl/pull/813
[github-816]: https://github.com/JuliaDocs/Documenter.jl/pull/816
[github-817]: https://github.com/JuliaDocs/Documenter.jl/pull/817
[github-823]: https://github.com/JuliaDocs/Documenter.jl/issues/823
[github-824]: https://github.com/JuliaDocs/Documenter.jl/pull/824
[github-826]: https://github.com/JuliaDocs/Documenter.jl/pull/826
[github-833]: https://github.com/JuliaDocs/Documenter.jl/pull/833
[github-841]: https://github.com/JuliaDocs/Documenter.jl/pull/841
[github-854]: https://github.com/JuliaDocs/Documenter.jl/pull/854
[github-863]: https://github.com/JuliaDocs/Documenter.jl/pull/863
[github-864]: https://github.com/JuliaDocs/Documenter.jl/pull/864
[github-876]: https://github.com/JuliaDocs/Documenter.jl/pull/876
[github-879]: https://github.com/JuliaDocs/Documenter.jl/pull/879
[github-885]: https://github.com/JuliaDocs/Documenter.jl/pull/885
[github-886]: https://github.com/JuliaDocs/Documenter.jl/issues/886
[github-890]: https://github.com/JuliaDocs/Documenter.jl/issues/890
[github-891]: https://github.com/JuliaDocs/Documenter.jl/pull/891
[github-898]: https://github.com/JuliaDocs/Documenter.jl/pull/898
[github-905]: https://github.com/JuliaDocs/Documenter.jl/pull/905
[github-907]: https://github.com/JuliaDocs/Documenter.jl/pull/907
[github-917]: https://github.com/JuliaDocs/Documenter.jl/pull/917
[github-923]: https://github.com/JuliaDocs/Documenter.jl/issues/923
[github-926]: https://github.com/JuliaDocs/Documenter.jl/pull/926
[github-927]: https://github.com/JuliaDocs/Documenter.jl/pull/927
[github-928]: https://github.com/JuliaDocs/Documenter.jl/pull/928
[github-929]: https://github.com/JuliaDocs/Documenter.jl/pull/929
[github-934]: https://github.com/JuliaDocs/Documenter.jl/pull/934
[github-935]: https://github.com/JuliaDocs/Documenter.jl/pull/935
[github-937]: https://github.com/JuliaDocs/Documenter.jl/issues/937
[github-938]: https://github.com/JuliaDocs/Documenter.jl/pull/938
[github-941]: https://github.com/JuliaDocs/Documenter.jl/pull/941
[github-946]: https://github.com/JuliaDocs/Documenter.jl/pull/946
[github-948]: https://github.com/JuliaDocs/Documenter.jl/pull/948
[github-953]: https://github.com/JuliaDocs/Documenter.jl/pull/953
[github-958]: https://github.com/JuliaDocs/Documenter.jl/pull/958
[github-959]: https://github.com/JuliaDocs/Documenter.jl/issues/959
[github-960]: https://github.com/JuliaDocs/Documenter.jl/pull/960
[github-964]: https://github.com/JuliaDocs/Documenter.jl/issues/964
[github-966]: https://github.com/JuliaDocs/Documenter.jl/pull/966
[github-967]: https://github.com/JuliaDocs/Documenter.jl/pull/967
[github-971]: https://github.com/JuliaDocs/Documenter.jl/pull/971
[github-980]: https://github.com/JuliaDocs/Documenter.jl/pull/980
[github-989]: https://github.com/JuliaDocs/Documenter.jl/pull/989
[github-991]: https://github.com/JuliaDocs/Documenter.jl/pull/991
[github-994]: https://github.com/JuliaDocs/Documenter.jl/pull/994
[github-995]: https://github.com/JuliaDocs/Documenter.jl/pull/995
[github-996]: https://github.com/JuliaDocs/Documenter.jl/pull/996
[github-999]: https://github.com/JuliaDocs/Documenter.jl/pull/999
[github-1000]: https://github.com/JuliaDocs/Documenter.jl/issues/1000
[github-1002]: https://github.com/JuliaDocs/Documenter.jl/pull/1002
[github-1003]: https://github.com/JuliaDocs/Documenter.jl/issues/1003
[github-1004]: https://github.com/JuliaDocs/Documenter.jl/pull/1004
[github-1005]: https://github.com/JuliaDocs/Documenter.jl/pull/1005
[github-1009]: https://github.com/JuliaDocs/Documenter.jl/pull/1009
[github-1013]: https://github.com/JuliaDocs/Documenter.jl/issues/1013
[github-1014]: https://github.com/JuliaDocs/Documenter.jl/pull/1014
[github-1015]: https://github.com/JuliaDocs/Documenter.jl/pull/1015
[github-1025]: https://github.com/JuliaDocs/Documenter.jl/pull/1025
[github-1026]: https://github.com/JuliaDocs/Documenter.jl/issues/1026
[github-1027]: https://github.com/JuliaDocs/Documenter.jl/issues/1027
[github-1028]: https://github.com/JuliaDocs/Documenter.jl/pull/1028
[github-1029]: https://github.com/JuliaDocs/Documenter.jl/pull/1029
[github-1031]: https://github.com/JuliaDocs/Documenter.jl/issues/1031
[github-1034]: https://github.com/JuliaDocs/Documenter.jl/pull/1034
[github-1037]: https://github.com/JuliaDocs/Documenter.jl/pull/1037
[github-1043]: https://github.com/JuliaDocs/Documenter.jl/pull/1043
[github-1046]: https://github.com/JuliaDocs/Documenter.jl/issues/1046
[github-1047]: https://github.com/JuliaDocs/Documenter.jl/pull/1047
[github-1054]: https://github.com/JuliaDocs/Documenter.jl/pull/1054
[github-1057]: https://github.com/JuliaDocs/Documenter.jl/issues/1057
[github-1061]: https://github.com/JuliaDocs/Documenter.jl/pull/1061
[github-1062]: https://github.com/JuliaDocs/Documenter.jl/pull/1062
[github-1066]: https://github.com/JuliaDocs/Documenter.jl/pull/1066
[github-1071]: https://github.com/JuliaDocs/Documenter.jl/pull/1071
[github-1073]: https://github.com/JuliaDocs/Documenter.jl/issues/1073
[github-1075]: https://github.com/JuliaDocs/Documenter.jl/pull/1075
[github-1076]: https://github.com/JuliaDocs/Documenter.jl/issues/1076
[github-1077]: https://github.com/JuliaDocs/Documenter.jl/pull/1077
[github-1081]: https://github.com/JuliaDocs/Documenter.jl/issues/1081
[github-1082]: https://github.com/JuliaDocs/Documenter.jl/pull/1082
[github-1088]: https://github.com/JuliaDocs/Documenter.jl/issues/1088
[github-1089]: https://github.com/JuliaDocs/Documenter.jl/pull/1089
[github-1094]: https://github.com/JuliaDocs/Documenter.jl/pull/1094
[github-1097]: https://github.com/JuliaDocs/Documenter.jl/pull/1097
[github-1107]: https://github.com/JuliaDocs/Documenter.jl/pull/1107
[github-1108]: https://github.com/JuliaDocs/Documenter.jl/pull/1108
[github-1112]: https://github.com/JuliaDocs/Documenter.jl/pull/1112
[github-1113]: https://github.com/JuliaDocs/Documenter.jl/pull/1113
[github-1115]: https://github.com/JuliaDocs/Documenter.jl/pull/1115
[github-1118]: https://github.com/JuliaDocs/Documenter.jl/issues/1118
[github-1119]: https://github.com/JuliaDocs/Documenter.jl/pull/1119
[github-1121]: https://github.com/JuliaDocs/Documenter.jl/pull/1121
[github-1137]: https://github.com/JuliaDocs/Documenter.jl/pull/1137
[github-1144]: https://github.com/JuliaDocs/Documenter.jl/pull/1144
[github-1147]: https://github.com/JuliaDocs/Documenter.jl/pull/1147
[github-1148]: https://github.com/JuliaDocs/Documenter.jl/issues/1148
[github-1151]: https://github.com/JuliaDocs/Documenter.jl/pull/1151
[github-1152]: https://github.com/JuliaDocs/Documenter.jl/pull/1152
[github-1153]: https://github.com/JuliaDocs/Documenter.jl/pull/1153
[github-1166]: https://github.com/JuliaDocs/Documenter.jl/pull/1166
[github-1171]: https://github.com/JuliaDocs/Documenter.jl/pull/1171
[github-1173]: https://github.com/JuliaDocs/Documenter.jl/pull/1173
[github-1180]: https://github.com/JuliaDocs/Documenter.jl/pull/1180
[github-1184]: https://github.com/JuliaDocs/Documenter.jl/issues/1184
[github-1186]: https://github.com/JuliaDocs/Documenter.jl/pull/1186
[github-1189]: https://github.com/JuliaDocs/Documenter.jl/pull/1189
[github-1194]: https://github.com/JuliaDocs/Documenter.jl/pull/1194
[github-1195]: https://github.com/JuliaDocs/Documenter.jl/pull/1195
[github-1200]: https://github.com/JuliaDocs/Documenter.jl/issues/1200
[github-1201]: https://github.com/JuliaDocs/Documenter.jl/issues/1201
[github-1212]: https://github.com/JuliaDocs/Documenter.jl/issues/1212
[github-1216]: https://github.com/JuliaDocs/Documenter.jl/pull/1216
[github-1222]: https://github.com/JuliaDocs/Documenter.jl/pull/1222
[github-1223]: https://github.com/JuliaDocs/Documenter.jl/pull/1223
[github-1232]: https://github.com/JuliaDocs/Documenter.jl/pull/1232
[github-1240]: https://github.com/JuliaDocs/Documenter.jl/pull/1240
[github-1254]: https://github.com/JuliaDocs/Documenter.jl/pull/1254
[github-1258]: https://github.com/JuliaDocs/Documenter.jl/pull/1258
[github-1264]: https://github.com/JuliaDocs/Documenter.jl/pull/1264
[github-1269]: https://github.com/JuliaDocs/Documenter.jl/pull/1269
[github-1278]: https://github.com/JuliaDocs/Documenter.jl/issues/1278
[github-1279]: https://github.com/JuliaDocs/Documenter.jl/issues/1279
[github-1280]: https://github.com/JuliaDocs/Documenter.jl/pull/1280
[github-1283]: https://github.com/JuliaDocs/Documenter.jl/pull/1283
[github-1285]: https://github.com/JuliaDocs/Documenter.jl/pull/1285
[github-1292]: https://github.com/JuliaDocs/Documenter.jl/pull/1292
[github-1293]: https://github.com/JuliaDocs/Documenter.jl/pull/1293
[github-1295]: https://github.com/JuliaDocs/Documenter.jl/pull/1295
[github-1298]: https://github.com/JuliaDocs/Documenter.jl/pull/1298
[github-1299]: https://github.com/JuliaDocs/Documenter.jl/pull/1299
[github-1302]: https://github.com/JuliaDocs/Documenter.jl/issues/1302
[github-1307]: https://github.com/JuliaDocs/Documenter.jl/pull/1307
[github-1310]: https://github.com/JuliaDocs/Documenter.jl/pull/1310
[github-1311]: https://github.com/JuliaDocs/Documenter.jl/pull/1311
[github-1315]: https://github.com/JuliaDocs/Documenter.jl/pull/1315
[github-1320]: https://github.com/JuliaDocs/Documenter.jl/issues/1320
[github-1323]: https://github.com/JuliaDocs/Documenter.jl/pull/1323
[github-1328]: https://github.com/JuliaDocs/Documenter.jl/pull/1328
[github-1337]: https://github.com/JuliaDocs/Documenter.jl/issues/1337
[github-1338]: https://github.com/JuliaDocs/Documenter.jl/issues/1338
[github-1339]: https://github.com/JuliaDocs/Documenter.jl/pull/1339
[github-1342]: https://github.com/JuliaDocs/Documenter.jl/issues/1342
[github-1344]: https://github.com/JuliaDocs/Documenter.jl/issues/1344
[github-1345]: https://github.com/JuliaDocs/Documenter.jl/pull/1345
[github-1349]: https://github.com/JuliaDocs/Documenter.jl/pull/1349
[github-1355]: https://github.com/JuliaDocs/Documenter.jl/pull/1355
[github-1357]: https://github.com/JuliaDocs/Documenter.jl/pull/1357
[github-1360]: https://github.com/JuliaDocs/Documenter.jl/pull/1360
[github-1362]: https://github.com/JuliaDocs/Documenter.jl/issues/1362
[github-1364]: https://github.com/JuliaDocs/Documenter.jl/issues/1364
[github-1365]: https://github.com/JuliaDocs/Documenter.jl/pull/1365
[github-1367]: https://github.com/JuliaDocs/Documenter.jl/pull/1367
[github-1368]: https://github.com/JuliaDocs/Documenter.jl/pull/1368
[github-1369]: https://github.com/JuliaDocs/Documenter.jl/pull/1369
[github-1379]: https://github.com/JuliaDocs/Documenter.jl/issues/1379
[github-1388]: https://github.com/JuliaDocs/Documenter.jl/pull/1388
[github-1389]: https://github.com/JuliaDocs/Documenter.jl/pull/1389
[github-1392]: https://github.com/JuliaDocs/Documenter.jl/pull/1392
[github-1400]: https://github.com/JuliaDocs/Documenter.jl/pull/1400
[github-1426]: https://github.com/JuliaDocs/Documenter.jl/pull/1426
[github-1428]: https://github.com/JuliaDocs/Documenter.jl/issues/1428
[github-1430]: https://github.com/JuliaDocs/Documenter.jl/pull/1430
[github-1435]: https://github.com/JuliaDocs/Documenter.jl/pull/1435
[github-1438]: https://github.com/JuliaDocs/Documenter.jl/issues/1438
[github-1440]: https://github.com/JuliaDocs/Documenter.jl/pull/1440
[github-1441]: https://github.com/JuliaDocs/Documenter.jl/pull/1441
[github-1443]: https://github.com/JuliaDocs/Documenter.jl/issues/1443
[github-1448]: https://github.com/JuliaDocs/Documenter.jl/pull/1448
[github-1449]: https://github.com/JuliaDocs/Documenter.jl/issues/1449
[github-1452]: https://github.com/JuliaDocs/Documenter.jl/pull/1452
[github-1456]: https://github.com/JuliaDocs/Documenter.jl/pull/1456
[github-1462]: https://github.com/JuliaDocs/Documenter.jl/issues/1462
[github-1463]: https://github.com/JuliaDocs/Documenter.jl/pull/1463
[github-1466]: https://github.com/JuliaDocs/Documenter.jl/issues/1466
[github-1468]: https://github.com/JuliaDocs/Documenter.jl/pull/1468
[github-1469]: https://github.com/JuliaDocs/Documenter.jl/pull/1469
[github-1470]: https://github.com/JuliaDocs/Documenter.jl/issues/1470
[github-1471]: https://github.com/JuliaDocs/Documenter.jl/pull/1471
[github-1472]: https://github.com/JuliaDocs/Documenter.jl/pull/1472
[github-1474]: https://github.com/JuliaDocs/Documenter.jl/pull/1474
[github-1476]: https://github.com/JuliaDocs/Documenter.jl/pull/1476
[github-1489]: https://github.com/JuliaDocs/Documenter.jl/pull/1489
[github-1491]: https://github.com/JuliaDocs/Documenter.jl/pull/1491
[github-1493]: https://github.com/JuliaDocs/Documenter.jl/pull/1493
[github-1497]: https://github.com/JuliaDocs/Documenter.jl/pull/1497
[github-1503]: https://github.com/JuliaDocs/Documenter.jl/pull/1503
[github-1510]: https://github.com/JuliaDocs/Documenter.jl/pull/1510
[github-1511]: https://github.com/JuliaDocs/Documenter.jl/pull/1511
[github-1513]: https://github.com/JuliaDocs/Documenter.jl/issues/1513
[github-1516]: https://github.com/JuliaDocs/Documenter.jl/issues/1516
[github-1518]: https://github.com/JuliaDocs/Documenter.jl/pull/1518
[github-1519]: https://github.com/JuliaDocs/Documenter.jl/pull/1519
[github-1520]: https://github.com/JuliaDocs/Documenter.jl/pull/1520
[github-1526]: https://github.com/JuliaDocs/Documenter.jl/pull/1526
[github-1527]: https://github.com/JuliaDocs/Documenter.jl/pull/1527
[github-1529]: https://github.com/JuliaDocs/Documenter.jl/pull/1529
[github-1531]: https://github.com/JuliaDocs/Documenter.jl/issues/1531
[github-1533]: https://github.com/JuliaDocs/Documenter.jl/pull/1533
[github-1534]: https://github.com/JuliaDocs/Documenter.jl/issues/1534
[github-1537]: https://github.com/JuliaDocs/Documenter.jl/issues/1537
[github-1538]: https://github.com/JuliaDocs/Documenter.jl/pull/1538
[github-1540]: https://github.com/JuliaDocs/Documenter.jl/pull/1540
[github-1549]: https://github.com/JuliaDocs/Documenter.jl/pull/1549
[github-1551]: https://github.com/JuliaDocs/Documenter.jl/pull/1551
[github-1553]: https://github.com/JuliaDocs/Documenter.jl/pull/1553
[github-1554]: https://github.com/JuliaDocs/Documenter.jl/issues/1554
[github-1556]: https://github.com/JuliaDocs/Documenter.jl/issues/1556
[github-1557]: https://github.com/JuliaDocs/Documenter.jl/pull/1557
[github-1559]: https://github.com/JuliaDocs/Documenter.jl/pull/1559
[github-1561]: https://github.com/JuliaDocs/Documenter.jl/issues/1561
[github-1567]: https://github.com/JuliaDocs/Documenter.jl/pull/1567
[github-1568]: https://github.com/JuliaDocs/Documenter.jl/issues/1568
[github-1569]: https://github.com/JuliaDocs/Documenter.jl/pull/1569
[github-1575]: https://github.com/JuliaDocs/Documenter.jl/issues/1575
[github-1577]: https://github.com/JuliaDocs/Documenter.jl/pull/1577
[github-1590]: https://github.com/JuliaDocs/Documenter.jl/pull/1590
[github-1594]: https://github.com/JuliaDocs/Documenter.jl/issues/1594
[github-1595]: https://github.com/JuliaDocs/Documenter.jl/pull/1595
[github-1596]: https://github.com/JuliaDocs/Documenter.jl/pull/1596
[github-1602]: https://github.com/JuliaDocs/Documenter.jl/issues/1602
[github-1604]: https://github.com/JuliaDocs/Documenter.jl/pull/1604
[github-1609]: https://github.com/JuliaDocs/Documenter.jl/pull/1609
[github-1610]: https://github.com/JuliaDocs/Documenter.jl/issues/1610
[github-1611]: https://github.com/JuliaDocs/Documenter.jl/pull/1611
[github-1615]: https://github.com/JuliaDocs/Documenter.jl/issues/1615
[github-1616]: https://github.com/JuliaDocs/Documenter.jl/pull/1616
[github-1617]: https://github.com/JuliaDocs/Documenter.jl/pull/1617
[github-1625]: https://github.com/JuliaDocs/Documenter.jl/pull/1625
[github-1627]: https://github.com/JuliaDocs/Documenter.jl/pull/1627
[github-1628]: https://github.com/JuliaDocs/Documenter.jl/pull/1628
[github-1629]: https://github.com/JuliaDocs/Documenter.jl/issues/1629
[github-1633]: https://github.com/JuliaDocs/Documenter.jl/pull/1633
[github-1634]: https://github.com/JuliaDocs/Documenter.jl/pull/1634
[github-1639]: https://github.com/JuliaDocs/Documenter.jl/issues/1639
[github-1641]: https://github.com/JuliaDocs/Documenter.jl/pull/1641
[github-1645]: https://github.com/JuliaDocs/Documenter.jl/pull/1645
[github-1647]: https://github.com/JuliaDocs/Documenter.jl/pull/1647
[github-1649]: https://github.com/JuliaDocs/Documenter.jl/pull/1649
[github-1655]: https://github.com/JuliaDocs/Documenter.jl/issues/1655
[github-1657]: https://github.com/JuliaDocs/Documenter.jl/pull/1657
[github-1658]: https://github.com/JuliaDocs/Documenter.jl/pull/1658
[github-1661]: https://github.com/JuliaDocs/Documenter.jl/pull/1661
[github-1665]: https://github.com/JuliaDocs/Documenter.jl/pull/1665
[github-1673]: https://github.com/JuliaDocs/Documenter.jl/pull/1673
[github-1687]: https://github.com/JuliaDocs/Documenter.jl/pull/1687
[github-1689]: https://github.com/JuliaDocs/Documenter.jl/pull/1689
[github-1691]: https://github.com/JuliaDocs/Documenter.jl/pull/1691
[github-1693]: https://github.com/JuliaDocs/Documenter.jl/issues/1693
[github-1696]: https://github.com/JuliaDocs/Documenter.jl/pull/1696
[github-1698]: https://github.com/JuliaDocs/Documenter.jl/issues/1698
[github-1699]: https://github.com/JuliaDocs/Documenter.jl/pull/1699
[github-1704]: https://github.com/JuliaDocs/Documenter.jl/pull/1704
[github-1706]: https://github.com/JuliaDocs/Documenter.jl/pull/1706
[github-1709]: https://github.com/JuliaDocs/Documenter.jl/pull/1709
[github-1716]: https://github.com/JuliaDocs/Documenter.jl/pull/1716
[github-1727]: https://github.com/JuliaDocs/Documenter.jl/pull/1727
[github-1743]: https://github.com/JuliaDocs/Documenter.jl/pull/1743
[github-1746]: https://github.com/JuliaDocs/Documenter.jl/issues/1746
[github-1748]: https://github.com/JuliaDocs/Documenter.jl/pull/1748
[github-1750]: https://github.com/JuliaDocs/Documenter.jl/pull/1750
[github-1751]: https://github.com/JuliaDocs/Documenter.jl/pull/1751
[github-1752]: https://github.com/JuliaDocs/Documenter.jl/pull/1752
[github-1754]: https://github.com/JuliaDocs/Documenter.jl/pull/1754
[github-1756]: https://github.com/JuliaDocs/Documenter.jl/issues/1756
[github-1758]: https://github.com/JuliaDocs/Documenter.jl/issues/1758
[github-1759]: https://github.com/JuliaDocs/Documenter.jl/pull/1759
[github-1760]: https://github.com/JuliaDocs/Documenter.jl/issues/1760
[github-1762]: https://github.com/JuliaDocs/Documenter.jl/pull/1762
[github-1770]: https://github.com/JuliaDocs/Documenter.jl/issues/1770
[github-1771]: https://github.com/JuliaDocs/Documenter.jl/pull/1771
[github-1772]: https://github.com/JuliaDocs/Documenter.jl/issues/1772
[github-1773]: https://github.com/JuliaDocs/Documenter.jl/pull/1773
[github-1774]: https://github.com/JuliaDocs/Documenter.jl/pull/1774
[github-1776]: https://github.com/JuliaDocs/Documenter.jl/pull/1776
[github-1780]: https://github.com/JuliaDocs/Documenter.jl/issues/1780
[github-1784]: https://github.com/JuliaDocs/Documenter.jl/pull/1784
[github-1785]: https://github.com/JuliaDocs/Documenter.jl/pull/1785
[github-1788]: https://github.com/JuliaDocs/Documenter.jl/pull/1788
[github-1795]: https://github.com/JuliaDocs/Documenter.jl/pull/1795
[github-1796]: https://github.com/JuliaDocs/Documenter.jl/pull/1796
[github-1797]: https://github.com/JuliaDocs/Documenter.jl/pull/1797
[github-1802]: https://github.com/JuliaDocs/Documenter.jl/issues/1802
[github-1803]: https://github.com/JuliaDocs/Documenter.jl/pull/1803
[github-1805]: https://github.com/JuliaDocs/Documenter.jl/pull/1805
[github-1807]: https://github.com/JuliaDocs/Documenter.jl/pull/1807
<!-- end of issue link definitions -->

[julia-38079]: https://github.com/JuliaLang/julia/issues/38079
[julia-39841]: https://github.com/JuliaLang/julia/pull/39841
[julialangorg-1272]: https://github.com/JuliaLang/www.julialang.org/issues/1272

[documenterlatex]: https://github.com/JuliaDocs/DocumenterLaTeX.jl
[documentermarkdown]: https://github.com/JuliaDocs/DocumenterMarkdown.jl
[json-jl]: https://github.com/JuliaIO/JSON.jl
[juliamono]: https://cormullion.github.io/pages/2020-07-26-JuliaMono/


[badge-breaking]: https://img.shields.io/badge/BREAKING-red.svg
[badge-deprecation]: https://img.shields.io/badge/deprecation-orange.svg
[badge-feature]: https://img.shields.io/badge/feature-green.svg
[badge-enhancement]: https://img.shields.io/badge/enhancement-blue.svg
[badge-bugfix]: https://img.shields.io/badge/bugfix-purple.svg
[badge-security]: https://img.shields.io/badge/security-black.svg
[badge-experimental]: https://img.shields.io/badge/experimental-lightgrey.svg
[badge-maintenance]: https://img.shields.io/badge/maintenance-gray.svg

<!--
# Badges

![BREAKING][badge-breaking]
![Deprecation][badge-deprecation]
![Feature][badge-feature]
![Enhancement][badge-enhancement]
![Bugfix][badge-bugfix]
![Security][badge-security]
![Experimental][badge-experimental]
![Maintenance][badge-maintenance]
--><|MERGE_RESOLUTION|>--- conflicted
+++ resolved
@@ -4,6 +4,8 @@
 
 * ![Enhancement][badge-enhancement] PDF/LaTeX output can now be compiled with the [Tectonic](https://tectonic-typesetting.github.io) LaTeX engine. ([#1802][github-1802], [#1803][github-1803])
 * ![Enhancement][badge-enhancement] The phrasing of the outdated version warning in the HTML output has been improved. ([#1805][github-1805])
+* ![Enhancement][badge-enhancement] Documenter can now be configured to show a link to the root of the repository in the top navigation bar. The link is determined automatically from the remote repository, unless overridden or disabled via the `repolink` argument of `HTML`. ([#1254][github-1254])
+* ![Enhancement][badge-enhancement] A more generic API is now available to configure the remote repository URLs by passing objects that are subtypes of `Remotes.Remote` and implement its interface (e.g. `Remotes.GitHub`) as the `repo` argument of `makedocs`. ([#1254][github-1254])
 * ![Bugfix][badge-bugfix] When linkchecking HTTP and HTTPS URLs, Documenter now also passes a realistic `accept-encoding` header along with the request, in order to work around servers that try to block non-browser requests. ([#1807][github-1807])
 
 ## Version `v0.27.16`
@@ -153,15 +155,9 @@
 
 * ![Enhancement][badge-enhancement] In the HTML output, the site name at the top of the sidebar now also links back to the main page of the documentation (just like the logo). ([#1553][github-1553])
 
-<<<<<<< HEAD
-* ![Enhancement][badge-enhancement] Documenter can now be configured to show a link to the root of the repository in the top navigation bar. The link is determined automatically from the remote repository, unless overridden or disabled via the `repolink` argument of `HTML`. ([#1254][github-1254])
-
-* ![Enhancement][badge-enhancement] A more generic API is now available to configure the remote repository URLs by passing objects that are subtypes of `Remotes.Remote` and implement its interface (e.g. `Remotes.GitHub`) as the `repo` argument of `makedocs`. ([#1254][github-1254])
-=======
 * ![Enhancement][badge-enhancement] The generated HTML sites can now detect if the version the user is browsing is not for the latest version of the package and display a notice box to the user with a link to the latest version. In addition, the pages get a `noindex` tag which should aid in removing outdated versions from search engine results. ([#1302][github-1302], [#1449][github-1449], [#1577][github-1577])
 
 * ![Enhancement][badge-enhancement] The analytics in the HTML output now use the `gtag.js` script, replacing the old deprecated setup. ([#1559][github-1559])
->>>>>>> d65d7eb2
 
 * ![Bugfix][badge-bugfix] A bad `repo` argument to `deploydocs` containing a protocol now throws an error instead of being misinterpreted. ([#1531][github-1531], [#1533][github-1533])
 
