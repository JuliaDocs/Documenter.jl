--- conflicted
+++ resolved
@@ -12,11 +12,9 @@
 
 * ![Enhancement][badge-enhancement] Minor changes to how doctesting errors are printed. ([#1028][github-1028])
 
-<<<<<<< HEAD
 * ![Enhancement][badge-enhancement] Videos can now be included in the HTML output using the image syntax (`![]()`) if the file extension matches a known format (`.webm`, `.mp4`, `.ogg`, `.ogm`, `.ogv`, `.avi`). ([#1034][github-1034])
-=======
+
 * ![Experimental][badge-experimental] ![Feature][badge-feature] The current working directory when evaluating `@repl` and `@example` blocks can now be set to a fixed directory by passing the `workdir` keyword to `makedocs`. _The new keyword and its behaviour are experimental and not part of the public API._ ([#1013][github-1013], [#1025][github-1025])
->>>>>>> 3e772055
 
 ## Version `v0.22.4`
 
