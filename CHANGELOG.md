--- conflicted
+++ resolved
@@ -7,11 +7,8 @@
 
 ### Fixed
 
-<<<<<<< HEAD
+* Fixed a crash in GitHub remote link checking when `remotes = nothing`. ([#2274], [#2285])
 * Fix an error occurring with `DocTestFilters = nothing` in `@meta` blocks. ([#2273], [#1696])
-=======
-* Fixed a crash in GitHub remote link checking when `remotes = nothing`. ([#2274], [#2285])
->>>>>>> ed775859
 
 ## Version [v1.0.1] - 2023-09-18
 
