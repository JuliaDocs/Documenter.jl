--- conflicted
+++ resolved
@@ -9,16 +9,13 @@
 
 * Added anchor links to admonition blocks, making it possible to create direct links to specific admonitions. ([#2505], [#2676], [#2688])
 * Added an API function `writer_supports_ansicolor` for a Documenter writer to indicate that it supports rendering ANSI-colored strings.  This is useful for new backends that may be implemented. ([#2490])
-<<<<<<< HEAD
-* The search index now loads asynchronously, and can be cached indefinitely. ([#2702], [#2700])
-=======
 * Introduced the `deploy_repo` keyword argument for `deploydocs` to better support out-of-repo documentation deployments ([#2692])
 
 ### Changed
 
 * Refactored `deploydocs` internals to allow dispatch on the `versions` keyword, intended as a non-public API for DocumenterVitepress which cannot use the default versioning mechanism during deployment ([#2695]).
 * Use different banners for dev and unreleased docs ([#2382], [#2682])
->>>>>>> 9b27810d
+* The search index now loads asynchronously, and can be cached indefinitely. ([#2702], [#2700])
 
 ### Fixed
 
