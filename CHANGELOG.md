# Documenter.jl changelog

## Version `v0.23.0`

* Documenter v0.23 requires Julia v1.0. ([#1015][github-1015])

* ![BREAKING][badge-breaking] `DocTestSetup`s that are defined in `@meta` blocks no longer apply to doctests that are in docstrings. ([#774][github-774])

  - Specifically, the pattern where `@docs` or `@autodocs` blocks were surrounded by `@meta` blocks, setting up a shared `DocTestSetup` for many docstrings, no longer works.

  - Documenter now exports the `DocMeta` module, which provides an alternative way to add `DocTestSetup` to docstrings.

  **For upgrading:** Use `DocMeta.setdocmeta!` in `make.jl` to set up a `DocTestSetup` that applies to all the docstrings in a particular module instead and, if applicable, remove the now redundant `@meta` blocks. See the ["Setup code" section under "Doctesting"](https://juliadocs.github.io/Documenter.jl/v0.23.0/man/doctests/#Setup-Code-1) in the manual for more information.

* ![Feature][badge-feature] `makedocs` now accepts the `doctest = :only` keyword, which allows doctests to be run while most other build steps, such as rendering, are skipped. This makes it more feasible to run doctests as part of the test suite (see the manual for more information). ([#198][github-198], [#535][github-535], [#756][github-756], [#774][github-774])

* ![Feature][badge-feature] Documenter now exports the `doctest` function, which verifies the doctests in all the docstrings of a given module. This can be used to verify docstring doctests as part of test suite, or to fix doctests right in the REPL. ([#198][github-198], [#535][github-535], [#756][github-756], [#774][github-774], [#1054][github-1054])

* ![Feature][badge-feature] `makedocs` now accepts the `expandfirst` argument, which allows specifying a set of pages that should be evaluated before others. ([#1027][github-1027], [#1029][github-1029])

* ![Enhancement][badge-enhancement] The evaluation order of pages is now fixed (unless customized with `expandfirst`). The pages are evaluated in the alphabetical order of their file paths. ([#1027][github-1027], [#1029][github-1029])

* ![Enhancement][badge-enhancement] The logo image in the HTML output will now always point to the first page in the navigation menu (as opposed to `index.html`, which may or may not exist). When using pretty URLs, the `index.html` part now omitted from the logo link URL. ([#1005][github-1005])

* ![Enhancement][badge-enhancement] Minor changes to how doctesting errors are printed. ([#1028][github-1028])

* ![Enhancement][badge-enhancement] Videos can now be included in the HTML output using the image syntax (`![]()`) if the file extension matches a known format (`.webm`, `.mp4`, `.ogg`, `.ogm`, `.ogv`, `.avi`). ([#1034][github-1034])

<<<<<<< HEAD
* ![Enhancement][badge-enhancement] `deploydocs` now reads the appropriate environment variables on Travis CI, Gitlab CI, Cirrus CI, Drone CI, and AppVeyor, as does `LaTeXWriter`. However, be aware that CI systems other than Travis CI have not received extensive testing. ([#1067][github-1067])
=======
* ![Enhancement][badge-enhancement] The PDF output now uses the DejaVu Sans  and DejaVu Sans Mono fonts to provide better Unicode coverage. ([#803][github-803], [#1066][github-1066])
>>>>>>> f9cb3775

* ![Bugfix][badge-bugfix] The HTML output now outputs HTML files for pages that are not referenced in the `pages` keyword too (Documenter finds them according to their extension). But they do exists outside of the standard navigation hierarchy (as defined by `pages`). This fixes a bug where these pages could still be referenced by `@ref` links and `@contents` blocks, but in the HTML output, the links ended up being broken. ([#1031][github-1031], [#1047][github-1047])

* ![Bugfix][badge-bugfix] `makedocs` now throws an error when the format objects (`Documenter.HTML`, `LaTeX`, `Markdown`) get passed positionally. The format types are no longer subtypes of `Documenter.Plugin`. ([#1046][github-1046], [#1061][github-1061])

* ![Bugfix][badge-bugfix] Doctesting now also handles doctests that contain invalid syntax and throw parsing errors. ([#487][github-487], [#1062][github-1062])

* ![Bugfix][badge-bugfix] Stacktraces in doctests that throw an error are now filtered more thoroughly, fixing an issue where too much of the stacktrace was included when `doctest` or `makedocs` was called from a more complicated context. ([#1062][github-1062])

* ![Experimental][badge-experimental] ![Feature][badge-feature] The current working directory when evaluating `@repl` and `@example` blocks can now be set to a fixed directory by passing the `workdir` keyword to `makedocs`. _The new keyword and its behaviour are experimental and not part of the public API._ ([#1013][github-1013], [#1025][github-1025])

## Version `v0.22.6`

* ![Maintenance][badge-maintenance] Add DocStringExtensions 0.8 as an allowed dependency version. ([#1071][github-1071])

## Version `v0.22.5`

* ![Maintenance][badge-maintenance] Fix a test dependency problem revealed by a bugfix in Julia / Pkg. ([#1037][github-1037])

## Version `v0.22.4`

* ![Bugfix][badge-bugfix] Documenter no longer crashes if the build includes doctests from docstrings that are defined in files that do not exist on the file system (e.g. if a Julia Base docstring is included when running a non-source Julia build). ([#1002][github-1002])

* ![Bugfix][badge-bugfix] URLs for files in the repository are now generated correctly when the repository is used as a Git submodule in another repository. ([#1000][github-1000], [#1004][github-1004])

* ![Bugfix][badge-bugfix] When checking for omitted docstrings, Documenter no longer gives "`Package.Package` missing" type false positives. ([#1009][github-1009])

* ![Bugfix][badge-bugfix] `makedocs` again exits with an error if `strict=true` and there is a doctest failure. ([#1003][github-1003], [#1014][github-1014])

## Version `v0.22.3`

* ![Bugfix][badge-bugfix] Fixed filepaths for images included in the .tex file for PDF output on Windows. ([#999][github-999])

## Version `v0.22.2`

* ![Bugfix][badge-bugfix] Error reporting for meta-blocks now handles missing files gracefully instead of throwing. ([#996][github-996])

* ![Enhancement][badge-enhancement] The `sitename` keyword argument to `deploydocs`, which is required for the default HTML output, is now properly documented. ([#995][github-995])

## Version `v0.22.1`

* ![Bugfix][badge-bugfix] Fixed a world-age related bug in doctests. ([#994][github-994])

## Version `v0.22.0`

* ![Deprecation][badge-deprecation] ![Enhancement][badge-enhancement] The `assets` and `analytics` arguments to `makedocs` have been deprecated in favor of the corresponding arguments of the `Documenter.HTML` format plugin. ([#953][github-953])

  **For upgrading:** pass the corresponding arguments with the `Documenter.HTML` plugin instead. E.g. instead of

  ```
  makedocs(
      assets = ..., analytics = ...,
      ...
  )
  ```

  you should have

  ```
  makedocs(
      format = Documenter.HTML(assets = ..., analytics = ...),
      ...
  )
  ```

  _**Note:** It is technically possible to specify the same argument twice with different values by passing both variants. In that case the value passed to `makedocs` takes precedence._

* ![Enhancement][badge-enhancement] Documentation is no longer deployed on Travis CI cron jobs. ([#917][github-917])

* ![Enhancement][badge-enhancement] Log messages from failed `@meta`, `@docs`, `@autodocs`,
  `@eval`, `@example` and `@setup` blocks now include information about the source location
  of the block. ([#929][github-929])

* ![Enhancement][badge-enhancement] Docstrings from `@docs`-blocks are now included in the
  rendered docs even if some part(s) of the block failed. ([#928][github-928], [#935][github-935])

* ![Enhancement][badge-enhancement] The Markdown and LaTeX output writers can now handle multimedia
  output, such as images, from `@example` blocks. All the writers now also handle `text/markdown`
  output, which is preferred over `text/plain` if available. ([#938][github-938], [#948][github-948])

* ![Enhancement][badge-enhancement] The HTML output now also supports SVG, WebP, GIF and JPEG logos. ([#953][github-953])

* ![Enhancement][badge-enhancement] Reporting of failed doctests are now using the logging
  system to be consistent with the rest of Documenter's output. ([#958][github-958])

* ![Enhancement][badge-enhancement] The construction of the search index in the HTML output has been refactored to make it easier to use with other search backends in the future. The structure of the generated search index has also been modified, which can yield slightly different search results. Documenter now depends on the lightweight [JSON.jl][json-jl] package. ([#966][github-966])

* ![Enhancement][badge-enhancement] Docstrings that begin with an indented code block (such as a function signature) now have that block highlighted as Julia code by default.
  This behaviour can be disabled by passing `highlightsig=false` to `makedocs`. ([#980][github-980])

* ![Bugfix][badge-bugfix] Paths in `include` calls in `@eval`, `@example`, `@repl` and `jldoctest`
  blocks are now interpreted to be relative `pwd`, which is set to the output directory of the
  resulting file. ([#941][github-941])

* ![Bugfix][badge-bugfix] `deploydocs` and `git_push` now support non-github repos correctly and work when the `.ssh` directory does not already exist or the working directory contains spaces. ([#971][github-971])

* ![Bugfix][badge-bugfix] Tables now honor column alignment in the HTML output. If a column does not explicitly specify its alignment, the parser defaults to it being right-aligned, whereas previously all cells were left-aligned. ([#511][github-511], [#989][github-989])

* ![Bugfix][badge-bugfix] Code lines ending with `# hide` are now properly hidden for CRLF inputs. ([#991][github-991])

## Version `v0.21.5`

* ![Bugfix][badge-bugfix] Deprecation warnings for `format` now get printed correctly when multiple formats are passed as a `Vector`. ([#967][github-967])

## Version `v0.21.4`

* ![Bugfix][badge-bugfix] A bug in `jldoctest`-blocks that, in rare cases, resulted in
  wrong output has been fixed. ([#959][github-959], [#960][github-960])

## Version `v0.21.3`

* ![Security][badge-security] The lunr.js and lodash JavaScript dependencies have been updated to their latest patch versions (from 2.3.1 to 2.3.5 and 4.17.4 to 4.17.11, respectively).
  This is in response to a vulnerability in lodash <4.17.11 ([CVE-2018-16487](https://nvd.nist.gov/vuln/detail/CVE-2018-16487)). ([#946][github-946])

## Version `v0.21.2`

* ![Bugfix][badge-bugfix] `linkcheck` now handles servers that do not support `HEAD` requests
  and properly checks for status codes of FTP responses. ([#934][github-934])

## Version `v0.21.1`

* ![Bugfix][badge-bugfix] `@repl` blocks now work correctly together with quoted
  expressions. ([#923][github-923], [#926][github-926])

* ![Bugfix][badge-bugfix] `@example`, `@repl` and `@eval` blocks now handle reserved words,
  e.g. `try`/`catch`, correctly. ([#886][github-886], [#927][github-927])

## Version `v0.21.0`

* ![Deprecation][badge-deprecation] ![Enhancement][badge-enhancement] The symbol values to the `format` argument of `makedocs` (`:html`, `:markdown`, `:latex`) have been deprecated in favor of the `Documenter.HTML`, `Markdown` and `LaTeX`
  objects. The `Markdown` and `LaTeX` types are exported from the [DocumenterMarkdown][documentermarkdown] and [DocumenterLaTeX][documenterlatex] packages,
  respectively. HTML output is still the default. ([#891][github-891])

  **For upgrading:** If you don't specify `format` (i.e. you rely on the default) you don't have to do anything.
  Otherwise update calls to `makedocs` to use struct instances instead of symbols, e.g.

  ```
  makedocs(
      format = :markdown
  )
  ```

  should be changed to

  ```
  using DocumenterMarkdown
  makedocs(
      format = Markdown()
  )
  ```

* ![Deprecation][badge-deprecation] ![Enhancement][badge-enhancement] The `html_prettyurls`, `html_canonical`, `html_disable_git` and `html_edit_branch` arguments to `makedocs` have been deprecated in favor of the corresponding arguments of the `Documenter.HTML` format plugin. ([#864][github-864], [#891][github-891])

  **For upgrading:** pass the corresponding arguments with the `Documenter.HTML` plugin instead. E.g. instead of

  ```
  makedocs(
      html_prettyurls = ..., html_canonical = ...,
      ...
  )
  ```

  you should have

  ```
  makedocs(
      format = Documenter.HTML(prettyurls = ..., canonical = ...),
      ...
  )
  ```

  _**Note:** It is technically possible to specify the same argument twice with different values by passing both variants. In that case the value to the deprecated `html_*` variant takes precedence._

* ![Feature][badge-feature] Packages extending Documenter can now define subtypes of `Documenter.Plugin`,
  which can be passed to `makedocs` as positional arguments to pass options to the extensions. ([#864][github-864])

* ![Feature][badge-feature] `@autodocs` blocks now support the `Filter` keyword, which allows passing a user-defined function that will filter the methods spliced in by the at-autodocs block. ([#885][github-885])

* ![Enhancement][badge-enhancement] `linkcheck` now supports checking URLs using the FTP protocol. ([#879][github-879])

* ![Enhancement][badge-enhancement] Build output logging has been improved and switched to the logging macros from `Base`. ([#876][github-876])

* ![Enhancement][badge-enhancement] The default `documenter.sty` LaTeX preamble now include `\usepackage{graphicx}`. ([#898][github-898])

* ![Enhancement][badge-enhancement] `deploydocs` is now more helpful when it fails to interpret `DOCUMENTER_KEY`. It now also uses the `BatchMode` SSH option and throws an error instead of asking for a passphrase and timing out the Travis build when `DOCUMENTER_KEY` is broken. ([#697][github-697], [#907][github-907])

* ![Enhancement][badge-enhancement] `deploydocs` now have a `forcepush` keyword argument that can be used to
  force-push the built documentation instead of adding a new commit. ([#905][github-905])

## Version `v0.20.0`

* Documenter v0.20 requires at least Julia v0.7. ([#795][github-795])

* ![BREAKING][badge-breaking] Documentation deployment via the `deploydocs` function has changed considerably.

  - The user-facing directories (URLs) of different versions and what gets displayed in the version selector have changed. By default, Documenter now creates the `stable/` directory (as before) and a directory for every minor version (`vX.Y/`). The `release-X.Y` directories are no longer created. ([#706][github-706], [#813][github-813], [#817][github-817])

    Technically, Documenter now deploys actual files only to `dev/` and `vX.Y.Z/` directories. The directories (URLs) that change from version to version (e.g. `latest/`, `vX.Y`) are implemented as symlinks on the `gh-pages` branch.

    The version selector will only display `vX.Y/`, `stable/` and `dev/` directories by default. This behavior can be customized with the `versions` keyword of `deploydocs`.

  - Documentation from the development branch (e.g. `master`) now deploys to `dev/` by default (instead of `latest/`). This can be customized with the `devurl` keyword. ([#802][github-802])

  - The `latest` keyword to `deploydocs` has been deprecated and renamed to `devbranch`. ([#802][github-802])

  - The `julia` and `osname` keywords to `deploydocs` are now deprecated. ([#816][github-816])

  - The default values of the `target`, `deps` and `make` keywords to `deploydocs` have been changed. See the default format change below for more information. ([#826][github-826])

  **For upgrading:**

  - If you are using the `latest` keyword, then just use `devbranch` with the same value instead.

  - Update links that point to `latest/` to point to `dev/` instead (e.g. in the README).

  - Remove any links to the `release-X.Y` branches and remove the directories from your `gh-pages` branch.

  - The operating system and Julia version should be specified in the Travis build stage configuration (via `julia:` and `os:` options, see "Hosting Documentation" in the manual for more details) or by checking the `TRAVIS_JULIA_VERSION` and `TRAVIS_OS_NAME` environment variables in `make.jl` yourself.

* ![BREAKING][badge-breaking] `makedocs` will now build Documenter's native HTML output by default and `deploydocs`' defaults now assume the HTML output. ([#826][github-826])

  - The default value of the `format` keyword of `makedocs` has been changed to `:html`.

  - The default value of the `target` keyword to `deploydocs` has been changed to `"build"`.

  - The default value of the `make` and `deps` keywords to `deploydocs` have been changed to `nothing`.

  **For upgrading:** If you are relying on the Markdown/MkDocs output, you now need to:

  - In `makedocs`, explicitly set `format = :markdown`

  - In `deploydocs`, explicitly set

    ```julia
    target = "site"
    deps = Deps.pip("pygments", "mkdocs")
    make = () -> run(`mkdocs build`)
    ```

  - Explicitly import `DocumenterMarkdown` in `make.jl`. See the `MarkdownWriter` deprecation below.

  If you already specify any of the changed keywords, then you do not need to make any changes to those keywords you already set.

  However, if you are setting any of the values to the new defaults (e.g. when you are already using the HTML output), you may now rely on the new defaults.

* ![Deprecation][badge-deprecation] The Markdown/MkDocs (`format = :markdown`) and PDF/LaTeX (`format = :latex`) outputs now require an external package to be loaded ([DocumenterMarkdown](https://github.com/JuliaDocs/DocumenterMarkdown.jl) and [DocumenterLaTeX](https://github.com/JuliaDocs/DocumenterLaTeX.jl), respectively). ([#833][github-833])

  **For upgrading:** Make sure that the respective extra package is installed and then just add `using DocumenterMarkdown` or `using DocumenterLaTeX` to `make.jl`.

* ![BREAKING][badge-breaking] "Pretty URLs" are enabled by default now for the HTML output. The default value of the `html_prettyurls` has been changed to `true`.

  For a page `foo/page.md` Documenter now generates `foo/page/index.html`, instead of `foo/page.html`.
  On GitHub pages deployments it means that your URLs look like  `foo/page/` instead of `foo/page.html`.

  For local builds you should explicitly set `html_prettyurls = false`.

  **For upgrading:** If you wish to retain the old behavior, set `html_prettyurls = false` in `makedocs`. If you already set `html_prettyurls`, you do not need to change anything.

* ![BREAKING][badge-breaking] The `Travis.genkeys` and `Documenter.generate` functions have been moved to a separate [DocumenterTools.jl package](https://github.com/JuliaDocs/DocumenterTools.jl). ([#789][github-789])

* ![Enhancement][badge-enhancement] If Documenter is not able to determine which Git hosting service is being used to host the source, the "Edit on XXX" links become "Edit source" with a generic icon. ([#804][github-804])

* ![Enhancement][badge-enhancement] The at-blocks now support `MIME"text/html"` rendering of objects (e.g. for interactive plots). I.e. if a type has `show(io, ::MIME"text/html", x)` defined, Documenter now uses that when rendering the objects in the document. ([#764][github-764])

* ![Enhancement][badge-enhancement] Enhancements to the sidebar. When loading a page, the sidebar will jump to the current page now. Also, the scrollbar in WebKit-based browsers look less intrusive now. ([#792][github-792], [#854][github-854], [#863][github-863])

* ![Enhancement][badge-enhancement] Minor style enhancements to admonitions. ([#841][github-841])

* ![Bugfix][badge-bugfix] The at-blocks that execute code can now handle `include` statements. ([#793][github-793], [#794][github-794])

* ![Bugfix][badge-bugfix] At-docs blocks no longer give an error when containing empty lines. ([#823][github-823], [#824][github-824])

[github-198]: https://github.com/JuliaDocs/Documenter.jl/issues/198
[github-487]: https://github.com/JuliaDocs/Documenter.jl/issues/487
[github-511]: https://github.com/JuliaDocs/Documenter.jl/pull/511
[github-535]: https://github.com/JuliaDocs/Documenter.jl/issues/535
[github-697]: https://github.com/JuliaDocs/Documenter.jl/pull/697
[github-706]: https://github.com/JuliaDocs/Documenter.jl/pull/706
[github-756]: https://github.com/JuliaDocs/Documenter.jl/issues/756
[github-764]: https://github.com/JuliaDocs/Documenter.jl/pull/764
[github-774]: https://github.com/JuliaDocs/Documenter.jl/pull/774
[github-789]: https://github.com/JuliaDocs/Documenter.jl/pull/789
[github-792]: https://github.com/JuliaDocs/Documenter.jl/pull/792
[github-793]: https://github.com/JuliaDocs/Documenter.jl/pull/793
[github-794]: https://github.com/JuliaDocs/Documenter.jl/pull/794
[github-795]: https://github.com/JuliaDocs/Documenter.jl/pull/795
[github-802]: https://github.com/JuliaDocs/Documenter.jl/pull/802
[github-803]: https://github.com/JuliaDocs/Documenter.jl/issues/803
[github-804]: https://github.com/JuliaDocs/Documenter.jl/pull/804
[github-813]: https://github.com/JuliaDocs/Documenter.jl/pull/813
[github-816]: https://github.com/JuliaDocs/Documenter.jl/pull/816
[github-817]: https://github.com/JuliaDocs/Documenter.jl/pull/817
[github-823]: https://github.com/JuliaDocs/Documenter.jl/pull/823
[github-824]: https://github.com/JuliaDocs/Documenter.jl/pull/824
[github-826]: https://github.com/JuliaDocs/Documenter.jl/pull/826
[github-833]: https://github.com/JuliaDocs/Documenter.jl/pull/833
[github-841]: https://github.com/JuliaDocs/Documenter.jl/pull/841
[github-854]: https://github.com/JuliaDocs/Documenter.jl/pull/854
[github-863]: https://github.com/JuliaDocs/Documenter.jl/pull/863
[github-864]: https://github.com/JuliaDocs/Documenter.jl/pull/864
[github-876]: https://github.com/JuliaDocs/Documenter.jl/pull/876
[github-879]: https://github.com/JuliaDocs/Documenter.jl/pull/879
[github-885]: https://github.com/JuliaDocs/Documenter.jl/pull/885
[github-886]: https://github.com/JuliaDocs/Documenter.jl/pull/886
[github-891]: https://github.com/JuliaDocs/Documenter.jl/pull/891
[github-898]: https://github.com/JuliaDocs/Documenter.jl/pull/898
[github-905]: https://github.com/JuliaDocs/Documenter.jl/pull/905
[github-907]: https://github.com/JuliaDocs/Documenter.jl/pull/907
[github-917]: https://github.com/JuliaDocs/Documenter.jl/pull/917
[github-923]: https://github.com/JuliaDocs/Documenter.jl/pull/923
[github-926]: https://github.com/JuliaDocs/Documenter.jl/pull/926
[github-927]: https://github.com/JuliaDocs/Documenter.jl/pull/927
[github-928]: https://github.com/JuliaDocs/Documenter.jl/pull/928
[github-929]: https://github.com/JuliaDocs/Documenter.jl/pull/929
[github-934]: https://github.com/JuliaDocs/Documenter.jl/pull/934
[github-935]: https://github.com/JuliaDocs/Documenter.jl/pull/935
[github-938]: https://github.com/JuliaDocs/Documenter.jl/pull/938
[github-941]: https://github.com/JuliaDocs/Documenter.jl/pull/941
[github-946]: https://github.com/JuliaDocs/Documenter.jl/pull/946
[github-948]: https://github.com/JuliaDocs/Documenter.jl/pull/948
[github-953]: https://github.com/JuliaDocs/Documenter.jl/pull/953
[github-958]: https://github.com/JuliaDocs/Documenter.jl/pull/958
[github-959]: https://github.com/JuliaDocs/Documenter.jl/pull/959
[github-960]: https://github.com/JuliaDocs/Documenter.jl/pull/960
[github-966]: https://github.com/JuliaDocs/Documenter.jl/pull/966
[github-967]: https://github.com/JuliaDocs/Documenter.jl/pull/967
[github-971]: https://github.com/JuliaDocs/Documenter.jl/pull/971
[github-980]: https://github.com/JuliaDocs/Documenter.jl/pull/980
[github-989]: https://github.com/JuliaDocs/Documenter.jl/pull/989
[github-991]: https://github.com/JuliaDocs/Documenter.jl/pull/991
[github-994]: https://github.com/JuliaDocs/Documenter.jl/pull/994
[github-995]: https://github.com/JuliaDocs/Documenter.jl/pull/995
[github-996]: https://github.com/JuliaDocs/Documenter.jl/pull/996
[github-999]: https://github.com/JuliaDocs/Documenter.jl/pull/999
[github-1005]: https://github.com/JuliaDocs/Documenter.jl/pull/1005
[github-1000]: https://github.com/JuliaDocs/Documenter.jl/issues/1000
[github-1002]: https://github.com/JuliaDocs/Documenter.jl/pull/1002
[github-1003]: https://github.com/JuliaDocs/Documenter.jl/issues/1003
[github-1004]: https://github.com/JuliaDocs/Documenter.jl/pull/1004
[github-1009]: https://github.com/JuliaDocs/Documenter.jl/pull/1009
[github-1013]: https://github.com/JuliaDocs/Documenter.jl/issues/1013
[github-1014]: https://github.com/JuliaDocs/Documenter.jl/pull/1014
[github-1015]: https://github.com/JuliaDocs/Documenter.jl/pull/1015
[github-1025]: https://github.com/JuliaDocs/Documenter.jl/pull/1025
[github-1027]: https://github.com/JuliaDocs/Documenter.jl/issues/1027
[github-1028]: https://github.com/JuliaDocs/Documenter.jl/pull/1028
[github-1029]: https://github.com/JuliaDocs/Documenter.jl/pull/1029
[github-1031]: https://github.com/JuliaDocs/Documenter.jl/issues/1031
[github-1034]: https://github.com/JuliaDocs/Documenter.jl/pull/1034
[github-1037]: https://github.com/JuliaDocs/Documenter.jl/pull/1037
[github-1046]: https://github.com/JuliaDocs/Documenter.jl/issues/1046
[github-1047]: https://github.com/JuliaDocs/Documenter.jl/pull/1047
[github-1054]: https://github.com/JuliaDocs/Documenter.jl/pull/1054
[github-1061]: https://github.com/JuliaDocs/Documenter.jl/pull/1061
[github-1062]: https://github.com/JuliaDocs/Documenter.jl/pull/1062
<<<<<<< HEAD
[github-1067]: https://github.com/JuliaDocs/Documenter.jl/pull/1067
=======
[github-1066]: https://github.com/JuliaDocs/Documenter.jl/pull/1066
[github-1071]: https://github.com/JuliaDocs/Documenter.jl/pull/1071
>>>>>>> f9cb3775

[documenterlatex]: https://github.com/JuliaDocs/DocumenterLaTeX.jl
[documentermarkdown]: https://github.com/JuliaDocs/DocumenterMarkdown.jl
[json-jl]: https://github.com/JuliaIO/JSON.jl


[badge-breaking]: https://img.shields.io/badge/BREAKING-red.svg
[badge-deprecation]: https://img.shields.io/badge/deprecation-orange.svg
[badge-feature]: https://img.shields.io/badge/feature-green.svg
[badge-enhancement]: https://img.shields.io/badge/enhancement-blue.svg
[badge-bugfix]: https://img.shields.io/badge/bugfix-purple.svg
[badge-security]: https://img.shields.io/badge/security-black.svg
[badge-experimental]: https://img.shields.io/badge/experimental-lightgrey.svg
[badge-maintenance]: https://img.shields.io/badge/maintenance-gray.svg

<!--
# Badges

![BREAKING][badge-breaking]
![Deprecation][badge-deprecation]
![Feature][badge-feature]
![Enhancement][badge-enhancement]
![Bugfix][badge-bugfix]
![Security][badge-security]
![Experimental][badge-experimental]
![Maintenance][badge-maintenance]
--><|MERGE_RESOLUTION|>--- conflicted
+++ resolved
@@ -26,11 +26,10 @@
 
 * ![Enhancement][badge-enhancement] Videos can now be included in the HTML output using the image syntax (`![]()`) if the file extension matches a known format (`.webm`, `.mp4`, `.ogg`, `.ogm`, `.ogv`, `.avi`). ([#1034][github-1034])
 
-<<<<<<< HEAD
+
 * ![Enhancement][badge-enhancement] `deploydocs` now reads the appropriate environment variables on Travis CI, Gitlab CI, Cirrus CI, Drone CI, and AppVeyor, as does `LaTeXWriter`. However, be aware that CI systems other than Travis CI have not received extensive testing. ([#1067][github-1067])
-=======
+
 * ![Enhancement][badge-enhancement] The PDF output now uses the DejaVu Sans  and DejaVu Sans Mono fonts to provide better Unicode coverage. ([#803][github-803], [#1066][github-1066])
->>>>>>> f9cb3775
 
 * ![Bugfix][badge-bugfix] The HTML output now outputs HTML files for pages that are not referenced in the `pages` keyword too (Documenter finds them according to their extension). But they do exists outside of the standard navigation hierarchy (as defined by `pages`). This fixes a bug where these pages could still be referenced by `@ref` links and `@contents` blocks, but in the HTML output, the links ended up being broken. ([#1031][github-1031], [#1047][github-1047])
 
@@ -386,12 +385,9 @@
 [github-1054]: https://github.com/JuliaDocs/Documenter.jl/pull/1054
 [github-1061]: https://github.com/JuliaDocs/Documenter.jl/pull/1061
 [github-1062]: https://github.com/JuliaDocs/Documenter.jl/pull/1062
-<<<<<<< HEAD
+[github-1066]: https://github.com/JuliaDocs/Documenter.jl/pull/1066
 [github-1067]: https://github.com/JuliaDocs/Documenter.jl/pull/1067
-=======
-[github-1066]: https://github.com/JuliaDocs/Documenter.jl/pull/1066
 [github-1071]: https://github.com/JuliaDocs/Documenter.jl/pull/1071
->>>>>>> f9cb3775
 
 [documenterlatex]: https://github.com/JuliaDocs/DocumenterLaTeX.jl
 [documentermarkdown]: https://github.com/JuliaDocs/DocumenterMarkdown.jl
