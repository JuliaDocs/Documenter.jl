# Release notes

The format is based on [Keep a Changelog](https://keepachangelog.com/en/1.0.0/),
and this project adheres to [Semantic Versioning](https://semver.org/spec/v2.0.0.html).

## Unreleased

### Version changes

* The (minimum) required Julia version has been raised from 1.0 to 1.6. For older Julia versions the 0.27.X release can still be used. (#1835), (#1841)

### Breaking

* The Markdown backend has been fully removed from the Documenter package, in favor of the external [DocumenterMarkdown package](https://github.com/JuliaDocs/DocumenterMarkdown.jl). This includes the removal of the exported `Deps` module. (#1826)

  **For upgrading:** To keep using the Markdown backend, refer to the [DocumenterMarkdown package](https://github.com/JuliaDocs/DocumenterMarkdown.jl). That package might not immediately support the latest Documenter version, however.

* `@eval` blocks now require the last expression to be either `nothing` or of type `Markdown.MD`, with other cases now issuing a warning and falling back to a text representation in a code block. (#1919)

  **For upgrading:** The cases where an `@eval` results in a object that is not `nothing` or `::Markdown.MD`, the returned object should be reviewed. In case the resulting object is of some `Markdown` node type (e.g. `Markdown.Paragraph` or `Markdown.Table`), it can simply be wrapped in `Markdown.MD([...])` for block nodes, or `Markdown.MD([Markdown.Paragraph([...])])` for inline nodes. In other cases Documenter was likely not handling the returned object in a correct way, but please open an issue if this change has broken a previously working use case.

### Added

* Doctest filters can now be specified as regex/substitution pairs, i.e. `r"..." => s"..."`, in order to control the replacement (which defaults to the empty string, `""`). (#1989), (#1271)

* Documenter is now more careful not to accidentally leak SSH keys (in e.g. error messages) by removing `DOCUMENTER_KEY` from the environment when it is not needed. (#1958), (#1962)

* Admonitions are now styled with color in the LaTeX output. (#1931), (#1932), (#1946), (#1955)

* Improved the styling of code blocks in the LaTeXWriter. (#1933), (#1935), (#1936), (#1944), (#1956), (#1957)

* Automatically resize oversize `tabular` environments from `@example` blocks in LaTeXWriter. (#1930), (#1937)

* The `ansicolor` keyword to `HTML()` now defaults to true, meaning that executed outputs from `@example`- and `@repl`-blocks are now by default colored (if they emit colored output). (#1828)

* Documenter now shows a link to the root of the repository in the top navigation bar. The link is determined automatically from the remote repository, unless overridden or disabled via the `repolink` argument of `HTML`. (#1254)

* A more general API is now available to configure the remote repository URLs via the `repo` argument of `makedocs` by passing objects that are subtypes of `Remotes.Remote` and implement its interface (e.g. `Remotes.GitHub`). Documenter will also try to determine `repo` automatically from the `GITHUB_REPOSITORY` environment variable if other fallbacks have failed. (#1808), (#1881)

* Broken issue references (i.e. links like `[#1234](@ref)`, but when Documenter is unable to determine the remote GitHub repository) now generate `:cross_references` errors that can be caught via the `strict` keyword. (#1808)

  This is **potentially breaking** as it can cause previously working builds to fail if they are being run in strict mode. However, such builds were already leaving broken links in the generated documentation.

  **For upgrading:** the easiest way to fix the build is to remove the offending `@ref` links. Alternatively, the `repo` argument to `makedocs` can be set to the appropriate `Remotes.Remote` object that implements the `Remotes.issueurl` function, which would make sure that correct URLs are generated.

* Woodpecker CI is now automatically supported for documentation deployment. (#1880)

* The `@contents`-block now support `UnitRange`s for the `Depth` argument. This makes it possible to configure also the *minimal* header depth that should be displayed (`Depth = 2:3`, for example). This is supported by the HTML and the LaTeX/PDF backends. (#245), (#1890)

* The code copy buttons in HTML now have `title` and `aria-label` attributes. (#1903)

* The at-ref links are now more flexible, allowing arbitrary links to point to both docstrings and section headings. (#781), (#1900)

* Code blocks like `@example` or `@repl` are now also expanded in nested contexts (e.g. admonitions, lists or block quotes). (#491), (#1970)

* The new `pagesonly` keyword to `makedocs` can be used to restrict builds to just the Markdown files listed in `pages` (as opposed to all `.md` files under `src/`). (#1980)

* Search engine and social media link previews are now supported, with Documenter generating the relevant HTML `meta` tags. (#1321), (#1991)

* `deploydocs` now supports custom tag prefixes; see section "Deploying from a monorepo" in the docs. (#1291), (#1792), (#1993)

* The `target` keyword of `deploydocs` is now required to point to a subdirectory of `root` (usually the directory where `make.jl` is located). (#2019)

* Added keyboard shortcuts for search box (`Ctrl + /` or `Cmd + /` to focus into the search box, `Esc` to focus out of it). (#1536), (#2027)

* The various JS and font dependencies of the HTML backend have been updated to the latest non-breaking versions. (#2066, #2067, #2070, #2071)

  - KaTeX has been updated from `v0.13.24` to `v0.16.4` (major version bump).
  - Font Awesome has been updated from `v5.15.4` to `v6.3.0` (major version bump).
  - bulma.sass has been updated from `v0.7.5` to `v0.9.4` (major version bump).
  - darkly.scss been updated to `v0.8.1`.
  - highlight.js has been updated from `v11.5.1` to `v11.7.0`.
  - JuliaMono has been updated from `v0.045` to `v0.048`.
  - jQuery UI has been updated from `v1.12.1` to `v1.13.2`.
  - jquery has been updated from `v3.6.0` to `v3.6.4`.
  - MathJax 2 has been updated  from `v2.7.7` to `v2.7.9`.

* Move the mobile layout sidebar toggle (hamburger) from the right side to the left side. (#1312, #2076)

* Added the ability to expand/collapse individual as well as all docstrings. (#1393, #2078)

* Invalid local link warnings during HTML rendering now print a bit more context, helping in pinpointing the offending link. (#2100)

<<<<<<< HEAD
* Theme switcher now includes an "Automatic (OS preference)" option that makes the site follow the user's OS setting. (#1745), (#2085), (#2170)
=======
* Admonitions with category `details` are now rendered as (collapsed) `<details>` in the HTML backend. The admonition title is used as the `<summary>`. (#2128)
>>>>>>> 2b292c88

### Fixed

* Documenter now generates the correct source URLs for docstrings from other packages when the `repo` argument to `makedocs` is set (note: the source links to such docstrings only work if the external package is cloned from GitHub and added as a dev-dependency). However, this change **breaks** the case where the `repo` argument is used to override the main package/repository URL, assuming the repository is cloned from GitHub. (#1808)

* Documenter no longer uses the `TRAVIS_REPO_SLUG` environment variable to determine the Git remote of non-main repositories (when inferring it from the Git repository configuration has failed), which could previously lead to bad source links. (#1881)

* Line endings in Markdown source files are now normalized to `LF` before parsing, to work around [a bug in the Julia Markdown parser][julia-29344] where parsing is sensitive to line endings, and can therefore cause platform-dependent behavior. (#1906)

* `HTMLWriter` no longer complains about invalid URLs in docstrings when `makedocs` gets run multiple time in a Julia session, as it no longer modifies the underlying docstring objects. (#505), (#1924)

* Docstring doctests now properly get checked on each `makedocs` run, when run multiple times in the same Julia session. (#974), (#1948)

* The default decision for whether to deploy preview builds for pull requests have been changed from `true` to `false` when not possible to verify the origin of the pull request. (#1969)

* `deploydocs` now correctly handles version symlinks where the destination directory has been deleted. (#2012)

### Other

* Documenter now uses [MarkdownAST](https://github.com/JuliaDocs/MarkdownAST.jl) to internally represent Markdown documents. While this change should not lead to any visible changes to the user, it is a major refactoring of the code. Please report any novel errors or unexpected behavior you encounter when upgrading to 0.28 on the [Documenter issue tracker](https://github.com/JuliaDocs/Documenter.jl/issues). (#1892), (#1912), (#1924), (#1948)

* The code layout has changed considerably, with many of the internal submodules removed. This **may be breaking** for code that hooks into various Documenter internals, as various types and functions now live at different code paths. (#1977)


## Version v0.27.25 - 2023-07-03

### Fixed

* Page headings are now correctly escaped in `LaTeXWriter`. (#2134)

* Compiling the dark theme with Sass no longer emits deprecation warnings about `!global` assignments. (#1766, #1983, #2145)

* The CSS Documenter ships is now minified. (#2153, #2157)

## Version v0.27.24 - 2023-01-23

### Security

* `deploydocs` now takes extra care to avoid committing the temporary SSH key file to the Git repo. (#2018)

## Version v0.27.23 - 2022-08-26

### Added

* The `native` and `docker` PDF builds now run with the `-interaction=batchmode` (instead of `nonstopmode`) and `-halt-on-error` options to make the LaTeX error logs more readable and to fail the build early. (#1908)

### Fixed

* The PDF/LaTeX output now handles hard Markdown line breaks (i.e. `Markdown.LineBreak` nodes). (#1908)

* Previously broken links within the PDF output are now fixed. (JuliaLang/julia#38054), (JuliaLang/julia#43652), (#1909)

## Version v0.27.22 - 2022-07-24

### Other

* Documenter is now compatible with DocStringExtensions v0.9. (#1885), (#1886)

## Version v0.27.21 - 2022-07-13

### Fixed

* Fix a regression where Documenter throws an error on systems that do not have Git available. (#1870), (#1871)

## Version v0.27.20 - 2022-07-10

### Added

* The various JS and font dependencies of the HTML backend have been updated to the latest non-breaking versions. (#1844), (#1846)

  - MathJax 3 has been updated from v3.2.0 to v3.2.2.
  - JuliaMono has been updated from v0.044 to v0.045.
  - Font Awesome has been updated from v5.15.3 to v5.15.4.
  - highlight.js has been updated from v11.0.1 to v11.5.1.
  - KaTeX has been updated from v0.13.11 to v0.13.24.

* **Experimental**: `deploydocs` now supports "deploying to tarball" (rather than pushing to the `gh-pages` branch) via the undocumented experiments `archive` keyword. (#1865)

### Fixed

* When including docstrings for an alias, Documenter now correctly tries to include the exactly matching docstring first, before checking for signature subtypes. (#1842)

* When checking for missing docstrings, Documenter now correctly handles docstrings for methods that extend bindings from other modules that have not been imported into the current module. (#1695), (#1857), (#1861)

* By overriding `GIT_TEMPLATE_DIR`, `git` no longer picks up arbitrary user templates and hooks when internally called by Documenter. (#1862)

## Version v0.27.19 - 2022-06-05

### Added

* Documenter can now build draft version of HTML documentation by passing `draft=true` to `makedocs`. Draft mode skips potentially expensive parts of the building process and can be useful to get faster feedback when writing documentation. Draft mode currently skips doctests, `@example`-, `@repl`-, `@eval`-, and `@setup`-blocks. Draft mode can be disabled (or enabled) on a per-page basis by setting `Draft = true` in an `@meta` block. (#1836)

* On the HTML search page, pressing enter no longer causes the page to refresh (and therefore does not trigger the slow search index rebuild). (#1728), (#1833), (#1834)

* For the `edit_link` keyword to `HTML()`, Documenter automatically tries to figure out if the remote default branch is `main`, `master`, or something else. It will print a warning if it is unable to reliably determine either `edit_link` or `devbranch` (for `deploydocs`). (#1827), (#1829)

* Profiling showed that a significant amount of the HTML page build time was due to external `git` commands (used to find remote URLs for docstrings). These results are now cached on a per-source-file basis resulting in faster build times. This is particularly useful when using [LiveServer.jl](https://github.com/tlienart/LiveServer.jl)s functionality for live-updating the docs while writing. (#1838)

## Version v0.27.18 - 2022-05-25

### Added

* The padding of the various container elements in the HTML style has been reduced, to improve the look of the generated HTML pages. (#1814), (#1818)

### Fixed

* When deploying unversioned docs, Documenter now generates a `siteinfo.js` file that disables the version selector, even if a `../versions.js` happens to exists. (#1667), (#1825)

* Build failures now only show fatal errors, rather than all errors. (#1816)

* Disable git terminal prompt when detecting remote HEAD branch for ssh remotes, and allow ssh-agent authentication (by appending rather than overriding ENV). (#1821)

## Version v0.27.17 - 2022-05-09

### Added

* PDF/LaTeX output can now be compiled with the [Tectonic](https://tectonic-typesetting.github.io) LaTeX engine. (#1802), (#1803)

* The phrasing of the outdated version warning in the HTML output has been improved. (#1805)

* Documenter now provides the `Documenter.except` function which can be used to "invert" the list of errors that are passed to `makedocs` via the `strict` keyword. (#1811)

### Fixed

* When linkchecking HTTP and HTTPS URLs, Documenter now also passes a realistic `accept-encoding` header along with the request, in order to work around servers that try to block non-browser requests. (#1807)

* LaTeX build logs are now properly outputted to the `LaTeXWriter.{stdout,stderr}` files when using the Docker build option. (#1806)

* `makedocs` no longer fails with an `UndefVarError` if it encounters a specific kind of bad docsystem state related to docstrings attached to the call syntax, but issues an `@autodocs` error/warning instead. (JuliaLang/julia#45174), (#1192), (#1810), (#1811)

## Version v0.27.16 - 2022-04-19

### Added

* Update CSS source file for JuliaMono, so that all font variations are included (not just `JuliaMono Regular`) and that the latest version (0.039 -> 0.044) of the font would be used. (#1780), (#1784)

* The table of contents in the generated PDFs have more space between section numbers and titles to avoid them overlapping. (#1785)

* The preamble of the LaTeX source of the PDF build can now be customized by the user. (#1746), (#1788)

* The package version number shown in the PDF manual can now be set by the user by passing the `version` option to `format = LaTeX()`. (#1795)

### Fixed

* Fix `strict` mode to properly print errors, not just a warnings. (#1756), (#1776)

* Disable git terminal prompt when detecting remote HEAD branch. (#1797)

* When linkchecking HTTP and HTTPS URLs, Documenter now passes a realistic browser (Chrome) `User-Agent` header along with the request, in order to work around servers that try to use the `User-Agent` to block non-browser requests. (#1796)

## Version v0.27.15 - 2022-03-17

### Added

* Documenter now deploys documentation from scheduled jobs (`schedule` on GitHub actions). (#1772), (#1773)

* Improve layout of the table of contents section in the LaTeX/PDF output. (#1750)

### Fixed

* Improve the fix for extraneous whitespace in REPL blocks. (#1774)

## Version v0.27.14 - 2022-03-02

### Fixed

* Fix a CSS bug causing REPL code blocks to contain extraneous whitespace. (#1770), (#1771)

## Version v0.27.13 - 2022-02-25

### Fixed

* Fix a CSS bug causing the location of the code copy button to not be fixed in the upper right corner. (#1758), (#1759)

* Fix a bug when loading the `copy.js` script for the code copy button. (#1760), (#1762)

## Version v0.27.12 - 2022-01-17

### Fixed

* Fix code copy button in insecure contexts (e.g. pages hosted without https). (#1754)

## Version v0.27.11 - 2022-01-16

### Added

* Documenter now deploys documentation from manually triggered events (`workflow_dispatch` on GitHub actions). (#1554), (#1752)

* MathJax 3 has been updated to v3.2.0 (minor version bump). (#1743)

* HTML code blocks now have a copy button. (#1748)

* Documenter now tries to detect the development branch using `git` with the old default (`master`) as fallback. If you use `main` as the development branch you shouldn't need to specify `devbranch = "main"` as an argument to deploydocs anymore. (#1443), (#1727), (#1751)

## Version v0.27.10 - 2021-10-20

### Fixed

* Fix depth of headers in LaTeXWriter. (#1716)

## Version v0.27.9 - 2021-10-18

### Fixed

* Fix some errors with text/latex MIME type in LaTeXWriter. (#1709)

## Version v0.27.8 - 2021-10-14

### Added

* The keyword argument `strict` in `makedocs` is more flexible: in addition to a boolean indicating whether or not any error should result in a failure, `strict` also accepts a `Symbol` or `Vector{Symbol}` indicating which error(s) should result in a build failure. (#1689)

* Allow users to inject custom JavaScript resources to enable alternatives to Google Analytics like plausible.io. (#1706)

### Fixed

* Fix a few accessibility issues in the HTML output. (#1673)

## Version v0.27.7 - 2021-09-27

### Fixed

* Fix an error when building documentation for the first time with `push_preview`. (#1693), (#1704)

* Fix a rare logger error for failed doctests. (#1698), (#1699)

* Fix an error occurring with `DocTestFilters = nothing` in `@meta` blocks. (#1696)

## Version v0.27.6 - 2021-09-07

### Added

* Add support for generating `index.html` to redirect to `dev` or `stable`. The redirected destination is the same as the outdated warning. If there's already user-generated `index.html`, Documenter will not overwrite the file. (#937), (#1657), (#1658)

### Fixed

* Checking whether a PR comes from the correct repository when deciding to deploy a preview on GitHub Actions now works on Julia 1.0 too. (#1665)

* When a doctest fails, pass file and line information associated to the location of the doctest instead of the location of the testing code in Documenter to the logger. (#1687)

* Enabled colored printing for each output of `@repl`-blocks. (#1691)

## Version v0.27.5 - 2021-07-27

### Fixed

* Fix an error introduced in version v0.27.4 (PR(#1634) which was triggered by trailing comments in `@eval`/`@repl`/`@example` blocks. (#1655), (#1661)

## Version v0.27.4 - 2021-07-19

### Added

* `@example`- and `@repl`-blocks now support colored output by mapping ANSI escape sequences to HTML. This requires Julia >= 1.6 and passing `ansicolor=true` to `Documenter.HTML` (e.g. `makedocs(format=Documenter.HTML(ansicolor=true, ...), ...)`). In Documenter 0.28.0 this will be the default so to (preemptively) opt-out pass `ansicolor=false`. (#1441), (#1628), (#1629), (#1647)

* **Experimental** Documenter's HTML output can now prerender syntax highlighting of code blocks, i.e. syntax highlighting is applied when generating the HTML page rather than on the fly in the browser after the page is loaded. This requires (i) passing `prerender=true` to `Documenter.HTML` and (ii) a `node` (NodeJS) executable available in `PATH`. A path to a `node` executable can be specified by passing the `node` keyword argument to `Documenter.HTML` (for example from the `NodeJS_16_jll` Julia package). In addition, the `highlightjs` keyword argument can be used to specify a file path to a highlight.js library (if this is not given the release used by Documenter will be used). Example configuration:
  ```julia
  using Documenter, NodeJS_16_jll

  makedocs(;
      format = Documenter.HTML(
          prerender = true,            # enable prerendering
          node = NodeJS_16_jll.node(), # specify node executable (required if not available in PATH)
          # ...
      )
      # ...
  )
  ```
  _This feature is experimental and subject to change in future releases._ (#1627)

* The `julia>` prompt is now colored in green in the `julia-repl` language highlighting. (#1639), (#1641)

* The `.hljs` CSS class is now added to all code blocks to make sure that the correct text color is used for non-highlighted code blocks and if JavaScript is disabled. (#1645)

* The sandbox module used for evaluating `@repl` and `@example` blocks is now removed (replaced with `Main`) in text output. (#1633)

* `@repl`, `@example`, and `@eval` blocks now have `LineNumberNodes` inserted such that e.g. `@__FILE__` and `@__LINE__` give better output and not just `"none"` for the file and `1` for the line. This requires Julia 1.6 or higher (no change on earlier Julia versions). (#1634)

### Fixed

* Dollar signs in the HTML output no longer get accidentally misinterpreted as math delimiters in the browser. (#890), (#1625)

* Fix overflow behavior for math environments to hide unnecessary vertical scrollbars. (#1575), (#1649)

## Version v0.27.3 - 2021-06-29

### Added

* Documenter can now deploy documentation directly to the "root" instead of versioned folders. (#1615), (#1616)

* The version of Documenter used for generating a document is now displayed in the build information. (#1609), (#1611)

### Fixed

* The HTML front end no longer uses ligatures when displaying code (with JuliaMono). (#1610), (#1617)

## Version v0.27.2 - 2021-06-18

### Added

* The default font has been changed to `Lato Medium` so that the look of the text would be closer to the old Google Fonts version of Lato. (#1602), (#1604)

## Version v0.27.1 - 2021-06-17

### Added

* The HTML output now uses [JuliaMono](https://cormullion.github.io/pages/2020-07-26-JuliaMono/) as the default monospace font, retrieved from CDNJS. Relatedly, the Lato font is also now retrieved from CDNJS, and the generated HTML pages no longer depend on Google Fonts. (#618), (#1561), (#1568), (#1569), [JuliaLang/www.julialang.org](https://github.com/JuliaLang/www.julialang.org/issues/1272)

* The wording of the text in the the old version warning box was improved. (#1595)

### Fixed

* Documenter no longer throws an error when generating the version selector if there are no deployed versions. (#1594), (#1596)

## Version v0.27.0 - 2021-06-11

### Added

* The JS dependencies have been updated to their respective latest versions.

  - highlight.js has been updated to v11.0.1 (major version bump), which also brings various updates to the highlighting of Julia code. Due to the changes in highlight.js, code highlighting will not work on IE11. (#1503), (#1551), (#1590)

  - Headroom.js has been updated to v0.12.0 (major version bump). (#1590)

  - KaTeX been updated to v0.13.11 (major version bump). (#1590)

  - MathJax versions have been updated to v2.7.7 (patch version bump) and v3.1.4 (minor version bump), for MathJax 2 and 3, respectively. (#1590)

  - jQuery been updated to v3.6.0 (minor version bump). (#1590)

  - Font Awesome has been updated to v5.15.3 (patch version bump). (#1590)

  - lunr.js has been updated to v2.3.9 (patch version bump). (#1590)

  - lodash.js has been updated to v4.17.21 (patch version bump). (#1590)

* `deploydocs` now throws an error if something goes wrong with the Git invocations used to deploy to `gh-pages`. (#1529)

* In the HTML output, the site name at the top of the sidebar now also links back to the main page of the documentation (just like the logo). (#1553)

* The generated HTML sites can now detect if the version the user is browsing is not for the latest version of the package and display a notice box to the user with a link to the latest version. In addition, the pages get a `noindex` tag which should aid in removing outdated versions from search engine results. (#1302), (#1449), (#1577)

* The analytics in the HTML output now use the `gtag.js` script, replacing the old deprecated setup. (#1559)

### Fixed

* A bad `repo` argument to `deploydocs` containing a protocol now throws an error instead of being misinterpreted. (#1531), (#1533)

* SVG images generated by `@example` blocks are now properly scaled to page width by URI-encoding the images, instead of directly embedding the SVG tags into the HTML. (#1537), (#1538)

* `deploydocs` no longer tries to deploy pull request previews from forks on GitHub Actions. (#1534), (#1567)

### Other

* Documenter is no longer compatible with IOCapture v0.1 and now requires IOCapture v0.2. (#1549)

## Version v0.26.3 - 2021-03-02

### Fixed

* The internal naming of the temporary modules used to run doctests changed to accommodate upcoming printing changes in Julia. (JuliaLang/julia#39841), (#1540)

## Version v0.26.2 - 2021-02-15

### Added

* `doctest()` no longer throws an error if cleaning up the temporary directory fails for some reason. (#1513), (#1526)

* Cosmetic improvements to the PDF output. (#1342), (#1527)

* If `jldoctest` keyword arguments fail to parse, these now get logged as doctesting failures, rather than being ignored with a warning or making `makedocs` throw an error (depending on why they fail to parse). (#1556), (#1557)

### Fixed

* Script-type doctests that have an empty output section no longer crash Documenter. (#1510)

* When checking for authentication keys when deploying, Documenter now more appropriately checks if the environment variables are non-empty, rather than just whether they are defined. (#1511)

* Doctests now correctly handle the case when the repository has been checked out with `CRLF` line endings (which can happen on Windows with `core.autocrlf=true`). (#1516), (#1519), (#1520)

* Multiline equations are now correctly handled in at-block outputs. (#1518)

## Version v0.26.1 - 2020-12-16

### Fixed

* HTML assets that are copied directly from Documenters source to the build output now has correct file permissions. (#1497)

## Version v0.26.0 - 2020-12-10

### Breaking
* The PDF/LaTeX output is again provided as a Documenter built-in and can be enabled by passing an instance of `Documenter.LaTeX` to `format`. The DocumenterLaTeX package has been deprecated. (#1493)

  **For upgrading:** If using the PDF/LaTeX output, change the `format` argument of `makedocs` to `format = Documenter.LaTeX(...)` and remove all references to the DocumenterLaTeX package (e.g. from `docs/Project.toml`).

### Added

* Objects that render as equations and whose `text/latex` representations are wrapped in display equation delimiters `\[ ... \]` or `$$ ... $$` are now handled correctly in the HTML output. (#1278), (#1283), (#1426)

* The search page in the HTML output now shows the page titles in the search results. (#1468)

* The HTML front end now respects the user's OS-level dark theme preference (determined via the `prefers-color-scheme: dark` media query). (#1320), (#1456)

* HTML output now bails early if there are no pages, instead of throwing an `UndefRefError`. In addition, it will also warn if `index.md` is missing and it is not able to generate the main landing page (`index.html`). (#1201), (#1491)

* `deploydocs` now prints a warning on GitHub Actions, Travis CI and Buildkite if the current branch is `main`, but `devbranch = "master`, which indicates a possible Documenter misconfiguration due to GitHub changing the default primary branch of a repository to `main`. (#1489)

## Version v0.25.5 - 2020-11-23

### Fixed

* In the HTML output, display equations that are wider than the page now get a scrollbar instead of overflowing. (#1470), (#1476)

## Version v0.25.4 - 2020-11-19

### Added

* Documenter can now deploy from Buildkite CI to GitHub Pages with `Documenter.Buildkite`. (#1469)

* Documenter now support Azure DevOps Repos URL scheme when generating edit and source links pointing to the repository. (#1462), (#1463), (#1471)

### Fixed

* Type aliases of `Union`s (e.g. `const MyAlias = Union{Foo,Bar}`) are now correctly listed as "Type" in docstrings. (#1466), (#1474)

* HTMLWriter no longer prints a warning when encountering `mailto:` URLs in links. (#1472)

## Version v0.25.3 - 2020-10-28

### Added

* Documenter can now deploy from GitLab CI to GitHub Pages with `Documenter.GitLab`. (#1448)

* The URL to the MathJax JS module can now be customized by passing the `url` keyword argument to the constructors (`MathJax2`, `MathJax3`). (#1428), (#1430)

### Fixed

* `Documenter.doctest` now correctly accepts the `doctestfilters` keyword, similar to `Documenter.makedocs`. (#1364), (#1435)

* The `Selectors.dispatch` function now uses a cache to avoid calling `subtypes` on selectors multiple times during a `makedocs` call to avoid slowdowns due to [`subtypes` being slow][julia-38079]. (#1438), (#1440), (#1452)

## Version v0.25.2 - 2020-08-18

### Deprecated

* The `Documenter.MathJax` type, used to specify the mathematics rendering engine in the HTML output, is now deprecated in favor of `Documenter.MathJax2`. (#1362), (#1367)

  **For upgrading:** simply replace `MathJax` with `MathJax2`. I.e. instead of

  ```
  makedocs(
      format = Documenter.HTML(mathengine = Documenter.MathJax(...), ...),
      ...
  )
  ```

  you should have

  ```
  makedocs(
      format = Documenter.HTML(mathengine = Documenter.MathJax2(...), ...),
      ...
  )
  ```

### Added

* It is now possible to use MathJax v3 as the mathematics rendering in the HTML output. This can be done by passing `Documenter.MathJax3` as the `mathengine` keyword to `HTML`. (#1362), (#1367)

* The deployment commits created by Documenter are no longer signed by the **@zeptodoctor** user, but rather with the non-existing `documenter@juliadocs.github.io` email address. (#1379), (#1388)

### Fixed

* REPL doctest output lines starting with `#` right after the input code part are now correctly treated as being part of the output (unless prepended with 7 spaces, in line with the standard heuristic). (#1369)

* Documenter now throws away the extra information from the info string of a Markdown code block (i.e. ` ```language extra-info`), to correctly determine the language, which should be a single word. (#1392), (#1400)

* Documenter now works around a Julia 1.5.0 regression (JuliaLang/julia#36953) which broke doctest fixing if the original doctest output was empty. (#1337), (#1389)

## Version v0.25.1 - 2020-07-21

### Added

* When automatically determining the page list (i.e. `pages` is not passed to `makedocs`), Documenter now lists `index.md` before other pages. (#1355)

* The output text boxes of `@example` blocks are now style differently from the code blocks, to make it easier to visually distinguish between the input and output. (#1026), (#1357), (#1360)

* The generated HTML site now displays a footer by default that mentions Julia and Documenter. This can be customized or disabled by passing the `footer` keyword to `Documeter.HTML`. (#1184), (#1365)

* Warnings that cause `makedocs` to error when `strict=true` are now printed as errors when `strict` is set to `true`. (#1088), (#1349)

### Fixed

* In the PDF/LaTeX output, equations that use the `align` or `align*` environment are no longer further wrapped in `equation*`/`split`. (#1368)

## Version v0.25.0 - 2020-06-30

### Added

* When deploying with `deploydocs`, any SSH username can now be used (not just `git`), by prepending `username@` to the repository URL in the `repo` argument. (#1285)

* The first link fragment on each page now omits the number; before the rendering resulted in: `#foobar-1`, `#foobar-2`, and now: `#foobar`, `#foobar-2`. For backwards compatibility the old fragments are also inserted such that old links will still point to the same location. (#1292)

* When deploying on CI with `deploydocs`, the build information in the version number (i.e. what comes after `+`) is now discarded when determining the destination directory. This allows custom tags to be used to fix documentation build and deployment issues for versions that have already been registered. (#1298)

* You can now optionally choose to push pull request preview builds to a different branch and/or different repository than the main docs builds, by setting the optional `branch_previews` and/or `repo_previews` keyword arguments to the `deploydocs` function. Also, you can now optionally choose to use a different SSH key for preview builds, by setting the optional `DOCUMENTER_KEY_PREVIEWS` environment variable; if the `DOCUMENTER_KEY_PREVIEWS` environment variable is not set, then the regular `DOCUMENTER_KEY` environment variable will be used. (#1307), (#1310), (#1315)

* The LaTeX/PDF backend now supports the `platform="none"` keyword, which outputs only the TeX source files, rather than a compiled PDF. (#1338), (#1339)

* Linkcheck no longer prints a warning when encountering a `302 Found` temporary redirect. (#1344), (#1345)

### Fixed

* `Deps.pip` is again a closure and gets executed during the `deploydocs` call, not before it. (#1240)

* Custom assets (CSS, JS etc.) for the HTML build are now again included as the very last elements in the `<head>` tag so that it would be possible to override default the default assets. (#1328)

* Docstrings from `@autodocs` blocks are no longer sorted according to an undocumented rule where exported names should come before unexported names. Should this behavior be necessary, the `@autodocs` can be replaced by two separate blocks that use the `Public` and `Private` options to filter out the unexported or exported docstrings in the first or the second block, respectively. (#964), (#1323)

## Version v0.24.11 - 2020-05-06

### Fixed

* Some sections and page titles that were missing from the search results in the HTML backend now show up. (#1311)

## Version v0.24.10 - 2020-04-26

### Added

* The `curl` timeout when checking remote links is now configurable with the `linkcheck_timeout` keyword. (#1057), (#1295)

### Fixed

* Special characters are now properly escaped in admonition titles in LaTeX/PDF builds and do not cause the PDF build to fail anymore. (#1299)

## Version v0.24.9 - 2020-04-15

### Fixed

* Canonical URLs are now properly prettified (e.g. `/path/` instead of `/path/index.html`) when using `prettyurls=true`. (#1293)

## Version v0.24.8 - 2020-04-13

### Added

* Non-standard admonition categories are (again) applied to the admonition `<div>` elements in HTML output (as `is-category-$category`). (#1279), (#1280)

## Version v0.24.7 - 2020-03-23

### Fixed

* Remove `only`, a new export from `Base` on Julia 1.4, from the JS search filter. (#1264)

* Fix errors in LaTeX builds due to bad escaping of certain characters. (#1118), (#1119), (#1200), (#1269)

## Version v0.24.6 - 2020-03-12

### Added

* Reorganize some of the internal variables in Documenter's Sass sources, to make it easier to create custom themes on top of the Documenter base theme. (#1258)

## Version v0.24.5 - 2020-01-31

### Added

* Documenter now correctly emulates the "REPL softscope" (Julia 1.5) in REPL-style doctest blocks and `@repl` blocks. (#1232)

## Version v0.24.4 - 2020-01-18

### Added

* Change the inline code to less distracting black color in the HTML light theme. (#1212), (#1222)

* Add the ability specify the `lang` attribute of the `html` tag in the HTML output, to better support documentation pages in other languages. By default Documenter now defaults to `lang="en"`. (#1223)

## Version v0.24.3 - 2019-12-16

### Fixed

* Fix a case where Documenter's deployment would fail due to git picking up the wrong ssh config file on non-standard systems. (#1216)

## Version v0.24.2 - 2019-11-26

### Other

* Improvements to logging in `deploydocs`. (#1195)

## Version v0.24.1 - 2019-11-25

### Fixed

* Fix a bad `mktempdir` incantation in `LaTeXWriter`. (#1194)

## Version v0.24.0 - 2019-11-22

### Breaking

* Documenter no longer creates a symlink between the old `latest` url to specified `devurl`. (#1151)

  **For upgrading:** Make sure that links to the latest documentation have been updated (e.g. the package README).

* The deprecated `makedocs` keywords (`html_prettyurls`, `html_disable_git`, `html_edit_branch`, `html_canonical`, `assets`, `analytics`) have been removed. (#1107)

  **For upgrading:** Pass the corresponding values to the `HTML` constructor when settings the `format` keyword.

### Deprecated

* The `edit_branch` keyword to `Documenter.HTML` has been deprecated in favor of the new `edit_link` keyword. As a new feature, passing `edit_link = nothing` disables the "Edit on GitHub" links altogether. (#1173)

  **For upgrading:** If using `edit_branch = nothing`, use `edit_link = :commit` instead. If passing a `String` to `edit_branch`, pass that to `edit_link` instead.

### Added

* Documenter can now deploy preview documentation from pull requests (with head branch in the same repository, i.e. not from forks). This is enabled by passing `push_preview=true` to `deploydocs`. (#1180)

* Deployment is now more customizable and thus not as tied to Travis CI as before. (#1147), (#1171), (#1180)

* Documenter now has builtin support for deploying from GitHub Actions. Documenter will autodetect the running system, unless explicitly specified. (#1144), (#1152)

* When using GitHub Actions Documenter will (try to) post a GitHub status with a link to the generated documentation. This is especially useful for pull request preview builds (see above). (#1186)

* The Documenter HTML front end now uses [KaTeX](https://katex.org/) as the default math rendering engine. (#1097)

  **Possible breakage:** This may break the rendering of equations that use some more esoteric features that are only supported in MathJax. It is possible to switch back to MathJax by passing `mathengine = Documenter.MathJax()` to the `HTML` constructor in the `format` keyword.

* The HTML front end generated by Documenter has been redesigned and now uses the [Bulma CSS framework](https://bulma.io/). (#1043)

  **Possible breakage:** Packages overriding the default Documenter CSS file, relying on some external CSS or relying on Documenter's CSS working in a particular way will not build correct-looking sites. Custom themes should now be developed as Sass files and compiled together with the Documenter and Bulma Sass dependencies (under `assets/html/scss`).

* The handling of JS and CSS assets is now more customizable:

  * The `asset` function can now be used to declare remote JS and CSS assets in the `assets` keyword. (#1108)
  * The `highlights` keyword to `HTML` can be used to declare additional languages that should be highlighted in code blocks. (#1094)
  * It is now possible to choose between MathJax and KaTeX as the math rendering engine with the `mathengine` keyword to `HTML` and to set their configuration in the `make.jl` script directly. (#1097)

* The JS and CSS dependencies of the front end have been updated to the latest versions. (#1189)

* Displaying of the site name at the top of the sidebar can now be disabled by passing `sidebar_sitename = false` to `HTML` in the `format` keyword. (#1089)

* For deployments that have Google Analytics enabled, the URL fragment (i.e. the in-page `#` target) also stored in analytics. (#1121)

* Page titles are now boosted in the search, yielding better search results. (#631), (#1112), (#1113)

* In the PDF/LaTeX output, images that are wider than the text are now being scaled down to text width automatically. The PDF builds now require the `adjustbox` LaTeX package to be available. (#1137)

* If the TeX compilation fails for the PDF/LaTeX output, `makedocs` now throws an exception. (#1166)

### Fixed

* `LaTeXWriter` now outputs valid LaTeX if an `@contents` block is nested by more than two levels, or if `@contents` or `@index` blocks do not contain any items. (#1166)

## Version v0.23.4 - 2019-10-09

### Fixed

* The `include` and `eval` functions are also available in `@setup` blocks now. (#1148), (#1153)

## Version v0.23.3 - 2019-08-28

### Fixed

* Fix file permission error when `Pkg.test`ing Documenter. (#1115)

## Version v0.23.2 - 2019-08-04

### Fixed

* Empty Markdown headings no longer cause Documenter to crash. (#1081), (#1082)

## Version v0.23.1 - 2019-07-28

### Fixed

* Documenter no longer throws an error if the provided `EditURL` argument is missing. (#1076), (#1077)

* Non-standard Markdown AST nodes no longer cause Documenter to exit with a missing method error in doctesting and HTML output. Documenter falls back to `repr()` for such nodes. (#1073), (#1075)

* Docstrings parsed into nested `Markdown.MD` objects are now unwrapped correctly and do not cause Documenter to crash with a missing method error anymore. The user can run into that when reusing docstrings with the `@doc @doc(foo) function bar end` pattern. (#1075)

## Version v0.23.0 - 2019-07-18

### Version changes

* Documenter v0.23 requires Julia v1.0. (#1015)

### Breaking

* `DocTestSetup`s that are defined in `@meta` blocks no longer apply to doctests that are in docstrings. (#774)

  - Specifically, the pattern where `@docs` or `@autodocs` blocks were surrounded by `@meta` blocks, setting up a shared `DocTestSetup` for many docstrings, no longer works.

  - Documenter now exports the `DocMeta` module, which provides an alternative way to add `DocTestSetup` to docstrings.

  **For upgrading:** Use `DocMeta.setdocmeta!` in `make.jl` to set up a `DocTestSetup` that applies to all the docstrings in a particular module instead and, if applicable, remove the now redundant `@meta` blocks. See the ["Setup code" section under "Doctesting"](https://documenter.juliadocs.org/v0.23/man/doctests/#Setup-Code-1) in the manual for more information.

### Added

* `makedocs` now accepts the `doctest = :only` keyword, which allows doctests to be run while most other build steps, such as rendering, are skipped. This makes it more feasible to run doctests as part of the test suite (see the manual for more information). (#198), (#535), (#756), (#774)

* Documenter now exports the `doctest` function, which verifies the doctests in all the docstrings of a given module. This can be used to verify docstring doctests as part of test suite, or to fix doctests right in the REPL. (#198), (#535), (#756), (#774), (#1054)

* `makedocs` now accepts the `expandfirst` argument, which allows specifying a set of pages that should be evaluated before others. (#1027), (#1029)

* The evaluation order of pages is now fixed (unless customized with `expandfirst`). The pages are evaluated in the alphabetical order of their file paths. (#1027), (#1029)

* The logo image in the HTML output will now always point to the first page in the navigation menu (as opposed to `index.html`, which may or may not exist). When using pretty URLs, the `index.html` part now omitted from the logo link URL. (#1005)

* Minor changes to how doctesting errors are printed. (#1028)

* Videos can now be included in the HTML output using the image syntax (`![]()`) if the file extension matches a known format (`.webm`, `.mp4`, `.ogg`, `.ogm`, `.ogv`, `.avi`). (#1034)

* The PDF output now uses the DejaVu Sans  and DejaVu Sans Mono fonts to provide better Unicode coverage. (#803), (#1066)

* **Experimental** The current working directory when evaluating `@repl` and `@example` blocks can now be set to a fixed directory by passing the `workdir` keyword to `makedocs`. _The new keyword and its behaviour are experimental and not part of the public API._ (#1013), (#1025)

### Fixed

* The HTML output now outputs HTML files for pages that are not referenced in the `pages` keyword too (Documenter finds them according to their extension). But they do exists outside of the standard navigation hierarchy (as defined by `pages`). This fixes a bug where these pages could still be referenced by `@ref` links and `@contents` blocks, but in the HTML output, the links ended up being broken. (#1031), (#1047)

* `makedocs` now throws an error when the format objects (`Documenter.HTML`, `LaTeX`, `Markdown`) get passed positionally. The format types are no longer subtypes of `Documenter.Plugin`. (#1046), (#1061)

* Doctesting now also handles doctests that contain invalid syntax and throw parsing errors. (#487), (#1062)

* Stacktraces in doctests that throw an error are now filtered more thoroughly, fixing an issue where too much of the stacktrace was included when `doctest` or `makedocs` was called from a more complicated context. (#1062)

## Version v0.22.6 - 2019-07-18

### Other

* Add DocStringExtensions 0.8 as an allowed dependency version. (#1071)

## Version v0.22.5 - 2019-07-03

### Fixed

* Fix a test dependency problem revealed by a bugfix in Julia / Pkg. (#1037)

## Version v0.22.4 - 2019-05-09

### Fixed

* Documenter no longer crashes if the build includes doctests from docstrings that are defined in files that do not exist on the file system (e.g. if a Julia Base docstring is included when running a non-source Julia build). (#1002)

* URLs for files in the repository are now generated correctly when the repository is used as a Git submodule in another repository. (#1000), (#1004)

* When checking for omitted docstrings, Documenter no longer gives "`Package.Package` missing" type false positives. (#1009)

* `makedocs` again exits with an error if `strict=true` and there is a doctest failure. (#1003), (#1014)

## Version v0.22.3 - 2019-04-12

### Fixed

* Fixed filepaths for images included in the .tex file for PDF output on Windows. (#999)

## Version v0.22.2 - 2019-04-05

### Fixed

* Error reporting for meta-blocks now handles missing files gracefully instead of throwing. (#996)

### Added

* The `sitename` keyword argument to `deploydocs`, which is required for the default HTML output, is now properly documented. (#995)

## Version v0.22.1 - 2019-03-30

### Fixed

* Fixed a world-age related bug in doctests. (#994)

## Version v0.22.0 - 2019-03-28

### Deprecated

* The `assets` and `analytics` arguments to `makedocs` have been deprecated in favor of the corresponding arguments of the `Documenter.HTML` format plugin. (#953)

  **For upgrading:** pass the corresponding arguments with the `Documenter.HTML` plugin instead. E.g. instead of

  ```
  makedocs(
      assets = ..., analytics = ...,
      ...
  )
  ```

  you should have

  ```
  makedocs(
      format = Documenter.HTML(assets = ..., analytics = ...),
      ...
  )
  ```

  _**Note:** It is technically possible to specify the same argument twice with different values by passing both variants. In that case the value passed to `makedocs` takes precedence._

### Added

* Documentation is no longer deployed on Travis CI cron jobs. (#917)

* Log messages from failed `@meta`, `@docs`, `@autodocs`,
  `@eval`, `@example` and `@setup` blocks now include information about the source location
  of the block. (#929)

* Docstrings from `@docs`-blocks are now included in the
  rendered docs even if some part(s) of the block failed. (#928), (#935)

* The Markdown and LaTeX output writers can now handle multimedia
  output, such as images, from `@example` blocks. All the writers now also handle `text/markdown`
  output, which is preferred over `text/plain` if available. (#938), (#948)

* The HTML output now also supports SVG, WebP, GIF and JPEG logos. (#953)

* Reporting of failed doctests are now using the logging
  system to be consistent with the rest of Documenter's output. (#958)

* The construction of the search index in the HTML output has been refactored to make it easier to use with other search backends in the future. The structure of the generated search index has also been modified, which can yield slightly different search results. Documenter now depends on the lightweight [JSON.jl](https://github.com/JuliaIO/JSON.jl) package. (#966)

* Docstrings that begin with an indented code block (such as a function signature) now have that block highlighted as Julia code by default.
  This behaviour can be disabled by passing `highlightsig=false` to `makedocs`. (#980)

### Fixed

* Paths in `include` calls in `@eval`, `@example`, `@repl` and `jldoctest`
  blocks are now interpreted to be relative `pwd`, which is set to the output directory of the
  resulting file. (#941)

* `deploydocs` and `git_push` now support non-github repos correctly and work when the `.ssh` directory does not already exist or the working directory contains spaces. (#971)

* Tables now honor column alignment in the HTML output. If a column does not explicitly specify its alignment, the parser defaults to it being right-aligned, whereas previously all cells were left-aligned. (#511), (#989)

* Code lines ending with `# hide` are now properly hidden for CRLF inputs. (#991)

## Version v0.21.5 - 2019-02-22

### Fixed

* Deprecation warnings for `format` now get printed correctly when multiple formats are passed as a `Vector`. (#967)

## Version v0.21.4 - 2019-02-16

### Fixed

* A bug in `jldoctest`-blocks that, in rare cases, resulted in
  wrong output has been fixed. (#959), (#960)

## Version v0.21.3 - 2019-02-12

### Security

* The lunr.js and lodash JavaScript dependencies have been updated to their latest patch versions (from 2.3.1 to 2.3.5 and 4.17.4 to 4.17.11, respectively).
  This is in response to a vulnerability in lodash <4.17.11 ([CVE-2018-16487](https://nvd.nist.gov/vuln/detail/CVE-2018-16487)). (#946)

## Version v0.21.2 - 2019-02-06

### Fixed

* `linkcheck` now handles servers that do not support `HEAD` requests
  and properly checks for status codes of FTP responses. (#934)

## Version v0.21.1 - 2019-01-29

### Fixed

* `@repl` blocks now work correctly together with quoted
  expressions. (#923), (#926)

* `@example`, `@repl` and `@eval` blocks now handle reserved words,
  e.g. `try`/`catch`, correctly. (#886), (#927)

## Version v0.21.0 - 2018-12-11

### Deprecated

* The symbol values to the `format` argument of `makedocs` (`:html`, `:markdown`, `:latex`) have been deprecated in favor of the `Documenter.HTML`, `Markdown` and `LaTeX`
  objects. The `Markdown` and `LaTeX` types are exported from the [DocumenterMarkdown](https://github.com/JuliaDocs/DocumenterMarkdown.jl) and [DocumenterLaTeX](https://github.com/JuliaDocs/DocumenterLaTeX.jl) packages,
  respectively. HTML output is still the default. (#891)

  **For upgrading:** If you don't specify `format` (i.e. you rely on the default) you don't have to do anything.
  Otherwise update calls to `makedocs` to use struct instances instead of symbols, e.g.

  ```
  makedocs(
      format = :markdown
  )
  ```

  should be changed to

  ```
  using DocumenterMarkdown
  makedocs(
      format = Markdown()
  )
  ```

* The `html_prettyurls`, `html_canonical`, `html_disable_git` and `html_edit_branch` arguments to `makedocs` have been deprecated in favor of the corresponding arguments of the `Documenter.HTML` format plugin. (#864), (#891)

  **For upgrading:** pass the corresponding arguments with the `Documenter.HTML` plugin instead. E.g. instead of

  ```
  makedocs(
      html_prettyurls = ..., html_canonical = ...,
      ...
  )
  ```

  you should have

  ```
  makedocs(
      format = Documenter.HTML(prettyurls = ..., canonical = ...),
      ...
  )
  ```

  _**Note:** It is technically possible to specify the same argument twice with different values by passing both variants. In that case the value to the deprecated `html_*` variant takes precedence._

### Added

* Packages extending Documenter can now define subtypes of `Documenter.Plugin`,
  which can be passed to `makedocs` as positional arguments to pass options to the extensions. (#864)

* `@autodocs` blocks now support the `Filter` keyword, which allows passing a user-defined function that will filter the methods spliced in by the at-autodocs block. (#885)

* `linkcheck` now supports checking URLs using the FTP protocol. (#879)

* Build output logging has been improved and switched to the logging macros from `Base`. (#876)

* The default `documenter.sty` LaTeX preamble now include `\usepackage{graphicx}`. (#898)

* `deploydocs` is now more helpful when it fails to interpret `DOCUMENTER_KEY`. It now also uses the `BatchMode` SSH option and throws an error instead of asking for a passphrase and timing out the Travis build when `DOCUMENTER_KEY` is broken. (#697), (#907)

* `deploydocs` now have a `forcepush` keyword argument that can be used to
  force-push the built documentation instead of adding a new commit. (#905)

## Version v0.20.0 - 2018-10-27

### Version changes

* Documenter v0.20 requires at least Julia v0.7. (#795)

### Breaking

* Documentation deployment via the `deploydocs` function has changed considerably.

  - The user-facing directories (URLs) of different versions and what gets displayed in the version selector have changed. By default, Documenter now creates the `stable/` directory (as before) and a directory for every minor version (`vX.Y/`). The `release-X.Y` directories are no longer created. (#706), (#813), (#817)

    Technically, Documenter now deploys actual files only to `dev/` and `vX.Y.Z/` directories. The directories (URLs) that change from version to version (e.g. `latest/`, `vX.Y`) are implemented as symlinks on the `gh-pages` branch.

    The version selector will only display `vX.Y/`, `stable/` and `dev/` directories by default. This behavior can be customized with the `versions` keyword of `deploydocs`.

  - Documentation from the development branch (e.g. `master`) now deploys to `dev/` by default (instead of `latest/`). This can be customized with the `devurl` keyword. (#802)

  - The `latest` keyword to `deploydocs` has been deprecated and renamed to `devbranch`. (#802)

  - The `julia` and `osname` keywords to `deploydocs` are now deprecated. (#816)

  - The default values of the `target`, `deps` and `make` keywords to `deploydocs` have been changed. See the default format change below for more information. (#826)

  **For upgrading:**

  - If you are using the `latest` keyword, then just use `devbranch` with the same value instead.

  - Update links that point to `latest/` to point to `dev/` instead (e.g. in the README).

  - Remove any links to the `release-X.Y` branches and remove the directories from your `gh-pages` branch.

  - The operating system and Julia version should be specified in the Travis build stage configuration (via `julia:` and `os:` options, see "Hosting Documentation" in the manual for more details) or by checking the `TRAVIS_JULIA_VERSION` and `TRAVIS_OS_NAME` environment variables in `make.jl` yourself.

* `makedocs` will now build Documenter's native HTML output by default and `deploydocs`' defaults now assume the HTML output. (#826)

  - The default value of the `format` keyword of `makedocs` has been changed to `:html`.

  - The default value of the `target` keyword to `deploydocs` has been changed to `"build"`.

  - The default value of the `make` and `deps` keywords to `deploydocs` have been changed to `nothing`.

  **For upgrading:** If you are relying on the Markdown/MkDocs output, you now need to:

  - In `makedocs`, explicitly set `format = :markdown`

  - In `deploydocs`, explicitly set

    ```julia
    target = "site"
    deps = Deps.pip("pygments", "mkdocs")
    make = () -> run(`mkdocs build`)
    ```

  - Explicitly import `DocumenterMarkdown` in `make.jl`. See the `MarkdownWriter` deprecation below.

  If you already specify any of the changed keywords, then you do not need to make any changes to those keywords you already set.

  However, if you are setting any of the values to the new defaults (e.g. when you are already using the HTML output), you may now rely on the new defaults.

* "Pretty URLs" are enabled by default now for the HTML output. The default value of the `html_prettyurls` has been changed to `true`.

  For a page `foo/page.md` Documenter now generates `foo/page/index.html`, instead of `foo/page.html`.
  On GitHub pages deployments it means that your URLs look like  `foo/page/` instead of `foo/page.html`.

  For local builds you should explicitly set `html_prettyurls = false`.

  **For upgrading:** If you wish to retain the old behavior, set `html_prettyurls = false` in `makedocs`. If you already set `html_prettyurls`, you do not need to change anything.

* The `Travis.genkeys` and `Documenter.generate` functions have been moved to a separate [DocumenterTools.jl package](https://github.com/JuliaDocs/DocumenterTools.jl). (#789)

### Deprecated

* The Markdown/MkDocs (`format = :markdown`) and PDF/LaTeX (`format = :latex`) outputs now require an external package to be loaded ([DocumenterMarkdown](https://github.com/JuliaDocs/DocumenterMarkdown.jl) and [DocumenterLaTeX](https://github.com/JuliaDocs/DocumenterLaTeX.jl), respectively). (#833)

  **For upgrading:** Make sure that the respective extra package is installed and then just add `using DocumenterMarkdown` or `using DocumenterLaTeX` to `make.jl`.

### Added

* If Documenter is not able to determine which Git hosting service is being used to host the source, the "Edit on XXX" links become "Edit source" with a generic icon. (#804)

* The at-blocks now support `MIME"text/html"` rendering of objects (e.g. for interactive plots). I.e. if a type has `show(io, ::MIME"text/html", x)` defined, Documenter now uses that when rendering the objects in the document. (#764)

* Addeds to the sidebar. When loading a page, the sidebar will jump to the current page now. Also, the scrollbar in WebKit-based browsers look less intrusive now. (#792), (#854), (#863)

* Minor style enhancements to admonitions. (#841)

### Fixed

* The at-blocks that execute code can now handle `include` statements. (#793), (#794)

* At-docs blocks no longer give an error when containing empty lines. (#823), (#824)<|MERGE_RESOLUTION|>--- conflicted
+++ resolved
@@ -81,11 +81,9 @@
 
 * Invalid local link warnings during HTML rendering now print a bit more context, helping in pinpointing the offending link. (#2100)
 
-<<<<<<< HEAD
+* Admonitions with category `details` are now rendered as (collapsed) `<details>` in the HTML backend. The admonition title is used as the `<summary>`. (#2128)
+
 * Theme switcher now includes an "Automatic (OS preference)" option that makes the site follow the user's OS setting. (#1745), (#2085), (#2170)
-=======
-* Admonitions with category `details` are now rendered as (collapsed) `<details>` in the HTML backend. The admonition title is used as the `<summary>`. (#2128)
->>>>>>> 2b292c88
 
 ### Fixed
 
