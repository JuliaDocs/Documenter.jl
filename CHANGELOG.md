# Documenter.jl changelog

## Unreleased


## Version `v0.27.15`

* ![Enhancement][badge-enhancement] Documenter now deploys documentation from scheduled jobs (`schedule` on GitHub actions). ([#1772][github-1772], [#1773][github-1773])
<<<<<<< HEAD
* ![Bugfix][badge-bugfix] Fix `strict` mode to properly print an error, not just a warning. [#1776][github-1776])
=======
* ![Enhancement][badge-enhancement] Improve layout of the table of contents section in the LaTeX/PDF output. ([#1750][github-1750])
* ![Bugfix][badge-bugfix] Improve the fix for extraneous whitespace in REPL blocks. ([#1774][github-1774])
>>>>>>> e0dab4c5

## Version `v0.27.14`

* ![Bugfix][badge-bugfix] Fix a CSS bug causing REPL code blocks to contain extraneous whitespace. ([#1770][github-1770], [#1771][github-1771])

## Version `v0.27.13`

* ![Bugfix][badge-bugfix] Fix a CSS bug causing the location of the code copy button to not be fixed in the upper right corner. ([#1758][github-1758], [#1759][github-1759])
* ![Bugfix][badge-bugfix] Fix a bug when loading the `copy.js` script for the code copy button. ([#1760][github-1760], [#1762][github-1762])

## Version `v0.27.12`

* ![Bugfix][badge-bugfix] Fix code copy button in insecure contexts (e.g. pages hosted without https). ([#1754][github-1754])

## Version `v0.27.11`

* ![Enhancement][badge-enhancement] Documenter now deploys documentation from manually triggered events (`workflow_dispatch` on GitHub actions). ([#1554][github-1554], [#1752][github-1752])
* ![Enhancement][badge-enhancement] MathJax 3 has been updated to `v3.2.0` (minor version bump). ([#1743][github-1743])
* ![Enhancement][badge-enhancement] HTML code blocks now have a copy button. ([#1748][github-1748])
* ![Enhancement][badge-enhancement] Documenter now tries to detect the development branch using `git` with the old default (`master`) as fallback. If you use `main` as the development branch you shouldn't need to specify `devbranch = "main"` as an argument to deploydocs anymore. ([#1443][github-1443], [#1727][github-1727], [#1751][github-1751])

## Version `v0.27.10`

* ![Bugfix][badge-bugfix] Fix depth of headers in LaTeXWriter. ([#1716][github-1716])

## Version `v0.27.9`

* ![Bugfix][badge-bugfix] Fix some errors with text/latex MIME type in LaTeXWriter. ([#1709][github-1709])

## Version `v0.27.8`

* ![Feature][badge-feature] The keyword argument `strict` in `makedocs` is more flexible: in addition to a boolean indicating whether or not any error should result in a failure, `strict` also accepts a `Symbol` or `Vector{Symbol}` indicating which error(s) should result in a build failure. ([1689][github-1689])

* ![Feature][badge-feature] Allow users to inject custom JavaScript resources to enable alternatives to Google Analytics like plausible.io. ([#1706][github-1706])

* ![Bugfix][badge-bugfix] Fix a few accessibility issues in the HTML output. ([#1673][github-1673])

## Version `v0.27.7`

* ![Bugfix][badge-bugfix] Fix an error when building documentation for the first time with `push_preview`. ([#1693][github-1693], [#1704][github-1704])
* ![Bugfix][badge-bugfix] Fix a rare logger error for failed doctests. ([#1698][github-1698], [#1699][github-1699])
* ![Bugfix][badge-bugfix] Fix an error occuring with `DocTestFilters = nothing` in `@meta` blocks. ([#1696][github-1696])

## Version `v0.27.6`

* ![Feature][badge-feature] Add support for generating `index.html` to redirect to `dev` or `stable`. The redirected destination is the same as the outdated warning. If there's already user-generated `index.html`, Documenter will not overwrite the file. ([#937][github-937], [#1657][github-1657], [#1658][github-1658])

* ![Bugfix][badge-bugfix] Checking whether a PR comes from the correct repository when deciding to deploy a preview on GitHub Actions now works on Julia 1.0 too. ([#1665](github-1665))

* ![Bugfix][badge-bugfix] When a doctest fails, pass file and line information associated to the location of the doctest instead of the location of the testing code in Documenter to the logger. ([#1687](github-1687))

* ![Bugfix][badge-bugfix] Enabled colored printing for each output of `@repl`-blocks. ([#1691](github-1691))

## Version `v0.27.5`

* ![Bugfix][badge-bugfix] Fix an error introduced in version `v0.27.4` (PR[#1634][github-1634]) which was triggered by trailing comments in `@eval`/`@repl`/`@example` blocks. ([#1655](github-1655), [#1661](github-1661))

## Version `v0.27.4`

* ![Feature][badge-feature] `@example`- and `@repl`-blocks now support colored output by mapping ANSI escape sequences to HTML. This requires Julia >= 1.6 and passing `ansicolor=true` to `Documenter.HTML` (e.g. `makedocs(format=Documenter.HTML(ansicolor=true, ...), ...)`). In Documenter 0.28.0 this will be the default so to (preemptively) opt-out pass `ansicolor=false`. ([#1441][github-1441], [#1628][github-1628], [#1629][github-1629], [#1647][github-1647])

* ![Experimental][badge-experimental] ![Feature][badge-feature] Documenter's HTML output can now prerender syntax highlighting of code blocks, i.e. syntax highlighting is applied when generating the HTML page rather than on the fly in the browser after the page is loaded. This requires (i) passing `prerender=true` to `Documenter.HTML` and (ii) a `node` (NodeJS) executable available in `PATH`. A path to a `node` executable can be specified by passing the `node` keyword argument to `Documenter.HTML` (for example from the `NodeJS_16_jll` Julia package). In addition, the `highlightjs` keyword argument can be used to specify a file path to a highlight.js library (if this is not given the release used by Documenter will be used). Example configuration:
  ```julia
  using Documenter, NodeJS_16_jll

  makedocs(;
      format = Documenter.HTML(
          prerender = true,            # enable prerendering
          node = NodeJS_16_jll.node(), # specify node executable (required if not available in PATH)
          # ...
      )
      # ...
  )
  ```
  _This feature is experimental and subject to change in future releases._ ([#1627][github-1627])

* ![Enhancement][badge-enhancement] The `julia>` prompt is now colored in green in the `julia-repl` language highlighting. ([#1639][github-1639], [#1641][github-1641])

* ![Enhancement][badge-enhancement] The `.hljs` CSS class is now added to all code blocks to make sure that the correct text color is used for non-highlighted code blocks and if JavaScript is disabled. ([#1645][github-1645])

* ![Enhancement][badge-enhancement] The sandbox module used for evaluating `@repl` and `@example` blocks is now removed (replaced with `Main`) in text output. ([#1633][github-1633])

* ![Enhancement][badge-enhancement] `@repl`, `@example`, and `@eval` blocks now have `LineNumberNodes` inserted such that e.g. `@__FILE__` and `@__LINE__` give better output and not just `"none"` for the file and `1` for the line. This requires Julia 1.6 or higher (no change on earlier Julia versions). ([#1634][github-1634])

* ![Bugfix][badge-bugfix] Dollar signs in the HTML output no longer get accidentally misinterpreted as math delimiters in the browser. ([#890](github-890), [#1625](github-1625))

* ![Bugfix][badge-bugfix] Fix overflow behavior for math environments to hide unnecessary vertical scrollbars. ([#1575](github-1575), [#1649](github-1649))

## Version `v0.27.3`

* ![Feature][badge-feature] Documenter can now deploy documentation directly to the "root" instead of versioned folders. ([#1615][github-1615], [#1616][github-1616])

* ![Enhancement][badge-enhancement] The version of Documenter used for generating a document is now displayed in the build information. ([#1609][github-1609], [#1611][github-1611])

* ![Bugfix][badge-bugfix] The HTML front end no longer uses ligatures when displaying code (with JuliaMono). ([#1610][github-1610], [#1617][github-1617])

## Version `v0.27.2`

* ![Enhancement][badge-enhancement] The default font has been changed to `Lato Medium` so that the look of the text would be closer to the old Google Fonts version of Lato. ([#1602][github-1602], [#1604][github-1604])

## Version `v0.27.1`

* ![Enhancement][badge-enhancement] The HTML output now uses [JuliaMono][juliamono] as the default monospace font, retrieved from CDNJS. Relatedly, the Lato font is also now retrieved from CDNJS, and the generated HTML pages no longer depend on Google Fonts. ([#618][github-618], [#1561][github-1561], [#1568][github-1568], [#1569][github-1569], [JuliaLang/www.julialang.org][julialangorg-1272])

* ![Enhancement][badge-enhancement] The wording of the text in the the old version warning box was improved. ([#1595][github-1595])

* ![Bugfix][badge-bugfix] Documenter no longer throws an error when generating the version selector if there are no deployed versions. ([#1594][github-1594], [#1596][github-1596])

## Version `v0.27.0`

* ![Enhancement][badge-enhancement] The JS dependencies have been updated to their respective latest versions.

  - highlight.js has been updated to `v11.0.1` (major version bump), which also brings various updates to the highlighting of Julia code. Due to the changes in highlight.js, code highlighting will not work on IE11. ([#1503][github-1503], [#1551][github-1551], [#1590][github-1590])

  - Headroom.js has been updated to `v0.12.0` (major version bump). ([#1590][github-1590])

  - KaTeX been updated to `v0.13.11` (major version bump). ([#1590][github-1590])

  - MathJax versions have been updated to `v2.7.7` (patch version bump) and `v3.1.4` (minor version bump), for MathJax 2 and 3, respectively. ([#1590][github-1590])

  - jQuery been updated to `v3.6.0` (minor version bump). ([#1590][github-1590])

  - Font Awesome has been updated to `v5.15.3` (patch version bump). ([#1590][github-1590])

  - lunr.js has been updated to `v2.3.9` (patch version bump). ([#1590][github-1590])

  - lodash.js has been updated to `v4.17.21` (patch version bump). ([#1590][github-1590])

* ![Enhancement][badge-enhancement] `deploydocs` now throws an error if something goes wrong with the Git invocations used to deploy to `gh-pages`. ([#1529][github-1529])

* ![Enhancement][badge-enhancement] In the HTML output, the site name at the top of the sidebar now also links back to the main page of the documentation (just like the logo). ([#1553][github-1553])

* ![Enhancement][badge-enhancement] The generated HTML sites can now detect if the version the user is browsing is not for the latest version of the package and display a notice box to the user with a link to the latest version. In addition, the pages get a `noindex` tag which should aid in removing outdated versions from search engine results. ([#1302][github-1302], [#1449][github-1449], [#1577][github-1577])

* ![Enhancement][badge-enhancement] The analytics in the HTML output now use the `gtag.js` script, replacing the old deprecated setup. ([#1559][github-1559])

* ![Bugfix][badge-bugfix] A bad `repo` argument to `deploydocs` containing a protocol now throws an error instead of being misinterpreted. ([#1531][github-1531], [#1533][github-1533])

* ![Bugfix][badge-bugfix] SVG images generated by `@example` blocks are now properly scaled to page width by URI-encoding the images, instead of directly embedding the SVG tags into the HTML. ([#1537][github-1537], [#1538][github-1538])

* ![Bugfix][badge-bugfix] `deploydocs` no longer tries to deploy pull request previews from forks on GitHub Actions. ([#1534][github-1534], [#1567][github-1567])

* ![Maintenance][badge-maintenance] Documenter is no longer compatible with IOCapture v0.1 and now requires IOCapture v0.2. ([#1549][github-1549])


## Version `v0.26.3`

* ![Maintenance][badge-maintenance] The internal naming of the temporary modules used to run doctests changed to accommodate upcoming printing changes in Julia. ([JuliaLang/julia#39841][julia-39841], [#1540][github-1540])

## Version `v0.26.2`

* ![Enhancement][badge-enhancement] `doctest()` no longer throws an error if cleaning up the temporary directory fails for some reason. ([#1513][github-1513], [#1526][github-1526])

* ![Enhancement][badge-enhancement] Cosmetic improvements to the PDF output. ([#1342][github-1342], [#1527][github-1527])

* ![Enhancement][badge-enhancement] If `jldoctest` keyword arguments fail to parse, these now get logged as doctesting failures, rather than being ignored with a warning or making `makedocs` throw an error (depending on why they fail to parse). ([#1556][github-1556], [#1557][github-1557])

* ![Bugfix][badge-bugfix] Script-type doctests that have an empty output section no longer crash Documenter. ([#1510][github-1510])

* ![Bugfix][badge-bugfix] When checking for authentication keys when deploying, Documenter now more appropriately checks if the environment variables are non-empty, rather than just whether they are defined. ([#1511][github-1511])

* ![Bugfix][badge-bugfix] Doctests now correctly handle the case when the repository has been checked out with `CRLF` line endings (which can happen on Windows with `core.autocrlf=true`). ([#1516][github-1516], [#1519][github-1519], [#1520][github-1520])

* ![Bugfix][badge-bugfix] Multiline equations are now correctly handled in at-block outputs. ([#1518][github-1518])

## Version `v0.26.1`

* ![Bugfix][badge-bugfix] HTML assets that are copied directly from Documenters source to the build output now has correct file permissions. ([#1497][github-1497])

## Version `v0.26.0`

* ![BREAKING][badge-breaking] The PDF/LaTeX output is again provided as a Documenter built-in and can be enabled by passing an instance of `Documenter.LaTeX` to `format`. The DocumenterLaTeX package has been deprecated. ([#1493][github-1493])

  **For upgrading:** If using the PDF/LaTeX output, change the `format` argument of `makedocs` to `format = Documenter.LaTeX(...)` and remove all references to the DocumenterLaTeX package (e.g. from `docs/Project.toml`).

* ![Enhancement][badge-enhancement] Objects that render as equations and whose `text/latex` representations are wrapped in display equation delimiters `\[ ... \]` or `$$ ... $$` are now handled correctly in the HTML output. ([#1278][github-1278], [#1283][github-1283], [#1426][github-1426])

* ![Enhancement][badge-enhancement] The search page in the HTML output now shows the page titles in the search results. ([#1468][github-1468])

* ![Enhancement][badge-enhancement] The HTML front end now respects the user's OS-level dark theme preference (determined via the `prefers-color-scheme: dark` media query). ([#1320][github-1320], [#1456][github-1456])

* ![Enhancement][badge-enhancement] HTML output now bails early if there are no pages, instead of throwing an `UndefRefError`. In addition, it will also warn if `index.md` is missing and it is not able to generate the main landing page (`index.html`). ([#1201][github-1201], [#1491][github-1491])

* ![Enhancement][badge-enhancement] `deploydocs` now prints a warning on GitHub Actions, Travis CI and Buildkite if the current branch is `main`, but `devbranch = "master`, which indicates a possible Documenter misconfiguration due to GitHub changing the default primary branch of a repository to `main`. ([#1489][github-1489])

## Version `v0.25.5`

* ![Bugfix][badge-bugfix] In the HTML output, display equations that are wider than the page now get a scrollbar instead of overflowing. ([#1470][github-1470], [#1476][github-1476])

## Version `v0.25.4`

* ![Feature][badge-feature] Documenter can now deploy from Buildkite CI to GitHub Pages with `Documenter.Buildkite`. ([#1469][github-1469])

* ![Enhancement][badge-enhancement] Documenter now support Azure DevOps Repos URL scheme when generating edit and source links pointing to the repository. ([#1462][github-1462], [#1463][github-1463], [#1471][github-1471])

* ![Bugfix][badge-bugfix] Type aliases of `Union`s (e.g. `const MyAlias = Union{Foo,Bar}`) are now correctly listed as "Type" in docstrings. ([#1466][github-1466], [#1474][github-1474])

* ![Bugfix][badge-bugfix] HTMLWriter no longers prints a warning when encountering `mailto:` URLs in links. ([#1472][github-1472])

## Version `v0.25.3`

* ![Feature][badge-feature] Documenter can now deploy from GitLab CI to GitHub Pages with `Documenter.GitLab`. ([#1448][github-1448])

* ![Enhancement][badge-enhancement] The URL to the MathJax JS module can now be customized by passing the `url` keyword argument to the constructors (`MathJax2`, `MathJax3`). ([#1428][github-1428], [#1430][github-1430])

* ![Bugfix][badge-bugfix] `Documenter.doctest` now correctly accepts the `doctestfilters` keyword, similar to `Documenter.makedocs`. ([#1364][github-1364], [#1435][github-1435])

* ![Bugfix][badge-bugfix] The `Selectors.dispatch` function now uses a cache to avoid calling `subtypes` on selectors multiple times during a `makedocs` call to avoid slowdowns due to [`subtypes` being slow][julia-38079]. ([#1438][github-1438], [#1440][github-1440], [#1452][github-1452])

## Version `v0.25.2`

* ![Deprecation][badge-deprecation] The `Documenter.MathJax` type, used to specify the mathematics rendering engine in the HTML output, is now deprecated in favor of `Documenter.MathJax2`. ([#1362][github-1362], [#1367][github-1367])

  **For upgrading:** simply replace `MathJax` with `MathJax2`. I.e. instead of

  ```
  makedocs(
      format = Documenter.HTML(mathengine = Documenter.MathJax(...), ...),
      ...
  )
  ```

  you should have

  ```
  makedocs(
      format = Documenter.HTML(mathengine = Documenter.MathJax2(...), ...),
      ...
  )
  ```

* ![Enhancement][badge-enhancement] It is now possible to use MathJax v3 as the mathematics rendering in the HTML output. This can be done by passing `Documenter.MathJax3` as the `mathengine` keyword to `HTML`. ([#1362][github-1362], [#1367][github-1367])

* ![Enhancement][badge-enhancement] The deployment commits created by Documenter are no longer signed by the **@zeptodoctor** user, but rather with the non-existing `documenter@juliadocs.github.io` email address. ([#1379][github-1379], [#1388][github-1388])

* ![Bugfix][badge-bugfix] REPL doctest output lines starting with `#` right after the input code part are now correctly treated as being part of the output (unless prepended with 7 spaces, in line with the standard heuristic). ([#1369][github-1369])

* ![Bugfix][badge-bugfix] Documenter now throws away the extra information from the info string of a Markdown code block (i.e. ` ```language extra-info`), to correctly determine the language, which should be a single word. ([#1392](github-1392), [#1400](github-1400))

* ![Maintenance][badge-maintenance] Documenter now works around a Julia 1.5.0 regression ([JuliaLang/julia#36953](https://github.com/JuliaLang/julia/issues/36953)) which broke doctest fixing if the original doctest output was empty. ([#1337][github-1337], [#1389][github-1389])

## Version `v0.25.1`

* ![Enhancement][badge-enhancement] When automatically determining the page list (i.e. `pages` is not passed to `makedocs`), Documenter now lists `index.md` before other pages. ([#1355][github-1355])

* ![Enhancement][badge-enhancement] The output text boxes of `@example` blocks are now style differently from the code blocks, to make it easier to visually distinguish between the input and output. ([#1026][github-1026], [#1357][github-1357], [#1360][github-1360])

* ![Enhancement][badge-enhancement] The generated HTML site now displays a footer by default that mentions Julia and Documenter. This can be customized or disabled by passing the `footer` keyword to `Documeter.HTML`. ([#1184][github-1184], [#1365][github-1365])

* ![Enhancement][badge-enhancement] Warnings that cause `makedocs` to error when `strict=true` are now printed as errors when `strict` is set to `true`. ([#1088][github-1088], [#1349][github-1349])

* ![Bugfix][badge-bugfix] In the PDF/LaTeX output, equations that use the `align` or `align*` environment are no longer further wrapped in `equation*`/`split`. ([#1368][github-1368])

## Version `v0.25.0`

* ![Enhancement][badge-enhancement] When deploying with `deploydocs`, any SSH username can now be used (not just `git`), by prepending `username@` to the repository URL in the `repo` argument. ([#1285][github-1285])

* ![Enhancement][badge-enhancement] The first link fragment on each page now omits the number; before the rendering resulted in: `#foobar-1`, `#foobar-2`, and now: `#foobar`, `#foobar-2`. For backwards compatibility the old fragments are also inserted such that old links will still point to the same location. ([#1292][github-1292])

* ![Enhancement][badge-enhancement] When deploying on CI with `deploydocs`, the build information in the version number (i.e. what comes after `+`) is now discarded when determining the destination directory. This allows custom tags to be used to fix documentation build and deployment issues for versions that have already been registered. ([#1298][github-1298])

* ![Enhancement][badge-enhancement] You can now optionally choose to push pull request preview builds to a different branch and/or different repository than the main docs builds, by setting the optional `branch_previews` and/or `repo_previews` keyword arguments to the `deploydocs` function. Also, you can now optionally choose to use a different SSH key for preview builds, by setting the optional `DOCUMENTER_KEY_PREVIEWS` environment variable; if the `DOCUMENTER_KEY_PREVIEWS` environment variable is not set, then the regular `DOCUMENTER_KEY` environment variable will be used. ([#1307][github-1307], [#1310][github-1310], [#1315][github-1315])

* ![Enhancement][badge-enhancement] The LaTeX/PDF backend now supports the `platform="none"` keyword, which outputs only the TeX source files, rather than a compiled PDF. ([#1338][github-1338], [#1339][github-1339])

* ![Enhancement][badge-enhancement] Linkcheck no longer prints a warning when enountering a `302 Found` temporary redirect. ([#1344][github-1344], [#1345][github-1345])

* ![Bugfix][badge-bugfix] `Deps.pip` is again a closure and gets executed during the `deploydocs` call, not before it. ([#1240][github-1240])

* ![Bugfix][badge-bugfix] Custom assets (CSS, JS etc.) for the HTML build are now again included as the very last elements in the `<head>` tag so that it would be possible to override default the default assets. ([#1328][github-1328])

* ![Bugfix][badge-bugfix] Docstrings from `@autodocs` blocks are no longer sorted according to an undocumented rule where exported names should come before unexported names. Should this behavior be necessary, the `@autodocs` can be replaced by two separate blocks that use the `Public` and `Private` options to filter out the unexported or exported docstrings in the first or the second block, respectively. ([#964][github-964], [#1323][github-1323])

## Version `v0.24.11`

* ![Bugfix][badge-bugfix] Some sections and page titles that were missing from the search results in the HTML backend now show up. ([#1311][github-1311])

## Version `v0.24.10`

* ![Enhancement][badge-enhancement] The `curl` timeout when checking remote links is now configurable with the `linkcheck_timeout` keyword. ([#1057][github-1057], [#1295][github-1295])

* ![Bugfix][badge-bugfix] Special characters are now properly escaped in admonition titles in LaTeX/PDF builds and do not cause the PDF build to fail anymore. ([#1299][github-1299])

## Version `v0.24.9`

* ![Bugfix][badge-bugfix] Canonical URLs are now properly prettified (e.g. `/path/` instead of `/path/index.html`) when using `prettyurls=true`. ([#1293][github-1293])

## Version `v0.24.8`

* ![Enhancement][badge-enhancement] Non-standard admonition categories are (again) applied to the admonition `<div>` elements in HTML output (as `is-category-$category`). ([#1279][github-1279], [#1280][github-1280])

## Version `v0.24.7`

* ![Bugfix][badge-bugfix] Remove `only`, a new export from `Base` on Julia 1.4, from the JS search filter. ([#1264][github-1264])

* ![Bugfix][badge-bugfix] Fix errors in LaTeX builds due to bad escaping of certain characters. ([#1118][github-1118], [#1119][github-1119], [#1200][github-1200], [#1269][github-1269])

## Version `v0.24.6`

* ![Enhancement][badge-enhancement] Reorganize some of the internal variables in Documenter's Sass sources, to make it easier to create custom themes on top of the Documenter base theme. ([#1258][github-1258])

## Version `v0.24.5`

* ![Enhancement][badge-enhancement] ![Bugfix][badge-bugfix] Documenter now correctly emulates the "REPL softscope" (Julia 1.5) in REPL-style doctest blocks and `@repl` blocks. ([#1232][github-1232])

## Version `v0.24.4`

* ![Enhancement][badge-enhancement] Change the inline code to less distracting black color in the HTML light theme. ([#1212][github-1212], [#1222][github-1222])

* ![Enhancement][badge-enhancement] Add the ability specify the `lang` attribute of the `html` tag in the HTML output, to better support documentation pages in other languages. By default Documenter now defaults to `lang="en"`. ([#1223][github-1223])

## Version `v0.24.3`

* ![Bugfix][badge-bugfix] Fix a case where Documenter's deployment would fail due to git picking up the wrong ssh config file on non-standard systems. ([#1216][github-1216])

## Version `v0.24.2`

* ![Maintenance][badge-maintenance] Improvements to logging in `deploydocs`. ([#1195][github-1195])

## Version `v0.24.1`

* ![Bugfix][badge-bugfix] Fix a bad `mktempdir` incantation in `LaTeXWriter`. ([#1194][github-1194])

## Version `v0.24.0`

* ![BREAKING][badge-breaking] Documenter no longer creates a symlink between the old `latest` url to specified `devurl`. ([#1151][github-1151])

  **For upgrading:** Make sure that links to the latest documentation have been updated (e.g. the package README).

* ![BREAKING][badge-breaking] The deprecated `makedocs` keywords (`html_prettyurls`, `html_disable_git`, `html_edit_branch`, `html_canonical`, `assets`, `analytics`) have been removed. ([#1107][github-1107])

  **For upgrading:** Pass the corresponding values to the `HTML` constructor when settings the `format` keyword.

* ![Feature][badge-feature] Documenter can now deploy preview documentation from pull requests (with head branch in the same repository, i.e. not from forks). This is enabled by passing `push_preview=true` to `deploydocs`. ([#1180][github-1180])

* ![Enhancement][badge-enhancement] The Documenter HTML front end now uses [KaTeX](https://katex.org/) as the default math rendering engine. ([#1097][github-1097])

  **Possible breakage:** This may break the rendering of equations that use some more esoteric features that are only supported in MathJax. It is possible to switch back to MathJax by passing `mathengine = Documenter.MathJax()` to the `HTML` constructor in the `format` keyword.

* ![Enhancement][badge-enhancement] The HTML front end generated by Documenter has been redesigned and now uses the [Bulma CSS framework](https://bulma.io/). ([#1043][github-1043])

  **Possible breakage:** Packages overriding the default Documenter CSS file, relying on some external CSS or relying on Documenter's CSS working in a particular way will not build correct-looking sites. Custom themes should now be developed as Sass files and compiled together with the Documenter and Bulma Sass dependencies (under `assets/html/scss`).

* ![Deprecation][badge-deprecation] ![Enhancement][badge-enhancement] The `edit_branch` keyword to `Documenter.HTML` has been deprecated in favor of the new `edit_link` keyword. As a new feature, passing `edit_link = nothing` disables the "Edit on GitHub" links altogether. ([#1173][github-1173])

  **For upgrading:** If using `edit_branch = nothing`, use `edit_link = :commit` instead. If passing a `String` to `edit_branch`, pass that to `edit_link` instead.

* ![Feature][badge-feature] Deployment is now more customizable and thus not as tied to Travis CI as before. ([#1147][github-1147], [#1171][github-1171], [#1180][github-1180])

* ![Feature][badge-feature] Documenter now has builtin support for deploying from GitHub Actions. Documenter will autodetect the running system, unless explicitly specified. ([#1144][github-1144], [#1152][github-1152])

* ![Feature][badge-feature] When using GitHub Actions Documenter will (try to) post a GitHub status with a link to the generated documentation. This is especially useful for pull request preview builds (see above). ([#1186][github-1186])

* ![Enhancement][badge-enhancement] The handling of JS and CSS assets is now more customizable:

  * The `asset` function can now be used to declare remote JS and CSS assets in the `assets` keyword. ([#1108][github-1108])
  * The `highlights` keyword to `HTML` can be used to declare additional languages that should be highlighted in code blocks. ([#1094][github-1094])
  * It is now possible to choose between MathJax and KaTeX as the math rendering engine with the `mathengine` keyword to `HTML` and to set their configuration in the `make.jl` script directly. ([#1097][github-1097])

* ![Enhancement][badge-enhancement] The JS and CSS dependencies of the front end have been updated to the latest versions. ([#1189][github-1189])

* ![Enhancement][badge-enhancement] Displaying of the site name at the top of the sidebar can now be disabled by passing `sidebar_sitename = false` to `HTML` in the `format` keyword. ([#1089][github-1089])

* ![Enhancement][badge-enhancement] For deployments that have Google Analytics enabled, the URL fragment (i.e. the in-page `#` target) also stored in analytics. ([#1121][github-1121])

* ![Enhancement][badge-enhancement] Page titles are now boosted in the search, yielding better search results. ([#631][github-631], [#1112][github-1112], [#1113][github-1113])

* ![Enhancement][badge-enhancement] In the PDF/LaTeX output, images that are wider than the text are now being scaled down to text width automatically. The PDF builds now require the [adjustbox](https://ctan.org/pkg/adjustbox) LaTeX package to be available. ([#1137][github-1137])

* ![Enhancement][badge-enhancement] If the TeX compilation fails for the PDF/LaTeX output, `makedocs` now throws an exception. ([#1166][github-1166])

* ![Bugfix][badge-bugfix] `LaTeXWriter` now outputs valid LaTeX if an `@contents` block is nested by more than two levels, or if `@contents` or `@index` blocks do not contain any items. ([#1166][github-1166])

## Version `v0.23.4`

* ![Bugfix][badge-bugfix] The `include` and `eval` functions are also available in `@setup` blocks now. ([#1148][github-1148], [#1153][github-1153])

## Version `v0.23.3`

* ![Bugfix][badge-bugfix] Fix file permission error when `Pkg.test`ing Documenter. ([#1115][github-1115])

## Version `v0.23.2`

* ![Bugfix][badge-bugfix] Empty Markdown headings no longer cause Documenter to crash. ([#1081][github-1081], [#1082][github-1082])

## Version `v0.23.1`

* ![Bugfix][badge-bugfix] Documenter no longer throws an error if the provided `EditURL` argument is missing. ([#1076][github-1076], [#1077][github-1077])

* ![Bugfix][badge-bugfix] Non-standard Markdown AST nodes no longer cause Documenter to exit with a missing method error in doctesting and HTML output. Documenter falls back to `repr()` for such nodes. ([#1073][github-1073], [#1075][github-1075])

* ![Bugfix][badge-bugfix] Docstrings parsed into nested `Markdown.MD` objects are now unwrapped correctly and do not cause Documenter to crash with a missing method error anymore. The user can run into that when reusing docstrings with the `@doc @doc(foo) function bar end` pattern. ([#1075][github-1075])

## Version `v0.23.0`

* Documenter v0.23 requires Julia v1.0. ([#1015][github-1015])

* ![BREAKING][badge-breaking] `DocTestSetup`s that are defined in `@meta` blocks no longer apply to doctests that are in docstrings. ([#774][github-774])

  - Specifically, the pattern where `@docs` or `@autodocs` blocks were surrounded by `@meta` blocks, setting up a shared `DocTestSetup` for many docstrings, no longer works.

  - Documenter now exports the `DocMeta` module, which provides an alternative way to add `DocTestSetup` to docstrings.

  **For upgrading:** Use `DocMeta.setdocmeta!` in `make.jl` to set up a `DocTestSetup` that applies to all the docstrings in a particular module instead and, if applicable, remove the now redundant `@meta` blocks. See the ["Setup code" section under "Doctesting"](https://juliadocs.github.io/Documenter.jl/v0.23.0/man/doctests/#Setup-Code-1) in the manual for more information.

* ![Feature][badge-feature] `makedocs` now accepts the `doctest = :only` keyword, which allows doctests to be run while most other build steps, such as rendering, are skipped. This makes it more feasible to run doctests as part of the test suite (see the manual for more information). ([#198][github-198], [#535][github-535], [#756][github-756], [#774][github-774])

* ![Feature][badge-feature] Documenter now exports the `doctest` function, which verifies the doctests in all the docstrings of a given module. This can be used to verify docstring doctests as part of test suite, or to fix doctests right in the REPL. ([#198][github-198], [#535][github-535], [#756][github-756], [#774][github-774], [#1054][github-1054])

* ![Feature][badge-feature] `makedocs` now accepts the `expandfirst` argument, which allows specifying a set of pages that should be evaluated before others. ([#1027][github-1027], [#1029][github-1029])

* ![Enhancement][badge-enhancement] The evaluation order of pages is now fixed (unless customized with `expandfirst`). The pages are evaluated in the alphabetical order of their file paths. ([#1027][github-1027], [#1029][github-1029])

* ![Enhancement][badge-enhancement] The logo image in the HTML output will now always point to the first page in the navigation menu (as opposed to `index.html`, which may or may not exist). When using pretty URLs, the `index.html` part now omitted from the logo link URL. ([#1005][github-1005])

* ![Enhancement][badge-enhancement] Minor changes to how doctesting errors are printed. ([#1028][github-1028])

* ![Enhancement][badge-enhancement] Videos can now be included in the HTML output using the image syntax (`![]()`) if the file extension matches a known format (`.webm`, `.mp4`, `.ogg`, `.ogm`, `.ogv`, `.avi`). ([#1034][github-1034])

* ![Enhancement][badge-enhancement] The PDF output now uses the DejaVu Sans  and DejaVu Sans Mono fonts to provide better Unicode coverage. ([#803][github-803], [#1066][github-1066])

* ![Bugfix][badge-bugfix] The HTML output now outputs HTML files for pages that are not referenced in the `pages` keyword too (Documenter finds them according to their extension). But they do exists outside of the standard navigation hierarchy (as defined by `pages`). This fixes a bug where these pages could still be referenced by `@ref` links and `@contents` blocks, but in the HTML output, the links ended up being broken. ([#1031][github-1031], [#1047][github-1047])

* ![Bugfix][badge-bugfix] `makedocs` now throws an error when the format objects (`Documenter.HTML`, `LaTeX`, `Markdown`) get passed positionally. The format types are no longer subtypes of `Documenter.Plugin`. ([#1046][github-1046], [#1061][github-1061])

* ![Bugfix][badge-bugfix] Doctesting now also handles doctests that contain invalid syntax and throw parsing errors. ([#487][github-487], [#1062][github-1062])

* ![Bugfix][badge-bugfix] Stacktraces in doctests that throw an error are now filtered more thoroughly, fixing an issue where too much of the stacktrace was included when `doctest` or `makedocs` was called from a more complicated context. ([#1062][github-1062])

* ![Experimental][badge-experimental] ![Feature][badge-feature] The current working directory when evaluating `@repl` and `@example` blocks can now be set to a fixed directory by passing the `workdir` keyword to `makedocs`. _The new keyword and its behaviour are experimental and not part of the public API._ ([#1013][github-1013], [#1025][github-1025])

## Version `v0.22.6`

* ![Maintenance][badge-maintenance] Add DocStringExtensions 0.8 as an allowed dependency version. ([#1071][github-1071])

## Version `v0.22.5`

* ![Maintenance][badge-maintenance] Fix a test dependency problem revealed by a bugfix in Julia / Pkg. ([#1037][github-1037])

## Version `v0.22.4`

* ![Bugfix][badge-bugfix] Documenter no longer crashes if the build includes doctests from docstrings that are defined in files that do not exist on the file system (e.g. if a Julia Base docstring is included when running a non-source Julia build). ([#1002][github-1002])

* ![Bugfix][badge-bugfix] URLs for files in the repository are now generated correctly when the repository is used as a Git submodule in another repository. ([#1000][github-1000], [#1004][github-1004])

* ![Bugfix][badge-bugfix] When checking for omitted docstrings, Documenter no longer gives "`Package.Package` missing" type false positives. ([#1009][github-1009])

* ![Bugfix][badge-bugfix] `makedocs` again exits with an error if `strict=true` and there is a doctest failure. ([#1003][github-1003], [#1014][github-1014])

## Version `v0.22.3`

* ![Bugfix][badge-bugfix] Fixed filepaths for images included in the .tex file for PDF output on Windows. ([#999][github-999])

## Version `v0.22.2`

* ![Bugfix][badge-bugfix] Error reporting for meta-blocks now handles missing files gracefully instead of throwing. ([#996][github-996])

* ![Enhancement][badge-enhancement] The `sitename` keyword argument to `deploydocs`, which is required for the default HTML output, is now properly documented. ([#995][github-995])

## Version `v0.22.1`

* ![Bugfix][badge-bugfix] Fixed a world-age related bug in doctests. ([#994][github-994])

## Version `v0.22.0`

* ![Deprecation][badge-deprecation] ![Enhancement][badge-enhancement] The `assets` and `analytics` arguments to `makedocs` have been deprecated in favor of the corresponding arguments of the `Documenter.HTML` format plugin. ([#953][github-953])

  **For upgrading:** pass the corresponding arguments with the `Documenter.HTML` plugin instead. E.g. instead of

  ```
  makedocs(
      assets = ..., analytics = ...,
      ...
  )
  ```

  you should have

  ```
  makedocs(
      format = Documenter.HTML(assets = ..., analytics = ...),
      ...
  )
  ```

  _**Note:** It is technically possible to specify the same argument twice with different values by passing both variants. In that case the value passed to `makedocs` takes precedence._

* ![Enhancement][badge-enhancement] Documentation is no longer deployed on Travis CI cron jobs. ([#917][github-917])

* ![Enhancement][badge-enhancement] Log messages from failed `@meta`, `@docs`, `@autodocs`,
  `@eval`, `@example` and `@setup` blocks now include information about the source location
  of the block. ([#929][github-929])

* ![Enhancement][badge-enhancement] Docstrings from `@docs`-blocks are now included in the
  rendered docs even if some part(s) of the block failed. ([#928][github-928], [#935][github-935])

* ![Enhancement][badge-enhancement] The Markdown and LaTeX output writers can now handle multimedia
  output, such as images, from `@example` blocks. All the writers now also handle `text/markdown`
  output, which is preferred over `text/plain` if available. ([#938][github-938], [#948][github-948])

* ![Enhancement][badge-enhancement] The HTML output now also supports SVG, WebP, GIF and JPEG logos. ([#953][github-953])

* ![Enhancement][badge-enhancement] Reporting of failed doctests are now using the logging
  system to be consistent with the rest of Documenter's output. ([#958][github-958])

* ![Enhancement][badge-enhancement] The construction of the search index in the HTML output has been refactored to make it easier to use with other search backends in the future. The structure of the generated search index has also been modified, which can yield slightly different search results. Documenter now depends on the lightweight [JSON.jl][json-jl] package. ([#966][github-966])

* ![Enhancement][badge-enhancement] Docstrings that begin with an indented code block (such as a function signature) now have that block highlighted as Julia code by default.
  This behaviour can be disabled by passing `highlightsig=false` to `makedocs`. ([#980][github-980])

* ![Bugfix][badge-bugfix] Paths in `include` calls in `@eval`, `@example`, `@repl` and `jldoctest`
  blocks are now interpreted to be relative `pwd`, which is set to the output directory of the
  resulting file. ([#941][github-941])

* ![Bugfix][badge-bugfix] `deploydocs` and `git_push` now support non-github repos correctly and work when the `.ssh` directory does not already exist or the working directory contains spaces. ([#971][github-971])

* ![Bugfix][badge-bugfix] Tables now honor column alignment in the HTML output. If a column does not explicitly specify its alignment, the parser defaults to it being right-aligned, whereas previously all cells were left-aligned. ([#511][github-511], [#989][github-989])

* ![Bugfix][badge-bugfix] Code lines ending with `# hide` are now properly hidden for CRLF inputs. ([#991][github-991])

## Version `v0.21.5`

* ![Bugfix][badge-bugfix] Deprecation warnings for `format` now get printed correctly when multiple formats are passed as a `Vector`. ([#967][github-967])

## Version `v0.21.4`

* ![Bugfix][badge-bugfix] A bug in `jldoctest`-blocks that, in rare cases, resulted in
  wrong output has been fixed. ([#959][github-959], [#960][github-960])

## Version `v0.21.3`

* ![Security][badge-security] The lunr.js and lodash JavaScript dependencies have been updated to their latest patch versions (from 2.3.1 to 2.3.5 and 4.17.4 to 4.17.11, respectively).
  This is in response to a vulnerability in lodash <4.17.11 ([CVE-2018-16487](https://nvd.nist.gov/vuln/detail/CVE-2018-16487)). ([#946][github-946])

## Version `v0.21.2`

* ![Bugfix][badge-bugfix] `linkcheck` now handles servers that do not support `HEAD` requests
  and properly checks for status codes of FTP responses. ([#934][github-934])

## Version `v0.21.1`

* ![Bugfix][badge-bugfix] `@repl` blocks now work correctly together with quoted
  expressions. ([#923][github-923], [#926][github-926])

* ![Bugfix][badge-bugfix] `@example`, `@repl` and `@eval` blocks now handle reserved words,
  e.g. `try`/`catch`, correctly. ([#886][github-886], [#927][github-927])

## Version `v0.21.0`

* ![Deprecation][badge-deprecation] ![Enhancement][badge-enhancement] The symbol values to the `format` argument of `makedocs` (`:html`, `:markdown`, `:latex`) have been deprecated in favor of the `Documenter.HTML`, `Markdown` and `LaTeX`
  objects. The `Markdown` and `LaTeX` types are exported from the [DocumenterMarkdown][documentermarkdown] and [DocumenterLaTeX][documenterlatex] packages,
  respectively. HTML output is still the default. ([#891][github-891])

  **For upgrading:** If you don't specify `format` (i.e. you rely on the default) you don't have to do anything.
  Otherwise update calls to `makedocs` to use struct instances instead of symbols, e.g.

  ```
  makedocs(
      format = :markdown
  )
  ```

  should be changed to

  ```
  using DocumenterMarkdown
  makedocs(
      format = Markdown()
  )
  ```

* ![Deprecation][badge-deprecation] ![Enhancement][badge-enhancement] The `html_prettyurls`, `html_canonical`, `html_disable_git` and `html_edit_branch` arguments to `makedocs` have been deprecated in favor of the corresponding arguments of the `Documenter.HTML` format plugin. ([#864][github-864], [#891][github-891])

  **For upgrading:** pass the corresponding arguments with the `Documenter.HTML` plugin instead. E.g. instead of

  ```
  makedocs(
      html_prettyurls = ..., html_canonical = ...,
      ...
  )
  ```

  you should have

  ```
  makedocs(
      format = Documenter.HTML(prettyurls = ..., canonical = ...),
      ...
  )
  ```

  _**Note:** It is technically possible to specify the same argument twice with different values by passing both variants. In that case the value to the deprecated `html_*` variant takes precedence._

* ![Feature][badge-feature] Packages extending Documenter can now define subtypes of `Documenter.Plugin`,
  which can be passed to `makedocs` as positional arguments to pass options to the extensions. ([#864][github-864])

* ![Feature][badge-feature] `@autodocs` blocks now support the `Filter` keyword, which allows passing a user-defined function that will filter the methods spliced in by the at-autodocs block. ([#885][github-885])

* ![Enhancement][badge-enhancement] `linkcheck` now supports checking URLs using the FTP protocol. ([#879][github-879])

* ![Enhancement][badge-enhancement] Build output logging has been improved and switched to the logging macros from `Base`. ([#876][github-876])

* ![Enhancement][badge-enhancement] The default `documenter.sty` LaTeX preamble now include `\usepackage{graphicx}`. ([#898][github-898])

* ![Enhancement][badge-enhancement] `deploydocs` is now more helpful when it fails to interpret `DOCUMENTER_KEY`. It now also uses the `BatchMode` SSH option and throws an error instead of asking for a passphrase and timing out the Travis build when `DOCUMENTER_KEY` is broken. ([#697][github-697], [#907][github-907])

* ![Enhancement][badge-enhancement] `deploydocs` now have a `forcepush` keyword argument that can be used to
  force-push the built documentation instead of adding a new commit. ([#905][github-905])

## Version `v0.20.0`

* Documenter v0.20 requires at least Julia v0.7. ([#795][github-795])

* ![BREAKING][badge-breaking] Documentation deployment via the `deploydocs` function has changed considerably.

  - The user-facing directories (URLs) of different versions and what gets displayed in the version selector have changed. By default, Documenter now creates the `stable/` directory (as before) and a directory for every minor version (`vX.Y/`). The `release-X.Y` directories are no longer created. ([#706][github-706], [#813][github-813], [#817][github-817])

    Technically, Documenter now deploys actual files only to `dev/` and `vX.Y.Z/` directories. The directories (URLs) that change from version to version (e.g. `latest/`, `vX.Y`) are implemented as symlinks on the `gh-pages` branch.

    The version selector will only display `vX.Y/`, `stable/` and `dev/` directories by default. This behavior can be customized with the `versions` keyword of `deploydocs`.

  - Documentation from the development branch (e.g. `master`) now deploys to `dev/` by default (instead of `latest/`). This can be customized with the `devurl` keyword. ([#802][github-802])

  - The `latest` keyword to `deploydocs` has been deprecated and renamed to `devbranch`. ([#802][github-802])

  - The `julia` and `osname` keywords to `deploydocs` are now deprecated. ([#816][github-816])

  - The default values of the `target`, `deps` and `make` keywords to `deploydocs` have been changed. See the default format change below for more information. ([#826][github-826])

  **For upgrading:**

  - If you are using the `latest` keyword, then just use `devbranch` with the same value instead.

  - Update links that point to `latest/` to point to `dev/` instead (e.g. in the README).

  - Remove any links to the `release-X.Y` branches and remove the directories from your `gh-pages` branch.

  - The operating system and Julia version should be specified in the Travis build stage configuration (via `julia:` and `os:` options, see "Hosting Documentation" in the manual for more details) or by checking the `TRAVIS_JULIA_VERSION` and `TRAVIS_OS_NAME` environment variables in `make.jl` yourself.

* ![BREAKING][badge-breaking] `makedocs` will now build Documenter's native HTML output by default and `deploydocs`' defaults now assume the HTML output. ([#826][github-826])

  - The default value of the `format` keyword of `makedocs` has been changed to `:html`.

  - The default value of the `target` keyword to `deploydocs` has been changed to `"build"`.

  - The default value of the `make` and `deps` keywords to `deploydocs` have been changed to `nothing`.

  **For upgrading:** If you are relying on the Markdown/MkDocs output, you now need to:

  - In `makedocs`, explicitly set `format = :markdown`

  - In `deploydocs`, explicitly set

    ```julia
    target = "site"
    deps = Deps.pip("pygments", "mkdocs")
    make = () -> run(`mkdocs build`)
    ```

  - Explicitly import `DocumenterMarkdown` in `make.jl`. See the `MarkdownWriter` deprecation below.

  If you already specify any of the changed keywords, then you do not need to make any changes to those keywords you already set.

  However, if you are setting any of the values to the new defaults (e.g. when you are already using the HTML output), you may now rely on the new defaults.

* ![Deprecation][badge-deprecation] The Markdown/MkDocs (`format = :markdown`) and PDF/LaTeX (`format = :latex`) outputs now require an external package to be loaded ([DocumenterMarkdown](https://github.com/JuliaDocs/DocumenterMarkdown.jl) and [DocumenterLaTeX](https://github.com/JuliaDocs/DocumenterLaTeX.jl), respectively). ([#833][github-833])

  **For upgrading:** Make sure that the respective extra package is installed and then just add `using DocumenterMarkdown` or `using DocumenterLaTeX` to `make.jl`.

* ![BREAKING][badge-breaking] "Pretty URLs" are enabled by default now for the HTML output. The default value of the `html_prettyurls` has been changed to `true`.

  For a page `foo/page.md` Documenter now generates `foo/page/index.html`, instead of `foo/page.html`.
  On GitHub pages deployments it means that your URLs look like  `foo/page/` instead of `foo/page.html`.

  For local builds you should explicitly set `html_prettyurls = false`.

  **For upgrading:** If you wish to retain the old behavior, set `html_prettyurls = false` in `makedocs`. If you already set `html_prettyurls`, you do not need to change anything.

* ![BREAKING][badge-breaking] The `Travis.genkeys` and `Documenter.generate` functions have been moved to a separate [DocumenterTools.jl package](https://github.com/JuliaDocs/DocumenterTools.jl). ([#789][github-789])

* ![Enhancement][badge-enhancement] If Documenter is not able to determine which Git hosting service is being used to host the source, the "Edit on XXX" links become "Edit source" with a generic icon. ([#804][github-804])

* ![Enhancement][badge-enhancement] The at-blocks now support `MIME"text/html"` rendering of objects (e.g. for interactive plots). I.e. if a type has `show(io, ::MIME"text/html", x)` defined, Documenter now uses that when rendering the objects in the document. ([#764][github-764])

* ![Enhancement][badge-enhancement] Enhancements to the sidebar. When loading a page, the sidebar will jump to the current page now. Also, the scrollbar in WebKit-based browsers look less intrusive now. ([#792][github-792], [#854][github-854], [#863][github-863])

* ![Enhancement][badge-enhancement] Minor style enhancements to admonitions. ([#841][github-841])

* ![Bugfix][badge-bugfix] The at-blocks that execute code can now handle `include` statements. ([#793][github-793], [#794][github-794])

* ![Bugfix][badge-bugfix] At-docs blocks no longer give an error when containing empty lines. ([#823][github-823], [#824][github-824])

[github-198]: https://github.com/JuliaDocs/Documenter.jl/issues/198
[github-487]: https://github.com/JuliaDocs/Documenter.jl/issues/487
[github-511]: https://github.com/JuliaDocs/Documenter.jl/pull/511
[github-535]: https://github.com/JuliaDocs/Documenter.jl/issues/535
[github-618]: https://github.com/JuliaDocs/Documenter.jl/issues/618
[github-631]: https://github.com/JuliaDocs/Documenter.jl/issues/631
[github-697]: https://github.com/JuliaDocs/Documenter.jl/pull/697
[github-706]: https://github.com/JuliaDocs/Documenter.jl/pull/706
[github-756]: https://github.com/JuliaDocs/Documenter.jl/issues/756
[github-764]: https://github.com/JuliaDocs/Documenter.jl/pull/764
[github-774]: https://github.com/JuliaDocs/Documenter.jl/pull/774
[github-789]: https://github.com/JuliaDocs/Documenter.jl/pull/789
[github-792]: https://github.com/JuliaDocs/Documenter.jl/pull/792
[github-793]: https://github.com/JuliaDocs/Documenter.jl/pull/793
[github-794]: https://github.com/JuliaDocs/Documenter.jl/pull/794
[github-795]: https://github.com/JuliaDocs/Documenter.jl/pull/795
[github-802]: https://github.com/JuliaDocs/Documenter.jl/pull/802
[github-803]: https://github.com/JuliaDocs/Documenter.jl/issues/803
[github-804]: https://github.com/JuliaDocs/Documenter.jl/pull/804
[github-813]: https://github.com/JuliaDocs/Documenter.jl/pull/813
[github-816]: https://github.com/JuliaDocs/Documenter.jl/pull/816
[github-817]: https://github.com/JuliaDocs/Documenter.jl/pull/817
[github-823]: https://github.com/JuliaDocs/Documenter.jl/pull/823
[github-824]: https://github.com/JuliaDocs/Documenter.jl/pull/824
[github-826]: https://github.com/JuliaDocs/Documenter.jl/pull/826
[github-833]: https://github.com/JuliaDocs/Documenter.jl/pull/833
[github-841]: https://github.com/JuliaDocs/Documenter.jl/pull/841
[github-854]: https://github.com/JuliaDocs/Documenter.jl/pull/854
[github-863]: https://github.com/JuliaDocs/Documenter.jl/pull/863
[github-864]: https://github.com/JuliaDocs/Documenter.jl/pull/864
[github-876]: https://github.com/JuliaDocs/Documenter.jl/pull/876
[github-879]: https://github.com/JuliaDocs/Documenter.jl/pull/879
[github-885]: https://github.com/JuliaDocs/Documenter.jl/pull/885
[github-886]: https://github.com/JuliaDocs/Documenter.jl/pull/886
[github-890]: https://github.com/JuliaDocs/Documenter.jl/issues/890
[github-891]: https://github.com/JuliaDocs/Documenter.jl/pull/891
[github-898]: https://github.com/JuliaDocs/Documenter.jl/pull/898
[github-905]: https://github.com/JuliaDocs/Documenter.jl/pull/905
[github-907]: https://github.com/JuliaDocs/Documenter.jl/pull/907
[github-917]: https://github.com/JuliaDocs/Documenter.jl/pull/917
[github-923]: https://github.com/JuliaDocs/Documenter.jl/pull/923
[github-926]: https://github.com/JuliaDocs/Documenter.jl/pull/926
[github-927]: https://github.com/JuliaDocs/Documenter.jl/pull/927
[github-928]: https://github.com/JuliaDocs/Documenter.jl/pull/928
[github-929]: https://github.com/JuliaDocs/Documenter.jl/pull/929
[github-934]: https://github.com/JuliaDocs/Documenter.jl/pull/934
[github-935]: https://github.com/JuliaDocs/Documenter.jl/pull/935
[github-937]: https://github.com/JuliaDocs/Documenter.jl/issues/937
[github-938]: https://github.com/JuliaDocs/Documenter.jl/pull/938
[github-941]: https://github.com/JuliaDocs/Documenter.jl/pull/941
[github-946]: https://github.com/JuliaDocs/Documenter.jl/pull/946
[github-948]: https://github.com/JuliaDocs/Documenter.jl/pull/948
[github-953]: https://github.com/JuliaDocs/Documenter.jl/pull/953
[github-958]: https://github.com/JuliaDocs/Documenter.jl/pull/958
[github-959]: https://github.com/JuliaDocs/Documenter.jl/pull/959
[github-960]: https://github.com/JuliaDocs/Documenter.jl/pull/960
[github-964]: https://github.com/JuliaDocs/Documenter.jl/issues/964
[github-966]: https://github.com/JuliaDocs/Documenter.jl/pull/966
[github-967]: https://github.com/JuliaDocs/Documenter.jl/pull/967
[github-971]: https://github.com/JuliaDocs/Documenter.jl/pull/971
[github-980]: https://github.com/JuliaDocs/Documenter.jl/pull/980
[github-989]: https://github.com/JuliaDocs/Documenter.jl/pull/989
[github-991]: https://github.com/JuliaDocs/Documenter.jl/pull/991
[github-994]: https://github.com/JuliaDocs/Documenter.jl/pull/994
[github-995]: https://github.com/JuliaDocs/Documenter.jl/pull/995
[github-996]: https://github.com/JuliaDocs/Documenter.jl/pull/996
[github-999]: https://github.com/JuliaDocs/Documenter.jl/pull/999
[github-1005]: https://github.com/JuliaDocs/Documenter.jl/pull/1005
[github-1000]: https://github.com/JuliaDocs/Documenter.jl/issues/1000
[github-1002]: https://github.com/JuliaDocs/Documenter.jl/pull/1002
[github-1003]: https://github.com/JuliaDocs/Documenter.jl/issues/1003
[github-1004]: https://github.com/JuliaDocs/Documenter.jl/pull/1004
[github-1009]: https://github.com/JuliaDocs/Documenter.jl/pull/1009
[github-1013]: https://github.com/JuliaDocs/Documenter.jl/issues/1013
[github-1014]: https://github.com/JuliaDocs/Documenter.jl/pull/1014
[github-1015]: https://github.com/JuliaDocs/Documenter.jl/pull/1015
[github-1025]: https://github.com/JuliaDocs/Documenter.jl/pull/1025
[github-1026]: https://github.com/JuliaDocs/Documenter.jl/issues/1026
[github-1027]: https://github.com/JuliaDocs/Documenter.jl/issues/1027
[github-1028]: https://github.com/JuliaDocs/Documenter.jl/pull/1028
[github-1029]: https://github.com/JuliaDocs/Documenter.jl/pull/1029
[github-1031]: https://github.com/JuliaDocs/Documenter.jl/issues/1031
[github-1034]: https://github.com/JuliaDocs/Documenter.jl/pull/1034
[github-1037]: https://github.com/JuliaDocs/Documenter.jl/pull/1037
[github-1043]: https://github.com/JuliaDocs/Documenter.jl/pull/1043
[github-1046]: https://github.com/JuliaDocs/Documenter.jl/issues/1046
[github-1047]: https://github.com/JuliaDocs/Documenter.jl/pull/1047
[github-1054]: https://github.com/JuliaDocs/Documenter.jl/pull/1054
[github-1057]: https://github.com/JuliaDocs/Documenter.jl/issues/1057
[github-1061]: https://github.com/JuliaDocs/Documenter.jl/pull/1061
[github-1062]: https://github.com/JuliaDocs/Documenter.jl/pull/1062
[github-1066]: https://github.com/JuliaDocs/Documenter.jl/pull/1066
[github-1071]: https://github.com/JuliaDocs/Documenter.jl/pull/1071
[github-1073]: https://github.com/JuliaDocs/Documenter.jl/issues/1073
[github-1075]: https://github.com/JuliaDocs/Documenter.jl/pull/1075
[github-1076]: https://github.com/JuliaDocs/Documenter.jl/issues/1076
[github-1077]: https://github.com/JuliaDocs/Documenter.jl/pull/1077
[github-1081]: https://github.com/JuliaDocs/Documenter.jl/issues/1081
[github-1082]: https://github.com/JuliaDocs/Documenter.jl/pull/1082
[github-1088]: https://github.com/JuliaDocs/Documenter.jl/issues/1088
[github-1089]: https://github.com/JuliaDocs/Documenter.jl/pull/1089
[github-1094]: https://github.com/JuliaDocs/Documenter.jl/pull/1094
[github-1097]: https://github.com/JuliaDocs/Documenter.jl/pull/1097
[github-1107]: https://github.com/JuliaDocs/Documenter.jl/pull/1107
[github-1108]: https://github.com/JuliaDocs/Documenter.jl/pull/1108
[github-1112]: https://github.com/JuliaDocs/Documenter.jl/pull/1112
[github-1113]: https://github.com/JuliaDocs/Documenter.jl/pull/1113
[github-1115]: https://github.com/JuliaDocs/Documenter.jl/pull/1115
[github-1118]: https://github.com/JuliaDocs/Documenter.jl/issues/1118
[github-1119]: https://github.com/JuliaDocs/Documenter.jl/pull/1119
[github-1121]: https://github.com/JuliaDocs/Documenter.jl/pull/1121
[github-1137]: https://github.com/JuliaDocs/Documenter.jl/pull/1137
[github-1144]: https://github.com/JuliaDocs/Documenter.jl/pull/1144
[github-1147]: https://github.com/JuliaDocs/Documenter.jl/pull/1147
[github-1148]: https://github.com/JuliaDocs/Documenter.jl/issues/1148
[github-1151]: https://github.com/JuliaDocs/Documenter.jl/pull/1151
[github-1152]: https://github.com/JuliaDocs/Documenter.jl/pull/1152
[github-1153]: https://github.com/JuliaDocs/Documenter.jl/pull/1153
[github-1166]: https://github.com/JuliaDocs/Documenter.jl/pull/1166
[github-1171]: https://github.com/JuliaDocs/Documenter.jl/pull/1171
[github-1173]: https://github.com/JuliaDocs/Documenter.jl/pull/1173
[github-1180]: https://github.com/JuliaDocs/Documenter.jl/pull/1180
[github-1184]: https://github.com/JuliaDocs/Documenter.jl/issues/1184
[github-1186]: https://github.com/JuliaDocs/Documenter.jl/pull/1186
[github-1189]: https://github.com/JuliaDocs/Documenter.jl/pull/1189
[github-1194]: https://github.com/JuliaDocs/Documenter.jl/pull/1194
[github-1195]: https://github.com/JuliaDocs/Documenter.jl/pull/1195
[github-1200]: https://github.com/JuliaDocs/Documenter.jl/issues/1200
[github-1201]: https://github.com/JuliaDocs/Documenter.jl/issues/1201
[github-1212]: https://github.com/JuliaDocs/Documenter.jl/issues/1212
[github-1216]: https://github.com/JuliaDocs/Documenter.jl/pull/1216
[github-1222]: https://github.com/JuliaDocs/Documenter.jl/pull/1222
[github-1223]: https://github.com/JuliaDocs/Documenter.jl/pull/1223
[github-1232]: https://github.com/JuliaDocs/Documenter.jl/pull/1232
[github-1240]: https://github.com/JuliaDocs/Documenter.jl/pull/1240
[github-1258]: https://github.com/JuliaDocs/Documenter.jl/pull/1258
[github-1264]: https://github.com/JuliaDocs/Documenter.jl/pull/1264
[github-1269]: https://github.com/JuliaDocs/Documenter.jl/pull/1269
[github-1278]: https://github.com/JuliaDocs/Documenter.jl/issues/1278
[github-1279]: https://github.com/JuliaDocs/Documenter.jl/issues/1279
[github-1280]: https://github.com/JuliaDocs/Documenter.jl/pull/1280
[github-1283]: https://github.com/JuliaDocs/Documenter.jl/pull/1283
[github-1285]: https://github.com/JuliaDocs/Documenter.jl/pull/1285
[github-1292]: https://github.com/JuliaDocs/Documenter.jl/pull/1292
[github-1293]: https://github.com/JuliaDocs/Documenter.jl/pull/1293
[github-1295]: https://github.com/JuliaDocs/Documenter.jl/pull/1295
[github-1298]: https://github.com/JuliaDocs/Documenter.jl/pull/1298
[github-1299]: https://github.com/JuliaDocs/Documenter.jl/pull/1299
[github-1302]: https://github.com/JuliaDocs/Documenter.jl/issues/1302
[github-1311]: https://github.com/JuliaDocs/Documenter.jl/pull/1311
[github-1307]: https://github.com/JuliaDocs/Documenter.jl/pull/1307
[github-1310]: https://github.com/JuliaDocs/Documenter.jl/pull/1310
[github-1315]: https://github.com/JuliaDocs/Documenter.jl/pull/1315
[github-1320]: https://github.com/JuliaDocs/Documenter.jl/issues/1320
[github-1323]: https://github.com/JuliaDocs/Documenter.jl/pull/1323
[github-1328]: https://github.com/JuliaDocs/Documenter.jl/pull/1328
[github-1337]: https://github.com/JuliaDocs/Documenter.jl/issues/1337
[github-1338]: https://github.com/JuliaDocs/Documenter.jl/issues/1338
[github-1339]: https://github.com/JuliaDocs/Documenter.jl/pull/1339
[github-1342]: https://github.com/JuliaDocs/Documenter.jl/issues/1342
[github-1344]: https://github.com/JuliaDocs/Documenter.jl/issues/1344
[github-1345]: https://github.com/JuliaDocs/Documenter.jl/pull/1345
[github-1349]: https://github.com/JuliaDocs/Documenter.jl/pull/1349
[github-1355]: https://github.com/JuliaDocs/Documenter.jl/pull/1355
[github-1357]: https://github.com/JuliaDocs/Documenter.jl/pull/1357
[github-1360]: https://github.com/JuliaDocs/Documenter.jl/pull/1360
[github-1362]: https://github.com/JuliaDocs/Documenter.jl/issues/1362
[github-1364]: https://github.com/JuliaDocs/Documenter.jl/issues/1364
[github-1365]: https://github.com/JuliaDocs/Documenter.jl/pull/1365
[github-1367]: https://github.com/JuliaDocs/Documenter.jl/pull/1367
[github-1368]: https://github.com/JuliaDocs/Documenter.jl/pull/1368
[github-1369]: https://github.com/JuliaDocs/Documenter.jl/pull/1369
[github-1379]: https://github.com/JuliaDocs/Documenter.jl/issues/1379
[github-1388]: https://github.com/JuliaDocs/Documenter.jl/pull/1388
[github-1389]: https://github.com/JuliaDocs/Documenter.jl/pull/1389
[github-1392]: https://github.com/JuliaDocs/Documenter.jl/pull/1392
[github-1400]: https://github.com/JuliaDocs/Documenter.jl/pull/1400
[github-1426]: https://github.com/JuliaDocs/Documenter.jl/pull/1426
[github-1428]: https://github.com/JuliaDocs/Documenter.jl/issues/1428
[github-1430]: https://github.com/JuliaDocs/Documenter.jl/pull/1430
[github-1435]: https://github.com/JuliaDocs/Documenter.jl/pull/1435
[github-1438]: https://github.com/JuliaDocs/Documenter.jl/issues/1438
[github-1441]: https://github.com/JuliaDocs/Documenter.jl/pull/1441
[github-1448]: https://github.com/JuliaDocs/Documenter.jl/pull/1448
[github-1440]: https://github.com/JuliaDocs/Documenter.jl/pull/1440
[github-1443]: https://github.com/JuliaDocs/Documenter.jl/issues/1443
[github-1449]: https://github.com/JuliaDocs/Documenter.jl/issues/1449
[github-1452]: https://github.com/JuliaDocs/Documenter.jl/pull/1452
[github-1456]: https://github.com/JuliaDocs/Documenter.jl/pull/1456
[github-1462]: https://github.com/JuliaDocs/Documenter.jl/issues/1462
[github-1463]: https://github.com/JuliaDocs/Documenter.jl/pull/1463
[github-1466]: https://github.com/JuliaDocs/Documenter.jl/issues/1466
[github-1468]: https://github.com/JuliaDocs/Documenter.jl/pull/1468
[github-1469]: https://github.com/JuliaDocs/Documenter.jl/pull/1469
[github-1470]: https://github.com/JuliaDocs/Documenter.jl/issues/1470
[github-1471]: https://github.com/JuliaDocs/Documenter.jl/pull/1471
[github-1472]: https://github.com/JuliaDocs/Documenter.jl/pull/1472
[github-1474]: https://github.com/JuliaDocs/Documenter.jl/pull/1474
[github-1476]: https://github.com/JuliaDocs/Documenter.jl/pull/1476
[github-1489]: https://github.com/JuliaDocs/Documenter.jl/pull/1489
[github-1491]: https://github.com/JuliaDocs/Documenter.jl/pull/1491
[github-1493]: https://github.com/JuliaDocs/Documenter.jl/pull/1493
[github-1497]: https://github.com/JuliaDocs/Documenter.jl/pull/1497
[github-1503]: https://github.com/JuliaDocs/Documenter.jl/pull/1503
[github-1510]: https://github.com/JuliaDocs/Documenter.jl/pull/1510
[github-1511]: https://github.com/JuliaDocs/Documenter.jl/pull/1511
[github-1513]: https://github.com/JuliaDocs/Documenter.jl/issues/1513
[github-1516]: https://github.com/JuliaDocs/Documenter.jl/issues/1516
[github-1518]: https://github.com/JuliaDocs/Documenter.jl/pull/1518
[github-1519]: https://github.com/JuliaDocs/Documenter.jl/pull/1519
[github-1520]: https://github.com/JuliaDocs/Documenter.jl/pull/1520
[github-1526]: https://github.com/JuliaDocs/Documenter.jl/pull/1526
[github-1527]: https://github.com/JuliaDocs/Documenter.jl/pull/1527
[github-1529]: https://github.com/JuliaDocs/Documenter.jl/pull/1529
[github-1531]: https://github.com/JuliaDocs/Documenter.jl/issues/1531
[github-1533]: https://github.com/JuliaDocs/Documenter.jl/pull/1533
[github-1534]: https://github.com/JuliaDocs/Documenter.jl/issues/1534
[github-1537]: https://github.com/JuliaDocs/Documenter.jl/issues/1537
[github-1538]: https://github.com/JuliaDocs/Documenter.jl/pull/1538
[github-1540]: https://github.com/JuliaDocs/Documenter.jl/pull/1540
[github-1549]: https://github.com/JuliaDocs/Documenter.jl/pull/1549
[github-1551]: https://github.com/JuliaDocs/Documenter.jl/pull/1551
[github-1553]: https://github.com/JuliaDocs/Documenter.jl/pull/1553
[github-1554]: https://github.com/JuliaDocs/Documenter.jl/issues/1554
[github-1556]: https://github.com/JuliaDocs/Documenter.jl/issues/1556
[github-1557]: https://github.com/JuliaDocs/Documenter.jl/pull/1557
[github-1559]: https://github.com/JuliaDocs/Documenter.jl/pull/1559
[github-1561]: https://github.com/JuliaDocs/Documenter.jl/issues/1561
[github-1567]: https://github.com/JuliaDocs/Documenter.jl/pull/1567
[github-1568]: https://github.com/JuliaDocs/Documenter.jl/issues/1568
[github-1569]: https://github.com/JuliaDocs/Documenter.jl/pull/1569
[github-1575]: https://github.com/JuliaDocs/Documenter.jl/issues/1575
[github-1577]: https://github.com/JuliaDocs/Documenter.jl/pull/1577
[github-1590]: https://github.com/JuliaDocs/Documenter.jl/pull/1590
[github-1594]: https://github.com/JuliaDocs/Documenter.jl/issues/1594
[github-1595]: https://github.com/JuliaDocs/Documenter.jl/pull/1595
[github-1596]: https://github.com/JuliaDocs/Documenter.jl/pull/1596
[github-1602]: https://github.com/JuliaDocs/Documenter.jl/issues/1602
[github-1604]: https://github.com/JuliaDocs/Documenter.jl/pull/1604
[github-1609]: https://github.com/JuliaDocs/Documenter.jl/pull/1609
[github-1610]: https://github.com/JuliaDocs/Documenter.jl/issues/1610
[github-1611]: https://github.com/JuliaDocs/Documenter.jl/pull/1611
[github-1615]: https://github.com/JuliaDocs/Documenter.jl/issues/1615
[github-1616]: https://github.com/JuliaDocs/Documenter.jl/pull/1616
[github-1617]: https://github.com/JuliaDocs/Documenter.jl/pull/1617
[github-1625]: https://github.com/JuliaDocs/Documenter.jl/pull/1625
[github-1627]: https://github.com/JuliaDocs/Documenter.jl/pull/1627
[github-1628]: https://github.com/JuliaDocs/Documenter.jl/pull/1628
[github-1629]: https://github.com/JuliaDocs/Documenter.jl/issues/1629
[github-1633]: https://github.com/JuliaDocs/Documenter.jl/pull/1633
[github-1634]: https://github.com/JuliaDocs/Documenter.jl/pull/1634
[github-1639]: https://github.com/JuliaDocs/Documenter.jl/issues/1639
[github-1641]: https://github.com/JuliaDocs/Documenter.jl/pull/1641
[github-1645]: https://github.com/JuliaDocs/Documenter.jl/pull/1645
[github-1647]: https://github.com/JuliaDocs/Documenter.jl/pull/1647
[github-1649]: https://github.com/JuliaDocs/Documenter.jl/pull/1649
[github-1655]: https://github.com/JuliaDocs/Documenter.jl/issues/1655
[github-1657]: https://github.com/JuliaDocs/Documenter.jl/pull/1657
[github-1658]: https://github.com/JuliaDocs/Documenter.jl/pull/1658
[github-1661]: https://github.com/JuliaDocs/Documenter.jl/pull/1661
[github-1665]: https://github.com/JuliaDocs/Documenter.jl/pull/1665
[github-1673]: https://github.com/JuliaDocs/Documenter.jl/pull/1673
[github-1687]: https://github.com/JuliaDocs/Documenter.jl/pull/1687
[github-1691]: https://github.com/JuliaDocs/Documenter.jl/pull/1691
[github-1689]: https://github.com/JuliaDocs/Documenter.jl/pull/1689
[github-1693]: https://github.com/JuliaDocs/Documenter.jl/issues/1693
[github-1696]: https://github.com/JuliaDocs/Documenter.jl/pull/1696
[github-1698]: https://github.com/JuliaDocs/Documenter.jl/issues/1698
[github-1699]: https://github.com/JuliaDocs/Documenter.jl/pull/1699
[github-1704]: https://github.com/JuliaDocs/Documenter.jl/pull/1704
[github-1706]: https://github.com/JuliaDocs/Documenter.jl/pull/1706
[github-1709]: https://github.com/JuliaDocs/Documenter.jl/pull/1709
[github-1716]: https://github.com/JuliaDocs/Documenter.jl/pull/1716
[github-1727]: https://github.com/JuliaDocs/Documenter.jl/pull/1727
[github-1743]: https://github.com/JuliaDocs/Documenter.jl/pull/1743
[github-1748]: https://github.com/JuliaDocs/Documenter.jl/pull/1748
[github-1750]: https://github.com/JuliaDocs/Documenter.jl/pull/1750
[github-1751]: https://github.com/JuliaDocs/Documenter.jl/pull/1751
[github-1752]: https://github.com/JuliaDocs/Documenter.jl/pull/1752
[github-1754]: https://github.com/JuliaDocs/Documenter.jl/pull/1754
[github-1758]: https://github.com/JuliaDocs/Documenter.jl/issues/1758
[github-1759]: https://github.com/JuliaDocs/Documenter.jl/pull/1759
[github-1760]: https://github.com/JuliaDocs/Documenter.jl/issues/1760
[github-1762]: https://github.com/JuliaDocs/Documenter.jl/pull/1762
[github-1770]: https://github.com/JuliaDocs/Documenter.jl/issues/1770
[github-1771]: https://github.com/JuliaDocs/Documenter.jl/pull/1771
[github-1772]: https://github.com/JuliaDocs/Documenter.jl/issues/1772
[github-1773]: https://github.com/JuliaDocs/Documenter.jl/pull/1773
[github-1774]: https://github.com/JuliaDocs/Documenter.jl/pull/1774

[julia-38079]: https://github.com/JuliaLang/julia/issues/38079
[julia-39841]: https://github.com/JuliaLang/julia/pull/39841
[julialangorg-1272]: https://github.com/JuliaLang/www.julialang.org/issues/1272

[documenterlatex]: https://github.com/JuliaDocs/DocumenterLaTeX.jl
[documentermarkdown]: https://github.com/JuliaDocs/DocumenterMarkdown.jl
[json-jl]: https://github.com/JuliaIO/JSON.jl
[juliamono]: https://cormullion.github.io/pages/2020-07-26-JuliaMono/


[badge-breaking]: https://img.shields.io/badge/BREAKING-red.svg
[badge-deprecation]: https://img.shields.io/badge/deprecation-orange.svg
[badge-feature]: https://img.shields.io/badge/feature-green.svg
[badge-enhancement]: https://img.shields.io/badge/enhancement-blue.svg
[badge-bugfix]: https://img.shields.io/badge/bugfix-purple.svg
[badge-security]: https://img.shields.io/badge/security-black.svg
[badge-experimental]: https://img.shields.io/badge/experimental-lightgrey.svg
[badge-maintenance]: https://img.shields.io/badge/maintenance-gray.svg

<!--
# Badges

![BREAKING][badge-breaking]
![Deprecation][badge-deprecation]
![Feature][badge-feature]
![Enhancement][badge-enhancement]
![Bugfix][badge-bugfix]
![Security][badge-security]
![Experimental][badge-experimental]
![Maintenance][badge-maintenance]
--><|MERGE_RESOLUTION|>--- conflicted
+++ resolved
@@ -2,16 +2,13 @@
 
 ## Unreleased
 
+* ![Bugfix][badge-bugfix] Fix `strict` mode to properly print an error, not just a warning. [#1776][github-1776])
 
 ## Version `v0.27.15`
 
 * ![Enhancement][badge-enhancement] Documenter now deploys documentation from scheduled jobs (`schedule` on GitHub actions). ([#1772][github-1772], [#1773][github-1773])
-<<<<<<< HEAD
-* ![Bugfix][badge-bugfix] Fix `strict` mode to properly print an error, not just a warning. [#1776][github-1776])
-=======
 * ![Enhancement][badge-enhancement] Improve layout of the table of contents section in the LaTeX/PDF output. ([#1750][github-1750])
 * ![Bugfix][badge-bugfix] Improve the fix for extraneous whitespace in REPL blocks. ([#1774][github-1774])
->>>>>>> e0dab4c5
 
 ## Version `v0.27.14`
 
