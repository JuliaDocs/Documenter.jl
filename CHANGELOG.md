--- conflicted
+++ resolved
@@ -6,11 +6,9 @@
 
 * ![Bugfix][badge-bugfix] Checking whether a PR comes from the correct repository when deciding to deploy a preview on GitHub Actions now works on Julia 1.0 too. ([#1665](github-1665))
 
-<<<<<<< HEAD
+* ![Bugfix][badge-bugfix] When a doctest fails, pass file and line information associated to the location of the doctest instead of the location of the testing code in Documenter to the logger. ([#1687](github-1687))
+
 * ![Feature][badge-feature] The keyword argument `strict` in `makedocs` is more flexible: in addition to a boolean indicating whether or not any error should result in a failure, `strict` also accepts a `Symbol` or `Vector{Symbol}` indicating which error(s) should result in a build failure. ([][github-])
-=======
-* ![Bugfix][badge-bugfix] When a doctest fails, pass file and line information associated to the location of the doctest instead of the location of the testing code in Documenter to the logger. ([#1687](github-1687))
->>>>>>> 5c4b1521
 
 ## Version `v0.27.5`
 
