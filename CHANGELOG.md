--- conflicted
+++ resolved
@@ -7,12 +7,9 @@
 
 ### Changed
 
-<<<<<<< HEAD
+* Symlinks are now followed when walking the docs directory. ([#2610])
 * `@autodocs` also lists public unexported symbols by default (may break some workflows owing to duplicated docstrings) ([#2629])
 * `checkdocs` has a new option `:public` to include public unexported symbols ([#2629])
-=======
-* Symlinks are now followed when walking the docs directory. ([#2610])
->>>>>>> 6a2ca8fa
 
 ## Version [v1.8.1] - 2025-02-11
 
