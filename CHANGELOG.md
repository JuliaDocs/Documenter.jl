# Release notes

The format is based on [Keep a Changelog](https://keepachangelog.com/en/1.0.0/),
and this project adheres to [Semantic Versioning](https://semver.org/spec/v2.0.0.html).

## Unreleased

### Changed

* Added anchor links to admonition blocks, making it possible to create direct links to specific admonitions. ([#2505], [#2676], [#2688])
* Added different banners for dev and unreleased docs ([#2382], [#2682])
<<<<<<< HEAD
* Introduced the `deploy_repo` keyword argument for `deploydocs` to better support out-of-repo documentation deployments ([#2692])
=======
* Added an API function `writer_supports_ansicolor` for a Documenter writer to indicate that it supports rendering ANSI-colored strings.  This is useful for new backends that may be implemented. ([#2490])
>>>>>>> ced42e59

### Fixed

* In Julia v1.12, the queries used by `clear_module!` will now be versioned by world, allowing the deleting of bindings to work correctly. ([#2693])

## Version [v1.10.2] - 2025-04-25

### Fixed

* `@meta`, `@setup`, and `@docs` blocks no longer generate spurious entries in the search index. ([#1929], [#2675])
* Fixed a performance regression introduced in v1.10.0 as part of the code clearing out the sandbox modules to save memory and caused by calling `GC.gc()` too often. ([#2685])

## Version [v1.10.1] - 2025-03-31

### Fixed

* Fixed a bug in the cleaning of `@example` blocks with `a::SomeType = somevalue` typed declarations. ([#2674])

## Version [v1.10.0] - 2025-03-31

### Changed

* Now the cursor remain focused on search box even after selecting the filter. ([#2410])
* The "sandbox" modules used for running the code (doctests, examples) are now cleared after a page has been processed, allowing the garbage collector to reclaim memory and therefore reducing memory usage. ([#2640], [#2662])
* Show file paths in error messages relative to the current working directory instead of relative to the document root. ([#2659])

### Fixed

* Don't require custom themes to set a color for the 'todo' admonition. ([#2576])
* Entries in `@repl` blocks that were hidden with `# hide` no longer produce erroneous empty lines ([#1521], [#2054], [#2399])
* Fix the printed log message for missing docstring errors. ([#2658])

## Version [v1.9.0] - 2025-03-17

### Added

* Setting `ShareDefaultModule = true` in a `@meta` block makes all unnamed `@example`, `@repl` and `@setup` blocks share the same sandbox module, which makes writing tutorial-style documents more practical. ([#2656])
* `makedocs` and `doctest` now accept regex/substitution pairs in `doctestfilters`. ([#2360], [#2619])
* Doctests now can have `teardown` code in addition to `setup` code. ([#2058], [#2566], [#2577])
* The search UI will again put the query in the site URL, allowing deep links to searches to be shared. ([#2543], [#2646])

### Changed

* Symlinks are now followed when walking the docs directory. ([#2610])
* PDF/LaTeX builds now throw a more informative error when `sitename` is not provided. ([#2636])
* `@autodocs` now lists public unexported symbols by default (i.e. when `Public = true`). ([#2629])

  This is **potentially breaking** as it can cause previously working builds to fail if they are being run in strict mode.
  Errors can happen if there are unexported symbols marked with `public` whose docstrings are being included manually with e.g. `@docs` blocks, and there is also an `@autodocs` block including docstrings for all public symbols.
  The solution is to remove the duplicate inclusion.

* `checkdocs` has a new option `:public` to check that unexported symbols marked with `public` are included in the docs. ([#2629])
* Fixing doctests that use `[...]` to hide part of an error message (such as a stacktrace) no longer replaces the `[...]` if the output otherwise matches ([#2511], [#2642])
* The warning printed by doctest fixing are now a bit more verbose, better identifying the problematic code. ([#2602])

### Fixed

* The breadcrumb in the HTML output will not show a spurious scrollbar anymore. ([#2648], [#2652])
* The syntax highlight pre-rendering now correctly works on Windows. ([#2649])
* Deep links to collapsed docstrings now correctly leave the targeted docstring at the center of the screen when navigating to that URL. ([#2485], [#2651])

## Version [v1.8.1] - 2025-02-11

### Fixed

* `DocMeta` has been updated to respect world-age semantics for bindings, introduced in Julia 1.12. ([#2621], [#2622], [#2624])

## Version [v1.8.0] - 2024-11-07

### Changed

* `deploydocs` now ignores any global GPG signing Git settings (i.e. `commit.gpgSign = false`). ([#2592])

### Fixed

* The search modal no longer runs into a race condition with loading the search index and consistently opens correctly. ([#2593])

### Other

* Documenter now uses [Runic.jl](https://github.com/fredrikekre/Runic.jl) for code formatting.

## Version [v1.7.0] - 2024-09-04

### Added

* The `User-Agent` header set in the linkcheck HTTP(S) requests can now be customized with the `linkcheck_useragent` option to `makedocs`. ([#2557], [#2562], [#2571])
* Admonitions with category `todo` are now colored purple. Previously they were default-colored like all other unknown admonitions categories. ([#2526])
* A `checkdocs_ignored_modules` keyword argument to `makedocs(...)`, which prevents `checkdocs` from warning about missing documentation in certain modules. ([#2233])

### Changed

* The default `User-Agent` header set in the linkcheck HTTP(S) requests now reports `Chrome/127.0.0.0` instead of `Chrome/51.0.2704.103`. This _may_ change how servers interpret the linkcheck requests, and cause previously passing checks to failing, but it is more likely to fix previous spurious failures. ([#2557], [#2569])

### Fixed

* The paths for `size_threshold_ignore` option of `Documenter.HTML` are now correctly normalized and no longer sensitive to platform-dependent differences in path separators. ([#2560], [#2561])

## Version [v1.6.0] - 2024-08-20

### Changed

* The MathJax3 setup now uses `tex-svg-full.js` and additionally draws in `mhchem` by default, allowing for chemistry symbols to be rendered (consistent with Pluto.jl). ([#2549])

### Fixed

* Collapsing of docstrings in the HTML output can now only be triggered when clicking on the icon or the empty area only. ([#2204], [#2551])

## Version [v1.5.0] - 2024-06-26

### Added

* Four new *experimental* themes (`catppuccin-latte`, `catppuccin-frappe`,
  `catppuccin-macchiato`, and `catppuccin-mocha`) have been added. These are based on the
  [Catppuccin](https://catppuccin.com/) color palette. The existing themes
  (`documenter-light` and `documenter-dark`) are still the default light and dark theme,
  respectively. ([#2496])

### Changed

* Coloring of admonitions have been toned down in order to make them slightly less
  eye-catching. ([#2499])
* Thickness and rounding of docstrings and code blocks have been adjusted to match
  admonitions. ([#2499])
* _All_ search terms in the HTML search must now match the result, as opposed to _any_. In other words, they are now `AND`-ed together, and not `OR`-ed. ([#2514])

### Fixed

* The search prompt in the HTML output again correctly handles parenthesis and other special character that would previously cause the search to crash. ([#2513])

## Version [v1.4.1] - 2024-05-02

### Fixed

* In HTML output, links in inline code are now correctly colored on hover. ([#2497])
* Doctest fixing functionality handles another edge case. ([#2303], [#2378])

## Version [v1.4.0] - 2024-04-14

### Changed

* A fully qualified `@ref` link now resolves in `Main` as well, in addition to `CurrentModule`. For any package whose docstrings are included in the documentation, as long as that package is loaded in `make.jl`, fully qualified `@ref` links to docstrings in the package will work from anywhere. This simplifies, e.g., linking between docstrings for packages that use sub-modules. ([#2470])
* `HTMLWriter` saw several refactoring, which should not lead to any user-visible changes, but may affect plugins that are relying on Documenter's internals. ([#2475], [#2480], [#2482])

## Version [v1.3.0] - 2024-03-01

### Added

* Added support for a `CollapsedDocStrings` key in every page's `@meta` block. Setting `CollapsedDocStrings = true` for a particular page essentially clicks the "Collapse all docstrings" in the navigation bar after the page loads, collapsing all docstrings on that page. This can make API documentation pages much more readable. ([#2282], [#2394], [#2459], [#2460])
* Automatically write an `objects.inv` inventory file to be be included in every online deployment of the documentation. With the help of the [`DocumenterInterLinks` plugin](http://juliadocs.org/DocumenterInterLinks.jl/stable/), any other project using Documenter or [Sphinx](https://www.sphinx-doc.org/en/master/) can then externally link to any page, heading, or docstring in the documentation. ([#2366], [#2424])
* Added a parameter `inventory_version` to the `HTML()` options that may be passed to `makedocs`. This option sets the `version` metadata field in the new `objects.inv` inventory file. In most cases, the project version for the inventory will be automatically detected from the main `Project.toml` file, respectively, during deployment in `deploydocs`, from the git tag of the release. Any project may still want to explicitly set `inventory_version` via, e.g., [`pkgversion(MyProject)`](https://docs.julialang.org/en/v1/base/base/#Base.pkgversion-Tuple{Module}) instead of relying on an auto-detected version. Projects with a non-standard setup (documentation-only-repos, monorepos) *should* modify their existing configuration to explicitly set `inventory_version`. ([#2449])

### Changed

* The search in the HTML output:
  - Is now case-insensitive. ([#2373], [#2374])
  - Prioritizes prefix matches. ([#2203], [#2375])
  - Utilizes webworkers and is more responsive. ([#2415])
  - Clearing the search query no longer deselects filters. ([#2415])
  - When selecting one filter all others are automatically deselected. ([#2415])

### Fixed

* Fix escaping special html entities in search output. ([#2441], [#2461])
* Fix the search filter toggle button styling in the HTML output. ([#2406], [#2408])
* The theme selector for the HTML output now correctly picks `Automatic (OS)` if the user hasn't explicitly set the theme. ([#2414], [#2438])
* Fix the search window sometimes not appearing in the HTML output. ([#2430], [#2458])

## Version [v1.2.1] - 2023-12-02

### Fixed

* Fix an erroneous warning about the `CurrentModule` argument of `@meta` blocks. ([#2364], [#2365])

## Version [v1.2.0] - 2023-11-29

### Changed

* `id` anchors may now start with a numeric digit. ([#744], [#2325])
* Documenter prints a more informative warning now if there is unexpected Julia interpolation in the Markdown (e.g. from errant `$` signs). ([#2288], [#2327])
* Documenter now warns when it encounters invalid keys in the various key-value at-blocks. ([#2306], [#2324])
* File sizes are now expressed in more human-readable format. ([#2272], [#2344])
* Documenter now uses [Git.jl](https://github.com/JuliaVersionControl/Git.jl) (as opposed to the system's `git` binary) for Git operations. ([#2348])
* Woodpecker CI 1.x and 2.x are now also supported. ([#2337], [#2335], [#2339])

### Fixed

* Enabled text wrapping in docstring header on smaller screens. ([#2293], [#2307])
* Fixed breadcrumb overflow with long page title on narrow screens (mobile). ([#2317])
* Fixed `linkcheck` not checking inside of docstrings. ([#2329], [#2330])
* Headings are now rewritten to `<strong>` in lists found in docstrings. ([#2308], [#2313])

## Version [v1.1.2] - 2023-10-23

### Fixed

* Non-breaking spaces are now properly converted as "~" in the `LaTeXWriter`. ([#2300])

## Version [v1.1.1] - 2023-10-12

### Fixed

* Fixed, docstring collapse/expand icon not changing correctly when clicking rapidly. ([#2103], [#2217])

## Version [v1.1.0] - 2023-09-28

### Added

* Added `Remotes.GitLab` for specifying a `Remote` hosted on gitlab.com or a self-hosted GitLab instance. ([#2279])

### Fixed

* Fixed display of inline LaTeX math `$ ... $` from `show` methods in HTMLWriter. ([#2280], [#2281])
* Fixed a crash in GitHub remote link checking when `remotes = nothing`. ([#2274], [#2285])
* Fix an error occurring with `DocTestFilters = nothing` in `@meta` blocks. ([#2273], [#1696])

## Version [v1.0.1] - 2023-09-18

### Fixed

* Docstring with an unwrapped `Markdown.MD` object, such as the ones created when the `Markdown.@doc_str` macro is used, are correctly handled again. ([#2269])

## Version [v1.0.0] - 2023-09-15

### Version changes

* The (minimum) required Julia version has been raised from 1.0 to 1.6. For older Julia versions the 0.27.X release can still be used. ([#1835], [#1841])

### Breaking

* The `strict` keyword argument to `makedocs` has been removed and replaced with `warnonly`. `makedocs` now **fails builds by default** if any of the document checks fails (previously it only issued warnings by default). ([#2051], [#2194])

  **For upgrading:** If you are running with `strict = true`, you can just drop the `strict` option.
  If you are currently being strict about specific error classes, you can invert the list of error classes with `Documenter.except`.

  If you were not setting the `strict` keyword, but your build is failing now, you should first endeavor to fix the errors that are causing the build to fail.
  If that is not feasible, you can exclude specific error categories from failing the build (e.g. `warnonly = [:footnote, :cross_references]`).
  Finally, setting `warnonly = true` can be used to recover the old `strict = false` default behavior, turning all errors back into warnings.

* The Markdown backend has been fully removed from the Documenter package, in favor of the external [DocumenterMarkdown package](https://github.com/JuliaDocs/DocumenterMarkdown.jl). This includes the removal of the exported `Deps` module. ([#1826])

  **For upgrading:** To keep using the Markdown backend, refer to the [DocumenterMarkdown package](https://github.com/JuliaDocs/DocumenterMarkdown.jl). That package might not immediately support the latest Documenter version, however.

* `@eval` blocks now require the last expression to be either `nothing` or of type `Markdown.MD`, with other cases now issuing an `:eval_block` error, and falling back to a text representation of the object. ([#1919], [#2260])

  **For upgrading:** The cases where an `@eval` results in a object that is not `nothing` or `::Markdown.MD`, the returned object should be reviewed. In case the resulting object is of some `Markdown` node type (e.g. `Markdown.Paragraph` or `Markdown.Table`), it can simply be wrapped in `Markdown.MD([...])` for block nodes, or `Markdown.MD([Markdown.Paragraph([...])])` for inline nodes. In other cases Documenter was likely not handling the returned object in a correct way, but please open an issue if this change has broken a previously working use case. The error can be ignored by passing `:eval_block` to the `warnonly` keyword.

* The handling of remote repository (e.g. GitHub) URLs has been overhauled. ([#1808], [#1881], [#2081], [#2232])

  In addition to generating source and edit links for the main repository, Documenter can now also be configured to generate correct links for cases where some files are from a different repository (e.g. with vendored dependencies). There have also been changes and fixes to the way the automatic detection of source and edit links works.

  The fallbacks to `TRAVIS_REPO_SLUG` and `GITHUB_REPOSITORY` variables have been removed in favor of explicitly specifying the `repo` keyword in the `makedocs` call.

  Documenter is now also more strict about the cases where it is unable to determine the URLs, and therefore previously successful builds may break.

  **For upgrading:** As the fallbacks to CI variables have been removed, make sure that you have your source checked out as a proper Git repository when building the documentation, so that Documenter could determine the repository link automatically from the Git `origin` URL. On GitHub Actions, this should normally already be the case, and user action is unlikely to be necessary. In other cases, if necessary, you can configure the `repo` and/or `remotes` keywords of `makedocs` appropriately.

  These changes should mostly affect more complex builds that include docstrings or files from various sources, such as when including docstrings from multiple packages. In the latter case in particular, you should make sure that all the relevant packages are also fully cloned and added as development dependencies to the `docs/Project.toml` (or equivalent) environment (or that the `remotes` keyword is configured for the `Pkg.add`-ed packages).

  Finally, in general, even if the build succeeds, double check that the various remote links (repository links, source links, edits links) have been generated correctly. If you run into any unexpected errors, please open an issue.

* Documenter now checks that local links (e.g. to other Markdown files, local images; such as `[see the other page](other.md)`) are pointing to existing files. ([#2130], [#2187])

  This can cause existing builds to fail because previously broken links are now caught by the Documenter's document checks, in particular because Documenter now runs in strict mode by default.

  **For upgrading:** You should double check and fix all the offending links. Alternatively, you can also set `warnonly = :cross_references`, so that the errors would be reduced to warnings (however, this is not recommended, as you will have broken links in your generated documentation).

* The HTML output now enforces size thresholds for the generated HTML files, to catch cases where Documenter is deploying extremely large HTML files (usually due to generated content, like figures). If any generated HTML file is above either of the thresholds, Documenter will either error and fail the build (if above `size_threshold`), or warn (if above `size_threshold_warn`). The size threshold can also be ignored for specific pages with `size_threshold_ignore`. ([#2142], [#2205], [#2211], [#2252])

  **For upgrading:** If your builds are now failing due to the size threshold checks, you should first investigate why the generated HTML files are so large (e.g. you are likely automatically generating too much HTML, like extremely large inline SVG figures), and try to reduce them below the default thresholds.
  If you are unable to reduce the generated file size, you can increase the `size_threshold` value to just above the maximum size, or disable the enforcement of size threshold checks altogether by setting `size_threshold = nothing`.
  If it is just a few specific pages that are offending, you can also ignore those with `size_threshold_ignore`.

* User-provided `assets/search.js` file no longer overrides Documenter's default search implementation, and the user-provided files will now be ignored by default. ([#2236])

  **For upgrading:** The JS file can still be included via the `assets` keyword of `format = HTML(...)`. However, it will likely conflict with Documenter's default search implementation. If you require an API to override Documenter's search engine, please open an issue.

* Plugin objects which were formally passed as (undocumented) positional keyword arguments to `makedocs` are now given as elements of a list `plugins` passed as a keyword argument ([#2245], [#2249])

  **For upgrading:** If you are passing any plugin objects to `makedocs` (positionally), pass them via the `plugins` keyword instead.

* `makedocs` will now throw an error if it gets passed an unsupported keyword argument. ([#2259])

  **For upgrading:** Remove the listed keyword arguments from the `makedocs` call. If the keyword was previously valid, consult this CHANGELOG for upgrade instructions.

### Added

* Doctest filters can now be specified as regex/substitution pairs, i.e. `r"..." => s"..."`, in order to control the replacement (which defaults to the empty string, `""`). ([#1989], [#1271])

* Documenter is now more careful not to accidentally leak SSH keys (in e.g. error messages) by removing `DOCUMENTER_KEY` from the environment when it is not needed. ([#1958], [#1962])

* Admonitions are now styled with color in the LaTeX output. ([#1931], [#1932], [#1946], [#1955])

* Improved the styling of code blocks in the LaTeXWriter. ([#1933], [#1935], [#1936], [#1944], [#1956], [#1957])

* Automatically resize oversize `tabular` environments from `@example` blocks in LaTeXWriter. ([#1930], [#1937])

* The `ansicolor` keyword to `HTML()` now defaults to true, meaning that executed outputs from `@example`- and `@repl`-blocks are now by default colored (if they emit colored output). ([#1828])

* Documenter now shows a link to the root of the repository in the top navigation bar. The link is determined automatically from the remote repository, unless overridden or disabled via the `repolink` argument of `HTML`. ([#1254])

* A more general API is now available to configure the remote repository URLs via the `repo` argument of `makedocs` by passing objects that are subtypes of `Remotes.Remote` and implement its interface (e.g. `Remotes.GitHub`). ([#1808], [#1881])

* Broken issue references (i.e. links like `[#1234](@ref)`, but when Documenter is unable to determine the remote GitHub repository) now generate `:cross_references` errors that can be caught via the `strict` keyword. ([#1808])

  This is **potentially breaking** as it can cause previously working builds to fail if they are being run in strict mode. However, such builds were already leaving broken links in the generated documentation.

  **For upgrading:** the easiest way to fix the build is to remove the offending `@ref` links. Alternatively, the `repo` argument to `makedocs` can be set to the appropriate `Remotes.Remote` object that implements the `Remotes.issueurl` function, which would make sure that correct URLs are generated.

* Woodpecker CI is now automatically supported for documentation deployment. ([#1880])

* The `@contents`-block now support `UnitRange`s for the `Depth` argument. This makes it possible to configure also the *minimal* header depth that should be displayed (`Depth = 2:3`, for example). This is supported by the HTML and the LaTeX/PDF backends. ([#245], [#1890])

* The code copy buttons in HTML now have `title` and `aria-label` attributes. ([#1903])

* The at-ref links are now more flexible, allowing arbitrary links to point to both docstrings and section headings. ([#781], [#1900])

* Code blocks like `@example` or `@repl` are now also expanded in nested contexts (e.g. admonitions, lists or block quotes). ([#491], [#1970])

* The new `pagesonly` keyword to `makedocs` can be used to restrict builds to just the Markdown files listed in `pages` (as opposed to all `.md` files under `src/`). ([#1980])

* Search engine and social media link previews are now supported, with Documenter generating the relevant HTML `meta` tags. ([#1321], [#1991])

* `deploydocs` now supports custom tag prefixes; see section "Deploying from a monorepo" in the docs. ([#1291], [#1792], [#1993])

* The `target` keyword of `deploydocs` is now required to point to a subdirectory of `root` (usually the directory where `make.jl` is located). ([#2019])

* Added keyboard shortcuts for search box (`Ctrl + /` or `Cmd + /` to focus into the search box, `Esc` to focus out of it). ([#1536], [#2027])

* The various JS and font dependencies of the HTML backend have been updated to the latest non-breaking versions. ([#2066], [#2067], [#2070], [#2071], [#2213])

  - KaTeX has been updated from `v0.13.24` to `v0.16.8` (major version bump).
  - Font Awesome has been updated from `v5.15.4` to `v6.4.2` (major version bump).
  - bulma.sass has been updated from `v0.7.5` to `v0.9.4` (major version bump).
  - darkly.scss been updated to `v0.8.1`.
  - highlight.js has been updated from `v11.5.1` to `v11.8.0`.
  - JuliaMono has been updated from `v0.045` to `v0.050`.
  - jQuery UI has been updated from `v1.12.1` to `v1.13.2`.
  - jquery has been updated from `v3.6.0` to `v3.7.0`.
  - MathJax 2 has been updated  from `v2.7.7` to `v2.7.9`.

* Move the mobile layout sidebar toggle (hamburger) from the right side to the left side. ([#1312], [#2076], [#2169], [#2215], [#2216])

* Added the ability to expand/collapse individual as well as all docstrings. ([#1393], [#2078])

* Invalid local link warnings during HTML rendering now print a bit more context, helping in pinpointing the offending link. ([#2100])

* Admonitions with category `details` are now rendered as (collapsed) `<details>` in the HTML backend. The admonition title is used as the `<summary>`. ([#2128])

* Theme switcher now includes an "Automatic (OS preference)" option that makes the site follow the user's OS setting. ([#1745], [#2085], [#2170])

* Documenter now generates a `.documenter-siteinfo.json` file in the HTML build, that contains some metadata about the build. ([#2181])

* The search UI has had a complete overhaul, with a fresh new modal UI with better context for search results and a filter mechanism to remove unwanted results. The client-side search engine has been changed from LunrJs to MinisearchJs. ([#1437], [#2141], [#2147], [#2202])

* The `doctest` routine can now receive the same `plugins` keyword argument as `makedocs`. This enables `doctest` to run if any plugin with a mandatory `Plugin` object is loaded, e.g., [DocumenterCitations](https://github.com/JuliaDocs/DocumenterCitations.jl). ([#2245])

* The HTML output will automatically write larger `@example`-block outputs to files, to make the generated HTML files smaller. The size threshold can be controlled with the `example_size_threshold` option to `HTML`. ([#2143], [#2247])

* The `@docs` and `@autodocs` blocks can now be declared non-canonical, allowing multiple copied of the same docstring to be included in the manual. ([#1079], [#1570], [#2237])

### Fixed

* Line endings in Markdown source files are now normalized to `LF` before parsing, to work around [a bug in the Julia Markdown parser][JuliaLang/julia#29344] where parsing is sensitive to line endings, and can therefore cause platform-dependent behavior. ([#1906])

* `HTMLWriter` no longer complains about invalid URLs in docstrings when `makedocs` gets run multiple time in a Julia session, as it no longer modifies the underlying docstring objects. ([#505], [#1924])

* Docstring doctests now properly get checked on each `makedocs` run, when run multiple times in the same Julia session. ([#974], [#1948])

* The default decision for whether to deploy preview builds for pull requests have been changed from `true` to `false` when not possible to verify the origin of the pull request. ([#1969])

* `deploydocs` now correctly handles version symlinks where the destination directory has been deleted. ([#2012])

### Other

* Documenter now uses [MarkdownAST](https://github.com/JuliaDocs/MarkdownAST.jl) to internally represent Markdown documents. While this change should not lead to any visible changes to the user, it is a major refactoring of the code. Please report any novel errors or unexpected behavior you encounter when upgrading to 0.28 on the [Documenter issue tracker](https://github.com/JuliaDocs/Documenter.jl/issues). ([#1892], [#1912], [#1924], [#1948])

* The code layout has changed considerably, with many of the internal submodules removed. This **may be breaking** for code that hooks into various Documenter internals, as various types and functions now live at different code paths. ([#1976], [#1977], [#2191], [#2214])


## Version [v0.27.25] - 2023-07-03

### Fixed

* Page headings are now correctly escaped in `LaTeXWriter`. ([#2134])

* Compiling the dark theme with Sass no longer emits deprecation warnings about `!global` assignments. ([#1766], [#1983], [#2145])

* The CSS Documenter ships is now minified. ([#2153], [#2157])

## Version [v0.27.24] - 2023-01-23

### Security

* `deploydocs` now takes extra care to avoid committing the temporary SSH key file to the Git repo. ([#2018])

## Version [v0.27.23] - 2022-08-26

### Added

* The `native` and `docker` PDF builds now run with the `-interaction=batchmode` (instead of `nonstopmode`) and `-halt-on-error` options to make the LaTeX error logs more readable and to fail the build early. ([#1908])

### Fixed

* The PDF/LaTeX output now handles hard Markdown line breaks (i.e. `Markdown.LineBreak` nodes). ([#1908])

* Previously broken links within the PDF output are now fixed. ([JuliaLang/julia#38054], [JuliaLang/julia#43652], [#1909])

## Version [v0.27.22] - 2022-07-24

### Other

* Documenter is now compatible with DocStringExtensions v0.9. ([#1885], [#1886])

## Version [v0.27.21] - 2022-07-13

### Fixed

* Fix a regression where Documenter throws an error on systems that do not have Git available. ([#1870], [#1871])

## Version [v0.27.20] - 2022-07-10

### Added

* The various JS and font dependencies of the HTML backend have been updated to the latest non-breaking versions. ([#1844], [#1846])

  - MathJax 3 has been updated from v3.2.0 to v3.2.2.
  - JuliaMono has been updated from v0.044 to v0.045.
  - Font Awesome has been updated from v5.15.3 to v5.15.4.
  - highlight.js has been updated from v11.0.1 to v11.5.1.
  - KaTeX has been updated from v0.13.11 to v0.13.24.

* **Experimental**: `deploydocs` now supports "deploying to tarball" (rather than pushing to the `gh-pages` branch) via the undocumented experiments `archive` keyword. ([#1865])

### Fixed

* When including docstrings for an alias, Documenter now correctly tries to include the exactly matching docstring first, before checking for signature subtypes. ([#1842])

* When checking for missing docstrings, Documenter now correctly handles docstrings for methods that extend bindings from other modules that have not been imported into the current module. ([#1695], [#1857], [#1861])

* By overriding `GIT_TEMPLATE_DIR`, `git` no longer picks up arbitrary user templates and hooks when internally called by Documenter. ([#1862])

## Version [v0.27.19] - 2022-06-05

### Added

* Documenter can now build draft version of HTML documentation by passing `draft=true` to `makedocs`. Draft mode skips potentially expensive parts of the building process and can be useful to get faster feedback when writing documentation. Draft mode currently skips doctests, `@example`-, `@repl`-, `@eval`-, and `@setup`-blocks. Draft mode can be disabled (or enabled) on a per-page basis by setting `Draft = true` in an `@meta` block. ([#1836])

* On the HTML search page, pressing enter no longer causes the page to refresh (and therefore does not trigger the slow search index rebuild). ([#1728], [#1833], [#1834])

* For the `edit_link` keyword to `HTML()`, Documenter automatically tries to figure out if the remote default branch is `main`, `master`, or something else. It will print a warning if it is unable to reliably determine either `edit_link` or `devbranch` (for `deploydocs`). ([#1827], [#1829])

* Profiling showed that a significant amount of the HTML page build time was due to external `git` commands (used to find remote URLs for docstrings). These results are now cached on a per-source-file basis resulting in faster build times. This is particularly useful when using [LiveServer.jl](https://github.com/JuliaDocs/LiveServer.jl)s functionality for live-updating the docs while writing. ([#1838])

## Version [v0.27.18] - 2022-05-25

### Added

* The padding of the various container elements in the HTML style has been reduced, to improve the look of the generated HTML pages. ([#1814], [#1818])

### Fixed

* When deploying unversioned docs, Documenter now generates a `siteinfo.js` file that disables the version selector, even if a `../versions.js` happens to exists. ([#1667], [#1825])

* Build failures now only show fatal errors, rather than all errors. ([#1816])

* Disable git terminal prompt when detecting remote HEAD branch for ssh remotes, and allow ssh-agent authentication (by appending rather than overriding ENV). ([#1821])

## Version [v0.27.17] - 2022-05-09

### Added

* PDF/LaTeX output can now be compiled with the [Tectonic](https://tectonic-typesetting.github.io) LaTeX engine. ([#1802], [#1803])

* The phrasing of the outdated version warning in the HTML output has been improved. ([#1805])

* Documenter now provides the `Documenter.except` function which can be used to "invert" the list of errors that are passed to `makedocs` via the `strict` keyword. ([#1811])

### Fixed

* When linkchecking HTTP and HTTPS URLs, Documenter now also passes a realistic `accept-encoding` header along with the request, in order to work around servers that try to block non-browser requests. ([#1807])

* LaTeX build logs are now properly outputted to the `LaTeXWriter.{stdout,stderr}` files when using the Docker build option. ([#1806])

* `makedocs` no longer fails with an `UndefVarError` if it encounters a specific kind of bad docsystem state related to docstrings attached to the call syntax, but issues an `@autodocs` error/warning instead. ([JuliaLang/julia#45174], [#1192], [#1810], [#1811])

## Version [v0.27.16] - 2022-04-19

### Added

* Update CSS source file for JuliaMono, so that all font variations are included (not just `JuliaMono Regular`) and that the latest version (0.039 -> 0.044) of the font would be used. ([#1780], [#1784])

* The table of contents in the generated PDFs have more space between section numbers and titles to avoid them overlapping. ([#1785])

* The preamble of the LaTeX source of the PDF build can now be customized by the user. ([#1746], [#1788])

* The package version number shown in the PDF manual can now be set by the user by passing the `version` option to `format = LaTeX()`. ([#1795])

### Fixed

* Fix `strict` mode to properly print errors, not just a warnings. ([#1756], [#1776])

* Disable git terminal prompt when detecting remote HEAD branch. ([#1797])

* When linkchecking HTTP and HTTPS URLs, Documenter now passes a realistic browser (Chrome) `User-Agent` header along with the request, in order to work around servers that try to use the `User-Agent` to block non-browser requests. ([#1796])

## Version [v0.27.15] - 2022-03-17

### Added

* Documenter now deploys documentation from scheduled jobs (`schedule` on GitHub actions). ([#1772], [#1773])

* Improve layout of the table of contents section in the LaTeX/PDF output. ([#1750])

### Fixed

* Improve the fix for extraneous whitespace in REPL blocks. ([#1774])

## Version [v0.27.14] - 2022-03-02

### Fixed

* Fix a CSS bug causing REPL code blocks to contain extraneous whitespace. ([#1770], [#1771])

## Version [v0.27.13] - 2022-02-25

### Fixed

* Fix a CSS bug causing the location of the code copy button to not be fixed in the upper right corner. ([#1758], [#1759])

* Fix a bug when loading the `copy.js` script for the code copy button. ([#1760], [#1762])

## Version [v0.27.12] - 2022-01-17

### Fixed

* Fix code copy button in insecure contexts (e.g. pages hosted without https). ([#1754])

## Version [v0.27.11] - 2022-01-16

### Added

* Documenter now deploys documentation from manually triggered events (`workflow_dispatch` on GitHub actions). ([#1554], [#1752])

* MathJax 3 has been updated to v3.2.0 (minor version bump). ([#1743])

* HTML code blocks now have a copy button. ([#1748])

* Documenter now tries to detect the development branch using `git` with the old default (`master`) as fallback. If you use `main` as the development branch you shouldn't need to specify `devbranch = "main"` as an argument to deploydocs anymore. ([#1443], [#1727], [#1751])

## Version [v0.27.10] - 2021-10-20

### Fixed

* Fix depth of headers in LaTeXWriter. ([#1716])

## Version [v0.27.9] - 2021-10-18

### Fixed

* Fix some errors with text/latex MIME type in LaTeXWriter. ([#1709])

## Version [v0.27.8] - 2021-10-14

### Added

* The keyword argument `strict` in `makedocs` is more flexible: in addition to a boolean indicating whether or not any error should result in a failure, `strict` also accepts a `Symbol` or `Vector{Symbol}` indicating which error(s) should result in a build failure. ([#1689])

* Allow users to inject custom JavaScript resources to enable alternatives to Google Analytics like plausible.io. ([#1706])

### Fixed

* Fix a few accessibility issues in the HTML output. ([#1673])

## Version [v0.27.7] - 2021-09-27

### Fixed

* Fix an error when building documentation for the first time with `push_preview`. ([#1693], [#1704])

* Fix a rare logger error for failed doctests. ([#1698], [#1699])

* Fix an error occurring with `DocTestFilters = nothing` in `@meta` blocks. ([#1696])

## Version [v0.27.6] - 2021-09-07

### Added

* Add support for generating `index.html` to redirect to `dev` or `stable`. The redirected destination is the same as the outdated warning. If there's already user-generated `index.html`, Documenter will not overwrite the file. ([#937], [#1657], [#1658])

### Fixed

* Checking whether a PR comes from the correct repository when deciding to deploy a preview on GitHub Actions now works on Julia 1.0 too. ([#1665])

* When a doctest fails, pass file and line information associated to the location of the doctest instead of the location of the testing code in Documenter to the logger. ([#1687])

* Enabled colored printing for each output of `@repl`-blocks. ([#1691])

## Version [v0.27.5] - 2021-07-27

### Fixed

* Fix an error introduced in version v0.27.4 (PR([#1634]) which was triggered by trailing comments in `@eval`/`@repl`/`@example` blocks. ([#1655], [#1661])

## Version [v0.27.4] - 2021-07-19

### Added

* `@example`- and `@repl`-blocks now support colored output by mapping ANSI escape sequences to HTML. This requires Julia >= 1.6 and passing `ansicolor=true` to `Documenter.HTML` (e.g. `makedocs(format=Documenter.HTML(ansicolor=true, ...), ...)`). In Documenter 0.28.0 this will be the default so to (preemptively) opt-out pass `ansicolor=false`. ([#1441], [#1628], [#1629], [#1647])

* **Experimental** Documenter's HTML output can now prerender syntax highlighting of code blocks, i.e. syntax highlighting is applied when generating the HTML page rather than on the fly in the browser after the page is loaded. This requires (i) passing `prerender=true` to `Documenter.HTML` and (ii) a `node` (NodeJS) executable available in `PATH`. A path to a `node` executable can be specified by passing the `node` keyword argument to `Documenter.HTML` (for example from the `NodeJS_16_jll` Julia package). In addition, the `highlightjs` keyword argument can be used to specify a file path to a highlight.js library (if this is not given the release used by Documenter will be used). Example configuration:
  ```julia
  using Documenter, NodeJS_16_jll

  makedocs(;
      format = Documenter.HTML(
          prerender = true,            # enable prerendering
          node = NodeJS_16_jll.node(), # specify node executable (required if not available in PATH)
          # ...
      )
      # ...
  )
  ```
  _This feature is experimental and subject to change in future releases._ ([#1627])

* The `julia>` prompt is now colored in green in the `julia-repl` language highlighting. ([#1639], [#1641])

* The `.hljs` CSS class is now added to all code blocks to make sure that the correct text color is used for non-highlighted code blocks and if JavaScript is disabled. ([#1645])

* The sandbox module used for evaluating `@repl` and `@example` blocks is now removed (replaced with `Main`) in text output. ([#1633])

* `@repl`, `@example`, and `@eval` blocks now have `LineNumberNodes` inserted such that e.g. `@__FILE__` and `@__LINE__` give better output and not just `"none"` for the file and `1` for the line. This requires Julia 1.6 or higher (no change on earlier Julia versions). ([#1634])

### Fixed

* Dollar signs in the HTML output no longer get accidentally misinterpreted as math delimiters in the browser. ([#890], [#1625])

* Fix overflow behavior for math environments to hide unnecessary vertical scrollbars. ([#1575], [#1649])

## Version [v0.27.3] - 2021-06-29

### Added

* Documenter can now deploy documentation directly to the "root" instead of versioned folders. ([#1615], [#1616])

* The version of Documenter used for generating a document is now displayed in the build information. ([#1609], [#1611])

### Fixed

* The HTML front end no longer uses ligatures when displaying code (with JuliaMono). ([#1610], [#1617])

## Version [v0.27.2] - 2021-06-18

### Added

* The default font has been changed to `Lato Medium` so that the look of the text would be closer to the old Google Fonts version of Lato. ([#1602], [#1604])

## Version [v0.27.1] - 2021-06-17

### Added

* The HTML output now uses [JuliaMono](https://cormullion.github.io/pages/2020-07-26-JuliaMono/) as the default monospace font, retrieved from CDNJS. Relatedly, the Lato font is also now retrieved from CDNJS, and the generated HTML pages no longer depend on Google Fonts. ([#618], [#1561], [#1568], [#1569]), [JuliaLang/www.julialang.org](https://github.com/JuliaLang/www.julialang.org/issues/1272)

* The wording of the text in the the old version warning box was improved. ([#1595])

### Fixed

* Documenter no longer throws an error when generating the version selector if there are no deployed versions. ([#1594], [#1596])

## Version [v0.27.0] - 2021-06-11

### Added

* The JS dependencies have been updated to their respective latest versions.

  - highlight.js has been updated to v11.0.1 (major version bump), which also brings various updates to the highlighting of Julia code. Due to the changes in highlight.js, code highlighting will not work on IE11. ([#1503], [#1551], [#1590])

  - Headroom.js has been updated to v0.12.0 (major version bump). ([#1590])

  - KaTeX been updated to v0.13.11 (major version bump). ([#1590])

  - MathJax versions have been updated to v2.7.7 (patch version bump) and v3.1.4 (minor version bump), for MathJax 2 and 3, respectively. ([#1590])

  - jQuery been updated to v3.6.0 (minor version bump). ([#1590])

  - Font Awesome has been updated to v5.15.3 (patch version bump). ([#1590])

  - lunr.js has been updated to v2.3.9 (patch version bump). ([#1590])

  - lodash.js has been updated to v4.17.21 (patch version bump). ([#1590])

* `deploydocs` now throws an error if something goes wrong with the Git invocations used to deploy to `gh-pages`. ([#1529])

* In the HTML output, the site name at the top of the sidebar now also links back to the main page of the documentation (just like the logo). ([#1553])

* The generated HTML sites can now detect if the version the user is browsing is not for the latest version of the package and display a notice box to the user with a link to the latest version. In addition, the pages get a `noindex` tag which should aid in removing outdated versions from search engine results. ([#1302], [#1449], [#1577])

* The analytics in the HTML output now use the `gtag.js` script, replacing the old deprecated setup. ([#1559])

### Fixed

* A bad `repo` argument to `deploydocs` containing a protocol now throws an error instead of being misinterpreted. ([#1531], [#1533])

* SVG images generated by `@example` blocks are now properly scaled to page width by URI-encoding the images, instead of directly embedding the SVG tags into the HTML. ([#1537], [#1538])

* `deploydocs` no longer tries to deploy pull request previews from forks on GitHub Actions. ([#1534], [#1567])

### Other

* Documenter is no longer compatible with IOCapture v0.1 and now requires IOCapture v0.2. ([#1549])

## Version [v0.26.3] - 2021-03-02

### Fixed

* The internal naming of the temporary modules used to run doctests changed to accommodate upcoming printing changes in Julia. ([JuliaLang/julia#39841], [#1540])

## Version [v0.26.2] - 2021-02-15

### Added

* `doctest()` no longer throws an error if cleaning up the temporary directory fails for some reason. ([#1513], [#1526])

* Cosmetic improvements to the PDF output. ([#1342], [#1527])

* If `jldoctest` keyword arguments fail to parse, these now get logged as doctesting failures, rather than being ignored with a warning or making `makedocs` throw an error (depending on why they fail to parse). ([#1556], [#1557])

### Fixed

* Script-type doctests that have an empty output section no longer crash Documenter. ([#1510])

* When checking for authentication keys when deploying, Documenter now more appropriately checks if the environment variables are non-empty, rather than just whether they are defined. ([#1511])

* Doctests now correctly handle the case when the repository has been checked out with `CRLF` line endings (which can happen on Windows with `core.autocrlf=true`). ([#1516], [#1519], [#1520])

* Multiline equations are now correctly handled in at-block outputs. ([#1518])

## Version [v0.26.1] - 2020-12-16

### Fixed

* HTML assets that are copied directly from Documenters source to the build output now has correct file permissions. ([#1497])

## Version [v0.26.0] - 2020-12-10

### Breaking
* The PDF/LaTeX output is again provided as a Documenter built-in and can be enabled by passing an instance of `Documenter.LaTeX` to `format`. The DocumenterLaTeX package has been deprecated. ([#1493])

  **For upgrading:** If using the PDF/LaTeX output, change the `format` argument of `makedocs` to `format = Documenter.LaTeX(...)` and remove all references to the DocumenterLaTeX package (e.g. from `docs/Project.toml`).

### Added

* Objects that render as equations and whose `text/latex` representations are wrapped in display equation delimiters `\[ ... \]` or `$$ ... $$` are now handled correctly in the HTML output. ([#1278], [#1283], [#1426])

* The search page in the HTML output now shows the page titles in the search results. ([#1468])

* The HTML front end now respects the user's OS-level dark theme preference (determined via the `prefers-color-scheme: dark` media query). ([#1320], [#1456])

* HTML output now bails early if there are no pages, instead of throwing an `UndefRefError`. In addition, it will also warn if `index.md` is missing and it is not able to generate the main landing page (`index.html`). ([#1201], [#1491])

* `deploydocs` now prints a warning on GitHub Actions, Travis CI and Buildkite if the current branch is `main`, but `devbranch = "master`, which indicates a possible Documenter misconfiguration due to GitHub changing the default primary branch of a repository to `main`. ([#1489])

## Version [v0.25.5] - 2020-11-23

### Fixed

* In the HTML output, display equations that are wider than the page now get a scrollbar instead of overflowing. ([#1470], [#1476])

## Version [v0.25.4] - 2020-11-19

### Added

* Documenter can now deploy from Buildkite CI to GitHub Pages with `Documenter.Buildkite`. ([#1469])

* Documenter now support Azure DevOps Repos URL scheme when generating edit and source links pointing to the repository. ([#1462], [#1463], [#1471])

### Fixed

* Type aliases of `Union`s (e.g. `const MyAlias = Union{Foo,Bar}`) are now correctly listed as "Type" in docstrings. ([#1466], [#1474])

* HTMLWriter no longer prints a warning when encountering `mailto:` URLs in links. ([#1472])

## Version [v0.25.3] - 2020-10-28

### Added

* Documenter can now deploy from GitLab CI to GitHub Pages with `Documenter.GitLab`. ([#1448])

* The URL to the MathJax JS module can now be customized by passing the `url` keyword argument to the constructors (`MathJax2`, `MathJax3`). ([#1428], [#1430])

### Fixed

* `Documenter.doctest` now correctly accepts the `doctestfilters` keyword, similar to `Documenter.makedocs`. ([#1364], [#1435])

* The `Selectors.dispatch` function now uses a cache to avoid calling `subtypes` on selectors multiple times during a `makedocs` call to avoid slowdowns due to [`subtypes` being slow][julia-38079]. ([#1438], [#1440], [#1452])

## Version [v0.25.2] - 2020-08-18

### Deprecated

* The `Documenter.MathJax` type, used to specify the mathematics rendering engine in the HTML output, is now deprecated in favor of `Documenter.MathJax2`. ([#1362], [#1367])

  **For upgrading:** simply replace `MathJax` with `MathJax2`. I.e. instead of

  ```
  makedocs(
      format = Documenter.HTML(mathengine = Documenter.MathJax(...), ...),
      ...
  )
  ```

  you should have

  ```
  makedocs(
      format = Documenter.HTML(mathengine = Documenter.MathJax2(...), ...),
      ...
  )
  ```

### Added

* It is now possible to use MathJax v3 as the mathematics rendering in the HTML output. This can be done by passing `Documenter.MathJax3` as the `mathengine` keyword to `HTML`. ([#1362], [#1367])

* The deployment commits created by Documenter are no longer signed by the **@zeptodoctor** user, but rather with the non-existing `documenter@juliadocs.github.io` email address. ([#1379], [#1388])

### Fixed

* REPL doctest output lines starting with `#` right after the input code part are now correctly treated as being part of the output (unless prepended with 7 spaces, in line with the standard heuristic). ([#1369])

* Documenter now throws away the extra information from the info string of a Markdown code block (i.e. ` ```language extra-info`), to correctly determine the language, which should be a single word. ([#1392], [#1400])

* Documenter now works around a Julia 1.5.0 regression ([JuliaLang/julia#36953]) which broke doctest fixing if the original doctest output was empty. ([#1337], [#1389])

## Version [v0.25.1] - 2020-07-21

### Added

* When automatically determining the page list (i.e. `pages` is not passed to `makedocs`), Documenter now lists `index.md` before other pages. ([#1355])

* The output text boxes of `@example` blocks are now style differently from the code blocks, to make it easier to visually distinguish between the input and output. ([#1026], [#1357], [#1360])

* The generated HTML site now displays a footer by default that mentions Julia and Documenter. This can be customized or disabled by passing the `footer` keyword to `Documeter.HTML`. ([#1184], [#1365])

* Warnings that cause `makedocs` to error when `strict=true` are now printed as errors when `strict` is set to `true`. ([#1088], [#1349])

### Fixed

* In the PDF/LaTeX output, equations that use the `align` or `align*` environment are no longer further wrapped in `equation*`/`split`. ([#1368])

## Version [v0.25.0] - 2020-06-30

### Added

* When deploying with `deploydocs`, any SSH username can now be used (not just `git`), by prepending `username@` to the repository URL in the `repo` argument. ([#1285])

* The first link fragment on each page now omits the number; before the rendering resulted in: `#foobar-1`, `#foobar-2`, and now: `#foobar`, `#foobar-2`. For backwards compatibility the old fragments are also inserted such that old links will still point to the same location. ([#1292])

* When deploying on CI with `deploydocs`, the build information in the version number (i.e. what comes after `+`) is now discarded when determining the destination directory. This allows custom tags to be used to fix documentation build and deployment issues for versions that have already been registered. ([#1298])

* You can now optionally choose to push pull request preview builds to a different branch and/or different repository than the main docs builds, by setting the optional `branch_previews` and/or `repo_previews` keyword arguments to the `deploydocs` function. Also, you can now optionally choose to use a different SSH key for preview builds, by setting the optional `DOCUMENTER_KEY_PREVIEWS` environment variable; if the `DOCUMENTER_KEY_PREVIEWS` environment variable is not set, then the regular `DOCUMENTER_KEY` environment variable will be used. ([#1307], [#1310], [#1315])

* The LaTeX/PDF backend now supports the `platform="none"` keyword, which outputs only the TeX source files, rather than a compiled PDF. ([#1338], [#1339])

* Linkcheck no longer prints a warning when encountering a `302 Found` temporary redirect. ([#1344], [#1345])

### Fixed

* `Deps.pip` is again a closure and gets executed during the `deploydocs` call, not before it. ([#1240])

* Custom assets (CSS, JS etc.) for the HTML build are now again included as the very last elements in the `<head>` tag so that it would be possible to override default the default assets. ([#1328])

* Docstrings from `@autodocs` blocks are no longer sorted according to an undocumented rule where exported names should come before unexported names. Should this behavior be necessary, the `@autodocs` can be replaced by two separate blocks that use the `Public` and `Private` options to filter out the unexported or exported docstrings in the first or the second block, respectively. ([#964], [#1323])

## Version [v0.24.11] - 2020-05-06

### Fixed

* Some sections and page titles that were missing from the search results in the HTML backend now show up. ([#1311])

## Version [v0.24.10] - 2020-04-26

### Added

* The `curl` timeout when checking remote links is now configurable with the `linkcheck_timeout` keyword. ([#1057], [#1295])

### Fixed

* Special characters are now properly escaped in admonition titles in LaTeX/PDF builds and do not cause the PDF build to fail anymore. ([#1299])

## Version [v0.24.9] - 2020-04-15

### Fixed

* Canonical URLs are now properly prettified (e.g. `/path/` instead of `/path/index.html`) when using `prettyurls=true`. ([#1293])

## Version [v0.24.8] - 2020-04-13

### Added

* Non-standard admonition categories are (again) applied to the admonition `<div>` elements in HTML output (as `is-category-$category`). ([#1279], [#1280])

## Version [v0.24.7] - 2020-03-23

### Fixed

* Remove `only`, a new export from `Base` on Julia 1.4, from the JS search filter. ([#1264])

* Fix errors in LaTeX builds due to bad escaping of certain characters. ([#1118], [#1119], [#1200], [#1269])

## Version [v0.24.6] - 2020-03-12

### Added

* Reorganize some of the internal variables in Documenter's Sass sources, to make it easier to create custom themes on top of the Documenter base theme. ([#1258])

## Version [v0.24.5] - 2020-01-31

### Added

* Documenter now correctly emulates the "REPL softscope" (Julia 1.5) in REPL-style doctest blocks and `@repl` blocks. ([#1232])

## Version [v0.24.4] - 2020-01-18

### Added

* Change the inline code to less distracting black color in the HTML light theme. ([#1212], [#1222])

* Add the ability specify the `lang` attribute of the `html` tag in the HTML output, to better support documentation pages in other languages. By default Documenter now defaults to `lang="en"`. ([#1223])

## Version [v0.24.3] - 2019-12-16

### Fixed

* Fix a case where Documenter's deployment would fail due to git picking up the wrong ssh config file on non-standard systems. ([#1216])

## Version [v0.24.2] - 2019-11-26

### Other

* Improvements to logging in `deploydocs`. ([#1195])

## Version [v0.24.1] - 2019-11-25

### Fixed

* Fix a bad `mktempdir` incantation in `LaTeXWriter`. ([#1194])

## Version [v0.24.0] - 2019-11-22

### Breaking

* Documenter no longer creates a symlink between the old `latest` url to specified `devurl`. ([#1151])

  **For upgrading:** Make sure that links to the latest documentation have been updated (e.g. the package README).

* The deprecated `makedocs` keywords (`html_prettyurls`, `html_disable_git`, `html_edit_branch`, `html_canonical`, `assets`, `analytics`) have been removed. ([#1107])

  **For upgrading:** Pass the corresponding values to the `HTML` constructor when settings the `format` keyword.

### Deprecated

* The `edit_branch` keyword to `Documenter.HTML` has been deprecated in favor of the new `edit_link` keyword. As a new feature, passing `edit_link = nothing` disables the "Edit on GitHub" links altogether. ([#1173])

  **For upgrading:** If using `edit_branch = nothing`, use `edit_link = :commit` instead. If passing a `String` to `edit_branch`, pass that to `edit_link` instead.

### Added

* Documenter can now deploy preview documentation from pull requests (with head branch in the same repository, i.e. not from forks). This is enabled by passing `push_preview=true` to `deploydocs`. ([#1180])

* Deployment is now more customizable and thus not as tied to Travis CI as before. ([#1147], [#1171], [#1180])

* Documenter now has builtin support for deploying from GitHub Actions. Documenter will autodetect the running system, unless explicitly specified. ([#1144], [#1152])

* When using GitHub Actions Documenter will (try to) post a GitHub status with a link to the generated documentation. This is especially useful for pull request preview builds (see above). ([#1186])

* The Documenter HTML front end now uses [KaTeX](https://katex.org/) as the default math rendering engine. ([#1097])

  **Possible breakage:** This may break the rendering of equations that use some more esoteric features that are only supported in MathJax. It is possible to switch back to MathJax by passing `mathengine = Documenter.MathJax()` to the `HTML` constructor in the `format` keyword.

* The HTML front end generated by Documenter has been redesigned and now uses the [Bulma CSS framework](https://bulma.io/). ([#1043])

  **Possible breakage:** Packages overriding the default Documenter CSS file, relying on some external CSS or relying on Documenter's CSS working in a particular way will not build correct-looking sites. Custom themes should now be developed as Sass files and compiled together with the Documenter and Bulma Sass dependencies (under `assets/html/scss`).

* The handling of JS and CSS assets is now more customizable:

  * The `asset` function can now be used to declare remote JS and CSS assets in the `assets` keyword. ([#1108])
  * The `highlights` keyword to `HTML` can be used to declare additional languages that should be highlighted in code blocks. ([#1094])
  * It is now possible to choose between MathJax and KaTeX as the math rendering engine with the `mathengine` keyword to `HTML` and to set their configuration in the `make.jl` script directly. ([#1097])

* The JS and CSS dependencies of the front end have been updated to the latest versions. ([#1189])

* Displaying of the site name at the top of the sidebar can now be disabled by passing `sidebar_sitename = false` to `HTML` in the `format` keyword. ([#1089])

* For deployments that have Google Analytics enabled, the URL fragment (i.e. the in-page `#` target) also stored in analytics. ([#1121])

* Page titles are now boosted in the search, yielding better search results. ([#631], [#1112], [#1113])

* In the PDF/LaTeX output, images that are wider than the text are now being scaled down to text width automatically. The PDF builds now require the `adjustbox` LaTeX package to be available. ([#1137])

* If the TeX compilation fails for the PDF/LaTeX output, `makedocs` now throws an exception. ([#1166])

### Fixed

* `LaTeXWriter` now outputs valid LaTeX if an `@contents` block is nested by more than two levels, or if `@contents` or `@index` blocks do not contain any items. ([#1166])

## Version [v0.23.4] - 2019-10-09

### Fixed

* The `include` and `eval` functions are also available in `@setup` blocks now. ([#1148], [#1153])

## Version [v0.23.3] - 2019-08-28

### Fixed

* Fix file permission error when `Pkg.test`ing Documenter. ([#1115])

## Version [v0.23.2] - 2019-08-04

### Fixed

* Empty Markdown headings no longer cause Documenter to crash. ([#1081], [#1082])

## Version [v0.23.1] - 2019-07-28

### Fixed

* Documenter no longer throws an error if the provided `EditURL` argument is missing. ([#1076], [#1077])

* Non-standard Markdown AST nodes no longer cause Documenter to exit with a missing method error in doctesting and HTML output. Documenter falls back to `repr()` for such nodes. ([#1073], [#1075])

* Docstrings parsed into nested `Markdown.MD` objects are now unwrapped correctly and do not cause Documenter to crash with a missing method error anymore. The user can run into that when reusing docstrings with the `@doc @doc(foo) function bar end` pattern. ([#1075])

## Version [v0.23.0] - 2019-07-18

### Version changes

* Documenter v0.23 requires Julia v1.0. ([#1015])

### Breaking

* `DocTestSetup`s that are defined in `@meta` blocks no longer apply to doctests that are in docstrings. ([#774])

  - Specifically, the pattern where `@docs` or `@autodocs` blocks were surrounded by `@meta` blocks, setting up a shared `DocTestSetup` for many docstrings, no longer works.

  - Documenter now exports the `DocMeta` module, which provides an alternative way to add `DocTestSetup` to docstrings.

  **For upgrading:** Use `DocMeta.setdocmeta!` in `make.jl` to set up a `DocTestSetup` that applies to all the docstrings in a particular module instead and, if applicable, remove the now redundant `@meta` blocks. See the ["Setup code" section under "Doctesting"](https://documenter.juliadocs.org/v0.23/man/doctests/#Setup-Code-1) in the manual for more information.

### Added

* `makedocs` now accepts the `doctest = :only` keyword, which allows doctests to be run while most other build steps, such as rendering, are skipped. This makes it more feasible to run doctests as part of the test suite (see the manual for more information). ([#198], [#535], [#756], [#774])

* Documenter now exports the `doctest` function, which verifies the doctests in all the docstrings of a given module. This can be used to verify docstring doctests as part of test suite, or to fix doctests right in the REPL. ([#198], [#535], [#756], [#774], [#1054])

* `makedocs` now accepts the `expandfirst` argument, which allows specifying a set of pages that should be evaluated before others. ([#1027], [#1029])

* The evaluation order of pages is now fixed (unless customized with `expandfirst`). The pages are evaluated in the alphabetical order of their file paths. ([#1027], [#1029])

* The logo image in the HTML output will now always point to the first page in the navigation menu (as opposed to `index.html`, which may or may not exist). When using pretty URLs, the `index.html` part now omitted from the logo link URL. ([#1005])

* Minor changes to how doctesting errors are printed. ([#1028])

* Videos can now be included in the HTML output using the image syntax (`![]()`) if the file extension matches a known format (`.webm`, `.mp4`, `.ogg`, `.ogm`, `.ogv`, `.avi`). ([#1034])

* The PDF output now uses the DejaVu Sans  and DejaVu Sans Mono fonts to provide better Unicode coverage. ([#803], [#1066])

* **Experimental** The current working directory when evaluating `@repl` and `@example` blocks can now be set to a fixed directory by passing the `workdir` keyword to `makedocs`. _The new keyword and its behaviour are experimental and not part of the public API._ ([#1013], [#1025])

### Fixed

* The HTML output now outputs HTML files for pages that are not referenced in the `pages` keyword too (Documenter finds them according to their extension). But they do exists outside of the standard navigation hierarchy (as defined by `pages`). This fixes a bug where these pages could still be referenced by `@ref` links and `@contents` blocks, but in the HTML output, the links ended up being broken. ([#1031], [#1047])

* `makedocs` now throws an error when the format objects (`Documenter.HTML`, `LaTeX`, `Markdown`) get passed positionally. The format types are no longer subtypes of `Documenter.Plugin`. ([#1046], [#1061])

* Doctesting now also handles doctests that contain invalid syntax and throw parsing errors. ([#487], [#1062])

* Stacktraces in doctests that throw an error are now filtered more thoroughly, fixing an issue where too much of the stacktrace was included when `doctest` or `makedocs` was called from a more complicated context. ([#1062])

## Version [v0.22.6] - 2019-07-18

### Other

* Add DocStringExtensions 0.8 as an allowed dependency version. ([#1071])

## Version [v0.22.5] - 2019-07-03

### Fixed

* Fix a test dependency problem revealed by a bugfix in Julia / Pkg. ([#1037])

## Version [v0.22.4] - 2019-05-09

### Fixed

* Documenter no longer crashes if the build includes doctests from docstrings that are defined in files that do not exist on the file system (e.g. if a Julia Base docstring is included when running a non-source Julia build). ([#1002])

* URLs for files in the repository are now generated correctly when the repository is used as a Git submodule in another repository. ([#1000], [#1004])

* When checking for omitted docstrings, Documenter no longer gives "`Package.Package` missing" type false positives. ([#1009])

* `makedocs` again exits with an error if `strict=true` and there is a doctest failure. ([#1003], [#1014])

## Version [v0.22.3] - 2019-04-12

### Fixed

* Fixed filepaths for images included in the .tex file for PDF output on Windows. ([#999])

## Version [v0.22.2] - 2019-04-05

### Fixed

* Error reporting for meta-blocks now handles missing files gracefully instead of throwing. ([#996])

### Added

* The `sitename` keyword argument to `deploydocs`, which is required for the default HTML output, is now properly documented. ([#995])

## Version [v0.22.1] - 2019-03-30

### Fixed

* Fixed a world-age related bug in doctests. ([#994])

## Version [v0.22.0] - 2019-03-28

### Deprecated

* The `assets` and `analytics` arguments to `makedocs` have been deprecated in favor of the corresponding arguments of the `Documenter.HTML` format plugin. ([#953])

  **For upgrading:** pass the corresponding arguments with the `Documenter.HTML` plugin instead. E.g. instead of

  ```
  makedocs(
      assets = ..., analytics = ...,
      ...
  )
  ```

  you should have

  ```
  makedocs(
      format = Documenter.HTML(assets = ..., analytics = ...),
      ...
  )
  ```

  _**Note:** It is technically possible to specify the same argument twice with different values by passing both variants. In that case the value passed to `makedocs` takes precedence._

### Added

* Documentation is no longer deployed on Travis CI cron jobs. ([#917])

* Log messages from failed `@meta`, `@docs`, `@autodocs`,
  `@eval`, `@example` and `@setup` blocks now include information about the source location
  of the block. ([#929])

* Docstrings from `@docs`-blocks are now included in the
  rendered docs even if some part(s) of the block failed. ([#928], [#935])

* The Markdown and LaTeX output writers can now handle multimedia
  output, such as images, from `@example` blocks. All the writers now also handle `text/markdown`
  output, which is preferred over `text/plain` if available. ([#938], [#948])

* The HTML output now also supports SVG, WebP, GIF and JPEG logos. ([#953])

* Reporting of failed doctests are now using the logging
  system to be consistent with the rest of Documenter's output. ([#958])

* The construction of the search index in the HTML output has been refactored to make it easier to use with other search backends in the future. The structure of the generated search index has also been modified, which can yield slightly different search results. Documenter now depends on the lightweight [JSON.jl](https://github.com/JuliaIO/JSON.jl) package. ([#966])

* Docstrings that begin with an indented code block (such as a function signature) now have that block highlighted as Julia code by default.
  This behaviour can be disabled by passing `highlightsig=false` to `makedocs`. ([#980])

### Fixed

* Paths in `include` calls in `@eval`, `@example`, `@repl` and `jldoctest`
  blocks are now interpreted to be relative `pwd`, which is set to the output directory of the
  resulting file. ([#941])

* `deploydocs` and `git_push` now support non-github repos correctly and work when the `.ssh` directory does not already exist or the working directory contains spaces. ([#971])

* Tables now honor column alignment in the HTML output. If a column does not explicitly specify its alignment, the parser defaults to it being right-aligned, whereas previously all cells were left-aligned. ([#511], [#989])

* Code lines ending with `# hide` are now properly hidden for CRLF inputs. ([#991])

## Version [v0.21.5] - 2019-02-22

### Fixed

* Deprecation warnings for `format` now get printed correctly when multiple formats are passed as a `Vector`. ([#967])

## Version [v0.21.4] - 2019-02-16

### Fixed

* A bug in `jldoctest`-blocks that, in rare cases, resulted in
  wrong output has been fixed. ([#959], [#960])

## Version [v0.21.3] - 2019-02-12

### Security

* The lunr.js and lodash JavaScript dependencies have been updated to their latest patch versions (from 2.3.1 to 2.3.5 and 4.17.4 to 4.17.11, respectively).
  This is in response to a vulnerability in lodash <4.17.11 ([CVE-2018-16487](https://nvd.nist.gov/vuln/detail/CVE-2018-16487)). ([#946])

## Version [v0.21.2] - 2019-02-06

### Fixed

* `linkcheck` now handles servers that do not support `HEAD` requests
  and properly checks for status codes of FTP responses. ([#934])

## Version [v0.21.1] - 2019-01-29

### Fixed

* `@repl` blocks now work correctly together with quoted
  expressions. ([#923], [#926])

* `@example`, `@repl` and `@eval` blocks now handle reserved words,
  e.g. `try`/`catch`, correctly. ([#886], [#927])

## Version [v0.21.0] - 2018-12-11

### Deprecated

* The symbol values to the `format` argument of `makedocs` (`:html`, `:markdown`, `:latex`) have been deprecated in favor of the `Documenter.HTML`, `Markdown` and `LaTeX`
  objects. The `Markdown` and `LaTeX` types are exported from the [DocumenterMarkdown](https://github.com/JuliaDocs/DocumenterMarkdown.jl) and [DocumenterLaTeX](https://github.com/JuliaDocs/DocumenterLaTeX.jl) packages,
  respectively. HTML output is still the default. ([#891])

  **For upgrading:** If you don't specify `format` (i.e. you rely on the default) you don't have to do anything.
  Otherwise update calls to `makedocs` to use struct instances instead of symbols, e.g.

  ```
  makedocs(
      format = :markdown
  )
  ```

  should be changed to

  ```
  using DocumenterMarkdown
  makedocs(
      format = Markdown()
  )
  ```

* The `html_prettyurls`, `html_canonical`, `html_disable_git` and `html_edit_branch` arguments to `makedocs` have been deprecated in favor of the corresponding arguments of the `Documenter.HTML` format plugin. ([#864], [#891])

  **For upgrading:** pass the corresponding arguments with the `Documenter.HTML` plugin instead. E.g. instead of

  ```
  makedocs(
      html_prettyurls = ..., html_canonical = ...,
      ...
  )
  ```

  you should have

  ```
  makedocs(
      format = Documenter.HTML(prettyurls = ..., canonical = ...),
      ...
  )
  ```

  _**Note:** It is technically possible to specify the same argument twice with different values by passing both variants. In that case the value to the deprecated `html_*` variant takes precedence._

### Added

* Packages extending Documenter can now define subtypes of `Documenter.Plugin`,
  which can be passed to `makedocs` as positional arguments to pass options to the extensions. ([#864])

* `@autodocs` blocks now support the `Filter` keyword, which allows passing a user-defined function that will filter the methods spliced in by the at-autodocs block. ([#885])

* `linkcheck` now supports checking URLs using the FTP protocol. ([#879])

* Build output logging has been improved and switched to the logging macros from `Base`. ([#876])

* The default `documenter.sty` LaTeX preamble now include `\usepackage{graphicx}`. ([#898])

* `deploydocs` is now more helpful when it fails to interpret `DOCUMENTER_KEY`. It now also uses the `BatchMode` SSH option and throws an error instead of asking for a passphrase and timing out the Travis build when `DOCUMENTER_KEY` is broken. ([#697], [#907])

* `deploydocs` now have a `forcepush` keyword argument that can be used to
  force-push the built documentation instead of adding a new commit. ([#905])

## Version [v0.20.0] - 2018-10-27

### Version changes

* Documenter v0.20 requires at least Julia v0.7. ([#795])

### Breaking

* Documentation deployment via the `deploydocs` function has changed considerably.

  - The user-facing directories (URLs) of different versions and what gets displayed in the version selector have changed. By default, Documenter now creates the `stable/` directory (as before) and a directory for every minor version (`vX.Y/`). The `release-X.Y` directories are no longer created. ([#706], [#813], [#817])

    Technically, Documenter now deploys actual files only to `dev/` and `vX.Y.Z/` directories. The directories (URLs) that change from version to version (e.g. `latest/`, `vX.Y`) are implemented as symlinks on the `gh-pages` branch.

    The version selector will only display `vX.Y/`, `stable/` and `dev/` directories by default. This behavior can be customized with the `versions` keyword of `deploydocs`.

  - Documentation from the development branch (e.g. `master`) now deploys to `dev/` by default (instead of `latest/`). This can be customized with the `devurl` keyword. ([#802])

  - The `latest` keyword to `deploydocs` has been deprecated and renamed to `devbranch`. ([#802])

  - The `julia` and `osname` keywords to `deploydocs` are now deprecated. ([#816])

  - The default values of the `target`, `deps` and `make` keywords to `deploydocs` have been changed. See the default format change below for more information. ([#826])

  **For upgrading:**

  - If you are using the `latest` keyword, then just use `devbranch` with the same value instead.

  - Update links that point to `latest/` to point to `dev/` instead (e.g. in the README).

  - Remove any links to the `release-X.Y` branches and remove the directories from your `gh-pages` branch.

  - The operating system and Julia version should be specified in the Travis build stage configuration (via `julia:` and `os:` options, see "Hosting Documentation" in the manual for more details) or by checking the `TRAVIS_JULIA_VERSION` and `TRAVIS_OS_NAME` environment variables in `make.jl` yourself.

* `makedocs` will now build Documenter's native HTML output by default and `deploydocs`' defaults now assume the HTML output. ([#826])

  - The default value of the `format` keyword of `makedocs` has been changed to `:html`.

  - The default value of the `target` keyword to `deploydocs` has been changed to `"build"`.

  - The default value of the `make` and `deps` keywords to `deploydocs` have been changed to `nothing`.

  **For upgrading:** If you are relying on the Markdown/MkDocs output, you now need to:

  - In `makedocs`, explicitly set `format = :markdown`

  - In `deploydocs`, explicitly set

    ```julia
    target = "site"
    deps = Deps.pip("pygments", "mkdocs")
    make = () -> run(`mkdocs build`)
    ```

  - Explicitly import `DocumenterMarkdown` in `make.jl`. See the `MarkdownWriter` deprecation below.

  If you already specify any of the changed keywords, then you do not need to make any changes to those keywords you already set.

  However, if you are setting any of the values to the new defaults (e.g. when you are already using the HTML output), you may now rely on the new defaults.

* "Pretty URLs" are enabled by default now for the HTML output. The default value of the `html_prettyurls` has been changed to `true`.

  For a page `foo/page.md` Documenter now generates `foo/page/index.html`, instead of `foo/page.html`.
  On GitHub pages deployments it means that your URLs look like  `foo/page/` instead of `foo/page.html`.

  For local builds you should explicitly set `html_prettyurls = false`.

  **For upgrading:** If you wish to retain the old behavior, set `html_prettyurls = false` in `makedocs`. If you already set `html_prettyurls`, you do not need to change anything.

* The `Travis.genkeys` and `Documenter.generate` functions have been moved to a separate [DocumenterTools.jl package](https://github.com/JuliaDocs/DocumenterTools.jl). ([#789])

### Deprecated

* The Markdown/MkDocs (`format = :markdown`) and PDF/LaTeX (`format = :latex`) outputs now require an external package to be loaded ([DocumenterMarkdown](https://github.com/JuliaDocs/DocumenterMarkdown.jl) and [DocumenterLaTeX](https://github.com/JuliaDocs/DocumenterLaTeX.jl), respectively). ([#833])

  **For upgrading:** Make sure that the respective extra package is installed and then just add `using DocumenterMarkdown` or `using DocumenterLaTeX` to `make.jl`.

### Added

* If Documenter is not able to determine which Git hosting service is being used to host the source, the "Edit on XXX" links become "Edit source" with a generic icon. ([#804])

* The at-blocks now support `MIME"text/html"` rendering of objects (e.g. for interactive plots). I.e. if a type has `show(io, ::MIME"text/html", x)` defined, Documenter now uses that when rendering the objects in the document. ([#764])

* Added to the sidebar. When loading a page, the sidebar will jump to the current page now. Also, the scrollbar in WebKit-based browsers look less intrusive now. ([#792], [#854], [#863])

* Minor style enhancements to admonitions. ([#841])

### Fixed

* The at-blocks that execute code can now handle `include` statements. ([#793], [#794])

* At-docs blocks no longer give an error when containing empty lines. ([#823], [#824])


<!-- Links generated by Changelog.jl -->

[v0.20.0]: https://github.com/JuliaDocs/Documenter.jl/releases/tag/v0.20.0
[v0.21.0]: https://github.com/JuliaDocs/Documenter.jl/releases/tag/v0.21.0
[v0.21.1]: https://github.com/JuliaDocs/Documenter.jl/releases/tag/v0.21.1
[v0.21.2]: https://github.com/JuliaDocs/Documenter.jl/releases/tag/v0.21.2
[v0.21.3]: https://github.com/JuliaDocs/Documenter.jl/releases/tag/v0.21.3
[v0.21.4]: https://github.com/JuliaDocs/Documenter.jl/releases/tag/v0.21.4
[v0.21.5]: https://github.com/JuliaDocs/Documenter.jl/releases/tag/v0.21.5
[v0.22.0]: https://github.com/JuliaDocs/Documenter.jl/releases/tag/v0.22.0
[v0.22.1]: https://github.com/JuliaDocs/Documenter.jl/releases/tag/v0.22.1
[v0.22.2]: https://github.com/JuliaDocs/Documenter.jl/releases/tag/v0.22.2
[v0.22.3]: https://github.com/JuliaDocs/Documenter.jl/releases/tag/v0.22.3
[v0.22.4]: https://github.com/JuliaDocs/Documenter.jl/releases/tag/v0.22.4
[v0.22.5]: https://github.com/JuliaDocs/Documenter.jl/releases/tag/v0.22.5
[v0.22.6]: https://github.com/JuliaDocs/Documenter.jl/releases/tag/v0.22.6
[v0.23.0]: https://github.com/JuliaDocs/Documenter.jl/releases/tag/v0.23.0
[v0.23.1]: https://github.com/JuliaDocs/Documenter.jl/releases/tag/v0.23.1
[v0.23.2]: https://github.com/JuliaDocs/Documenter.jl/releases/tag/v0.23.2
[v0.23.3]: https://github.com/JuliaDocs/Documenter.jl/releases/tag/v0.23.3
[v0.23.4]: https://github.com/JuliaDocs/Documenter.jl/releases/tag/v0.23.4
[v0.24.0]: https://github.com/JuliaDocs/Documenter.jl/releases/tag/v0.24.0
[v0.24.1]: https://github.com/JuliaDocs/Documenter.jl/releases/tag/v0.24.1
[v0.24.2]: https://github.com/JuliaDocs/Documenter.jl/releases/tag/v0.24.2
[v0.24.3]: https://github.com/JuliaDocs/Documenter.jl/releases/tag/v0.24.3
[v0.24.4]: https://github.com/JuliaDocs/Documenter.jl/releases/tag/v0.24.4
[v0.24.5]: https://github.com/JuliaDocs/Documenter.jl/releases/tag/v0.24.5
[v0.24.6]: https://github.com/JuliaDocs/Documenter.jl/releases/tag/v0.24.6
[v0.24.7]: https://github.com/JuliaDocs/Documenter.jl/releases/tag/v0.24.7
[v0.24.8]: https://github.com/JuliaDocs/Documenter.jl/releases/tag/v0.24.8
[v0.24.9]: https://github.com/JuliaDocs/Documenter.jl/releases/tag/v0.24.9
[v0.24.10]: https://github.com/JuliaDocs/Documenter.jl/releases/tag/v0.24.10
[v0.24.11]: https://github.com/JuliaDocs/Documenter.jl/releases/tag/v0.24.11
[v0.25.0]: https://github.com/JuliaDocs/Documenter.jl/releases/tag/v0.25.0
[v0.25.1]: https://github.com/JuliaDocs/Documenter.jl/releases/tag/v0.25.1
[v0.25.2]: https://github.com/JuliaDocs/Documenter.jl/releases/tag/v0.25.2
[v0.25.3]: https://github.com/JuliaDocs/Documenter.jl/releases/tag/v0.25.3
[v0.25.4]: https://github.com/JuliaDocs/Documenter.jl/releases/tag/v0.25.4
[v0.25.5]: https://github.com/JuliaDocs/Documenter.jl/releases/tag/v0.25.5
[v0.26.0]: https://github.com/JuliaDocs/Documenter.jl/releases/tag/v0.26.0
[v0.26.1]: https://github.com/JuliaDocs/Documenter.jl/releases/tag/v0.26.1
[v0.26.2]: https://github.com/JuliaDocs/Documenter.jl/releases/tag/v0.26.2
[v0.26.3]: https://github.com/JuliaDocs/Documenter.jl/releases/tag/v0.26.3
[v0.27.0]: https://github.com/JuliaDocs/Documenter.jl/releases/tag/v0.27.0
[v0.27.1]: https://github.com/JuliaDocs/Documenter.jl/releases/tag/v0.27.1
[v0.27.2]: https://github.com/JuliaDocs/Documenter.jl/releases/tag/v0.27.2
[v0.27.3]: https://github.com/JuliaDocs/Documenter.jl/releases/tag/v0.27.3
[v0.27.4]: https://github.com/JuliaDocs/Documenter.jl/releases/tag/v0.27.4
[v0.27.5]: https://github.com/JuliaDocs/Documenter.jl/releases/tag/v0.27.5
[v0.27.6]: https://github.com/JuliaDocs/Documenter.jl/releases/tag/v0.27.6
[v0.27.7]: https://github.com/JuliaDocs/Documenter.jl/releases/tag/v0.27.7
[v0.27.8]: https://github.com/JuliaDocs/Documenter.jl/releases/tag/v0.27.8
[v0.27.9]: https://github.com/JuliaDocs/Documenter.jl/releases/tag/v0.27.9
[v0.27.10]: https://github.com/JuliaDocs/Documenter.jl/releases/tag/v0.27.10
[v0.27.11]: https://github.com/JuliaDocs/Documenter.jl/releases/tag/v0.27.11
[v0.27.12]: https://github.com/JuliaDocs/Documenter.jl/releases/tag/v0.27.12
[v0.27.13]: https://github.com/JuliaDocs/Documenter.jl/releases/tag/v0.27.13
[v0.27.14]: https://github.com/JuliaDocs/Documenter.jl/releases/tag/v0.27.14
[v0.27.15]: https://github.com/JuliaDocs/Documenter.jl/releases/tag/v0.27.15
[v0.27.16]: https://github.com/JuliaDocs/Documenter.jl/releases/tag/v0.27.16
[v0.27.17]: https://github.com/JuliaDocs/Documenter.jl/releases/tag/v0.27.17
[v0.27.18]: https://github.com/JuliaDocs/Documenter.jl/releases/tag/v0.27.18
[v0.27.19]: https://github.com/JuliaDocs/Documenter.jl/releases/tag/v0.27.19
[v0.27.20]: https://github.com/JuliaDocs/Documenter.jl/releases/tag/v0.27.20
[v0.27.21]: https://github.com/JuliaDocs/Documenter.jl/releases/tag/v0.27.21
[v0.27.22]: https://github.com/JuliaDocs/Documenter.jl/releases/tag/v0.27.22
[v0.27.23]: https://github.com/JuliaDocs/Documenter.jl/releases/tag/v0.27.23
[v0.27.24]: https://github.com/JuliaDocs/Documenter.jl/releases/tag/v0.27.24
[v0.27.25]: https://github.com/JuliaDocs/Documenter.jl/releases/tag/v0.27.25
[v1.0.0]: https://github.com/JuliaDocs/Documenter.jl/releases/tag/v1.0.0
[v1.0.1]: https://github.com/JuliaDocs/Documenter.jl/releases/tag/v1.0.1
[v1.1.0]: https://github.com/JuliaDocs/Documenter.jl/releases/tag/v1.1.0
[v1.1.1]: https://github.com/JuliaDocs/Documenter.jl/releases/tag/v1.1.1
[v1.1.2]: https://github.com/JuliaDocs/Documenter.jl/releases/tag/v1.1.2
[v1.2.0]: https://github.com/JuliaDocs/Documenter.jl/releases/tag/v1.2.0
[v1.2.1]: https://github.com/JuliaDocs/Documenter.jl/releases/tag/v1.2.1
[v1.3.0]: https://github.com/JuliaDocs/Documenter.jl/releases/tag/v1.3.0
[v1.4.0]: https://github.com/JuliaDocs/Documenter.jl/releases/tag/v1.4.0
[v1.4.1]: https://github.com/JuliaDocs/Documenter.jl/releases/tag/v1.4.1
[v1.5.0]: https://github.com/JuliaDocs/Documenter.jl/releases/tag/v1.5.0
[v1.6.0]: https://github.com/JuliaDocs/Documenter.jl/releases/tag/v1.6.0
[v1.7.0]: https://github.com/JuliaDocs/Documenter.jl/releases/tag/v1.7.0
[v1.8.0]: https://github.com/JuliaDocs/Documenter.jl/releases/tag/v1.8.0
[v1.8.1]: https://github.com/JuliaDocs/Documenter.jl/releases/tag/v1.8.1
[v1.9.0]: https://github.com/JuliaDocs/Documenter.jl/releases/tag/v1.9.0
[v1.10.0]: https://github.com/JuliaDocs/Documenter.jl/releases/tag/v1.10.0
[v1.10.1]: https://github.com/JuliaDocs/Documenter.jl/releases/tag/v1.10.1
[v1.10.2]: https://github.com/JuliaDocs/Documenter.jl/releases/tag/v1.10.2
[#198]: https://github.com/JuliaDocs/Documenter.jl/issues/198
[#245]: https://github.com/JuliaDocs/Documenter.jl/issues/245
[#487]: https://github.com/JuliaDocs/Documenter.jl/issues/487
[#491]: https://github.com/JuliaDocs/Documenter.jl/issues/491
[#505]: https://github.com/JuliaDocs/Documenter.jl/issues/505
[#511]: https://github.com/JuliaDocs/Documenter.jl/issues/511
[#535]: https://github.com/JuliaDocs/Documenter.jl/issues/535
[#618]: https://github.com/JuliaDocs/Documenter.jl/issues/618
[#631]: https://github.com/JuliaDocs/Documenter.jl/issues/631
[#697]: https://github.com/JuliaDocs/Documenter.jl/issues/697
[#706]: https://github.com/JuliaDocs/Documenter.jl/issues/706
[#744]: https://github.com/JuliaDocs/Documenter.jl/issues/744
[#756]: https://github.com/JuliaDocs/Documenter.jl/issues/756
[#764]: https://github.com/JuliaDocs/Documenter.jl/issues/764
[#774]: https://github.com/JuliaDocs/Documenter.jl/issues/774
[#781]: https://github.com/JuliaDocs/Documenter.jl/issues/781
[#789]: https://github.com/JuliaDocs/Documenter.jl/issues/789
[#792]: https://github.com/JuliaDocs/Documenter.jl/issues/792
[#793]: https://github.com/JuliaDocs/Documenter.jl/issues/793
[#794]: https://github.com/JuliaDocs/Documenter.jl/issues/794
[#795]: https://github.com/JuliaDocs/Documenter.jl/issues/795
[#802]: https://github.com/JuliaDocs/Documenter.jl/issues/802
[#803]: https://github.com/JuliaDocs/Documenter.jl/issues/803
[#804]: https://github.com/JuliaDocs/Documenter.jl/issues/804
[#813]: https://github.com/JuliaDocs/Documenter.jl/issues/813
[#816]: https://github.com/JuliaDocs/Documenter.jl/issues/816
[#817]: https://github.com/JuliaDocs/Documenter.jl/issues/817
[#823]: https://github.com/JuliaDocs/Documenter.jl/issues/823
[#824]: https://github.com/JuliaDocs/Documenter.jl/issues/824
[#826]: https://github.com/JuliaDocs/Documenter.jl/issues/826
[#833]: https://github.com/JuliaDocs/Documenter.jl/issues/833
[#841]: https://github.com/JuliaDocs/Documenter.jl/issues/841
[#854]: https://github.com/JuliaDocs/Documenter.jl/issues/854
[#863]: https://github.com/JuliaDocs/Documenter.jl/issues/863
[#864]: https://github.com/JuliaDocs/Documenter.jl/issues/864
[#876]: https://github.com/JuliaDocs/Documenter.jl/issues/876
[#879]: https://github.com/JuliaDocs/Documenter.jl/issues/879
[#885]: https://github.com/JuliaDocs/Documenter.jl/issues/885
[#886]: https://github.com/JuliaDocs/Documenter.jl/issues/886
[#890]: https://github.com/JuliaDocs/Documenter.jl/issues/890
[#891]: https://github.com/JuliaDocs/Documenter.jl/issues/891
[#898]: https://github.com/JuliaDocs/Documenter.jl/issues/898
[#905]: https://github.com/JuliaDocs/Documenter.jl/issues/905
[#907]: https://github.com/JuliaDocs/Documenter.jl/issues/907
[#917]: https://github.com/JuliaDocs/Documenter.jl/issues/917
[#923]: https://github.com/JuliaDocs/Documenter.jl/issues/923
[#926]: https://github.com/JuliaDocs/Documenter.jl/issues/926
[#927]: https://github.com/JuliaDocs/Documenter.jl/issues/927
[#928]: https://github.com/JuliaDocs/Documenter.jl/issues/928
[#929]: https://github.com/JuliaDocs/Documenter.jl/issues/929
[#934]: https://github.com/JuliaDocs/Documenter.jl/issues/934
[#935]: https://github.com/JuliaDocs/Documenter.jl/issues/935
[#937]: https://github.com/JuliaDocs/Documenter.jl/issues/937
[#938]: https://github.com/JuliaDocs/Documenter.jl/issues/938
[#941]: https://github.com/JuliaDocs/Documenter.jl/issues/941
[#946]: https://github.com/JuliaDocs/Documenter.jl/issues/946
[#948]: https://github.com/JuliaDocs/Documenter.jl/issues/948
[#953]: https://github.com/JuliaDocs/Documenter.jl/issues/953
[#958]: https://github.com/JuliaDocs/Documenter.jl/issues/958
[#959]: https://github.com/JuliaDocs/Documenter.jl/issues/959
[#960]: https://github.com/JuliaDocs/Documenter.jl/issues/960
[#964]: https://github.com/JuliaDocs/Documenter.jl/issues/964
[#966]: https://github.com/JuliaDocs/Documenter.jl/issues/966
[#967]: https://github.com/JuliaDocs/Documenter.jl/issues/967
[#971]: https://github.com/JuliaDocs/Documenter.jl/issues/971
[#974]: https://github.com/JuliaDocs/Documenter.jl/issues/974
[#980]: https://github.com/JuliaDocs/Documenter.jl/issues/980
[#989]: https://github.com/JuliaDocs/Documenter.jl/issues/989
[#991]: https://github.com/JuliaDocs/Documenter.jl/issues/991
[#994]: https://github.com/JuliaDocs/Documenter.jl/issues/994
[#995]: https://github.com/JuliaDocs/Documenter.jl/issues/995
[#996]: https://github.com/JuliaDocs/Documenter.jl/issues/996
[#999]: https://github.com/JuliaDocs/Documenter.jl/issues/999
[#1000]: https://github.com/JuliaDocs/Documenter.jl/issues/1000
[#1002]: https://github.com/JuliaDocs/Documenter.jl/issues/1002
[#1003]: https://github.com/JuliaDocs/Documenter.jl/issues/1003
[#1004]: https://github.com/JuliaDocs/Documenter.jl/issues/1004
[#1005]: https://github.com/JuliaDocs/Documenter.jl/issues/1005
[#1009]: https://github.com/JuliaDocs/Documenter.jl/issues/1009
[#1013]: https://github.com/JuliaDocs/Documenter.jl/issues/1013
[#1014]: https://github.com/JuliaDocs/Documenter.jl/issues/1014
[#1015]: https://github.com/JuliaDocs/Documenter.jl/issues/1015
[#1025]: https://github.com/JuliaDocs/Documenter.jl/issues/1025
[#1026]: https://github.com/JuliaDocs/Documenter.jl/issues/1026
[#1027]: https://github.com/JuliaDocs/Documenter.jl/issues/1027
[#1028]: https://github.com/JuliaDocs/Documenter.jl/issues/1028
[#1029]: https://github.com/JuliaDocs/Documenter.jl/issues/1029
[#1031]: https://github.com/JuliaDocs/Documenter.jl/issues/1031
[#1034]: https://github.com/JuliaDocs/Documenter.jl/issues/1034
[#1037]: https://github.com/JuliaDocs/Documenter.jl/issues/1037
[#1043]: https://github.com/JuliaDocs/Documenter.jl/issues/1043
[#1046]: https://github.com/JuliaDocs/Documenter.jl/issues/1046
[#1047]: https://github.com/JuliaDocs/Documenter.jl/issues/1047
[#1054]: https://github.com/JuliaDocs/Documenter.jl/issues/1054
[#1057]: https://github.com/JuliaDocs/Documenter.jl/issues/1057
[#1061]: https://github.com/JuliaDocs/Documenter.jl/issues/1061
[#1062]: https://github.com/JuliaDocs/Documenter.jl/issues/1062
[#1066]: https://github.com/JuliaDocs/Documenter.jl/issues/1066
[#1071]: https://github.com/JuliaDocs/Documenter.jl/issues/1071
[#1073]: https://github.com/JuliaDocs/Documenter.jl/issues/1073
[#1075]: https://github.com/JuliaDocs/Documenter.jl/issues/1075
[#1076]: https://github.com/JuliaDocs/Documenter.jl/issues/1076
[#1077]: https://github.com/JuliaDocs/Documenter.jl/issues/1077
[#1079]: https://github.com/JuliaDocs/Documenter.jl/issues/1079
[#1081]: https://github.com/JuliaDocs/Documenter.jl/issues/1081
[#1082]: https://github.com/JuliaDocs/Documenter.jl/issues/1082
[#1088]: https://github.com/JuliaDocs/Documenter.jl/issues/1088
[#1089]: https://github.com/JuliaDocs/Documenter.jl/issues/1089
[#1094]: https://github.com/JuliaDocs/Documenter.jl/issues/1094
[#1097]: https://github.com/JuliaDocs/Documenter.jl/issues/1097
[#1107]: https://github.com/JuliaDocs/Documenter.jl/issues/1107
[#1108]: https://github.com/JuliaDocs/Documenter.jl/issues/1108
[#1112]: https://github.com/JuliaDocs/Documenter.jl/issues/1112
[#1113]: https://github.com/JuliaDocs/Documenter.jl/issues/1113
[#1115]: https://github.com/JuliaDocs/Documenter.jl/issues/1115
[#1118]: https://github.com/JuliaDocs/Documenter.jl/issues/1118
[#1119]: https://github.com/JuliaDocs/Documenter.jl/issues/1119
[#1121]: https://github.com/JuliaDocs/Documenter.jl/issues/1121
[#1137]: https://github.com/JuliaDocs/Documenter.jl/issues/1137
[#1144]: https://github.com/JuliaDocs/Documenter.jl/issues/1144
[#1147]: https://github.com/JuliaDocs/Documenter.jl/issues/1147
[#1148]: https://github.com/JuliaDocs/Documenter.jl/issues/1148
[#1151]: https://github.com/JuliaDocs/Documenter.jl/issues/1151
[#1152]: https://github.com/JuliaDocs/Documenter.jl/issues/1152
[#1153]: https://github.com/JuliaDocs/Documenter.jl/issues/1153
[#1166]: https://github.com/JuliaDocs/Documenter.jl/issues/1166
[#1171]: https://github.com/JuliaDocs/Documenter.jl/issues/1171
[#1173]: https://github.com/JuliaDocs/Documenter.jl/issues/1173
[#1180]: https://github.com/JuliaDocs/Documenter.jl/issues/1180
[#1184]: https://github.com/JuliaDocs/Documenter.jl/issues/1184
[#1186]: https://github.com/JuliaDocs/Documenter.jl/issues/1186
[#1189]: https://github.com/JuliaDocs/Documenter.jl/issues/1189
[#1192]: https://github.com/JuliaDocs/Documenter.jl/issues/1192
[#1194]: https://github.com/JuliaDocs/Documenter.jl/issues/1194
[#1195]: https://github.com/JuliaDocs/Documenter.jl/issues/1195
[#1200]: https://github.com/JuliaDocs/Documenter.jl/issues/1200
[#1201]: https://github.com/JuliaDocs/Documenter.jl/issues/1201
[#1212]: https://github.com/JuliaDocs/Documenter.jl/issues/1212
[#1216]: https://github.com/JuliaDocs/Documenter.jl/issues/1216
[#1222]: https://github.com/JuliaDocs/Documenter.jl/issues/1222
[#1223]: https://github.com/JuliaDocs/Documenter.jl/issues/1223
[#1232]: https://github.com/JuliaDocs/Documenter.jl/issues/1232
[#1240]: https://github.com/JuliaDocs/Documenter.jl/issues/1240
[#1254]: https://github.com/JuliaDocs/Documenter.jl/issues/1254
[#1258]: https://github.com/JuliaDocs/Documenter.jl/issues/1258
[#1264]: https://github.com/JuliaDocs/Documenter.jl/issues/1264
[#1269]: https://github.com/JuliaDocs/Documenter.jl/issues/1269
[#1271]: https://github.com/JuliaDocs/Documenter.jl/issues/1271
[#1278]: https://github.com/JuliaDocs/Documenter.jl/issues/1278
[#1279]: https://github.com/JuliaDocs/Documenter.jl/issues/1279
[#1280]: https://github.com/JuliaDocs/Documenter.jl/issues/1280
[#1283]: https://github.com/JuliaDocs/Documenter.jl/issues/1283
[#1285]: https://github.com/JuliaDocs/Documenter.jl/issues/1285
[#1291]: https://github.com/JuliaDocs/Documenter.jl/issues/1291
[#1292]: https://github.com/JuliaDocs/Documenter.jl/issues/1292
[#1293]: https://github.com/JuliaDocs/Documenter.jl/issues/1293
[#1295]: https://github.com/JuliaDocs/Documenter.jl/issues/1295
[#1298]: https://github.com/JuliaDocs/Documenter.jl/issues/1298
[#1299]: https://github.com/JuliaDocs/Documenter.jl/issues/1299
[#1302]: https://github.com/JuliaDocs/Documenter.jl/issues/1302
[#1307]: https://github.com/JuliaDocs/Documenter.jl/issues/1307
[#1310]: https://github.com/JuliaDocs/Documenter.jl/issues/1310
[#1311]: https://github.com/JuliaDocs/Documenter.jl/issues/1311
[#1312]: https://github.com/JuliaDocs/Documenter.jl/issues/1312
[#1315]: https://github.com/JuliaDocs/Documenter.jl/issues/1315
[#1320]: https://github.com/JuliaDocs/Documenter.jl/issues/1320
[#1321]: https://github.com/JuliaDocs/Documenter.jl/issues/1321
[#1323]: https://github.com/JuliaDocs/Documenter.jl/issues/1323
[#1328]: https://github.com/JuliaDocs/Documenter.jl/issues/1328
[#1337]: https://github.com/JuliaDocs/Documenter.jl/issues/1337
[#1338]: https://github.com/JuliaDocs/Documenter.jl/issues/1338
[#1339]: https://github.com/JuliaDocs/Documenter.jl/issues/1339
[#1342]: https://github.com/JuliaDocs/Documenter.jl/issues/1342
[#1344]: https://github.com/JuliaDocs/Documenter.jl/issues/1344
[#1345]: https://github.com/JuliaDocs/Documenter.jl/issues/1345
[#1349]: https://github.com/JuliaDocs/Documenter.jl/issues/1349
[#1355]: https://github.com/JuliaDocs/Documenter.jl/issues/1355
[#1357]: https://github.com/JuliaDocs/Documenter.jl/issues/1357
[#1360]: https://github.com/JuliaDocs/Documenter.jl/issues/1360
[#1362]: https://github.com/JuliaDocs/Documenter.jl/issues/1362
[#1364]: https://github.com/JuliaDocs/Documenter.jl/issues/1364
[#1365]: https://github.com/JuliaDocs/Documenter.jl/issues/1365
[#1367]: https://github.com/JuliaDocs/Documenter.jl/issues/1367
[#1368]: https://github.com/JuliaDocs/Documenter.jl/issues/1368
[#1369]: https://github.com/JuliaDocs/Documenter.jl/issues/1369
[#1379]: https://github.com/JuliaDocs/Documenter.jl/issues/1379
[#1388]: https://github.com/JuliaDocs/Documenter.jl/issues/1388
[#1389]: https://github.com/JuliaDocs/Documenter.jl/issues/1389
[#1392]: https://github.com/JuliaDocs/Documenter.jl/issues/1392
[#1393]: https://github.com/JuliaDocs/Documenter.jl/issues/1393
[#1400]: https://github.com/JuliaDocs/Documenter.jl/issues/1400
[#1426]: https://github.com/JuliaDocs/Documenter.jl/issues/1426
[#1428]: https://github.com/JuliaDocs/Documenter.jl/issues/1428
[#1430]: https://github.com/JuliaDocs/Documenter.jl/issues/1430
[#1435]: https://github.com/JuliaDocs/Documenter.jl/issues/1435
[#1437]: https://github.com/JuliaDocs/Documenter.jl/issues/1437
[#1438]: https://github.com/JuliaDocs/Documenter.jl/issues/1438
[#1440]: https://github.com/JuliaDocs/Documenter.jl/issues/1440
[#1441]: https://github.com/JuliaDocs/Documenter.jl/issues/1441
[#1443]: https://github.com/JuliaDocs/Documenter.jl/issues/1443
[#1448]: https://github.com/JuliaDocs/Documenter.jl/issues/1448
[#1449]: https://github.com/JuliaDocs/Documenter.jl/issues/1449
[#1452]: https://github.com/JuliaDocs/Documenter.jl/issues/1452
[#1456]: https://github.com/JuliaDocs/Documenter.jl/issues/1456
[#1462]: https://github.com/JuliaDocs/Documenter.jl/issues/1462
[#1463]: https://github.com/JuliaDocs/Documenter.jl/issues/1463
[#1466]: https://github.com/JuliaDocs/Documenter.jl/issues/1466
[#1468]: https://github.com/JuliaDocs/Documenter.jl/issues/1468
[#1469]: https://github.com/JuliaDocs/Documenter.jl/issues/1469
[#1470]: https://github.com/JuliaDocs/Documenter.jl/issues/1470
[#1471]: https://github.com/JuliaDocs/Documenter.jl/issues/1471
[#1472]: https://github.com/JuliaDocs/Documenter.jl/issues/1472
[#1474]: https://github.com/JuliaDocs/Documenter.jl/issues/1474
[#1476]: https://github.com/JuliaDocs/Documenter.jl/issues/1476
[#1489]: https://github.com/JuliaDocs/Documenter.jl/issues/1489
[#1491]: https://github.com/JuliaDocs/Documenter.jl/issues/1491
[#1493]: https://github.com/JuliaDocs/Documenter.jl/issues/1493
[#1497]: https://github.com/JuliaDocs/Documenter.jl/issues/1497
[#1503]: https://github.com/JuliaDocs/Documenter.jl/issues/1503
[#1510]: https://github.com/JuliaDocs/Documenter.jl/issues/1510
[#1511]: https://github.com/JuliaDocs/Documenter.jl/issues/1511
[#1513]: https://github.com/JuliaDocs/Documenter.jl/issues/1513
[#1516]: https://github.com/JuliaDocs/Documenter.jl/issues/1516
[#1518]: https://github.com/JuliaDocs/Documenter.jl/issues/1518
[#1519]: https://github.com/JuliaDocs/Documenter.jl/issues/1519
[#1520]: https://github.com/JuliaDocs/Documenter.jl/issues/1520
[#1521]: https://github.com/JuliaDocs/Documenter.jl/issues/1521
[#1526]: https://github.com/JuliaDocs/Documenter.jl/issues/1526
[#1527]: https://github.com/JuliaDocs/Documenter.jl/issues/1527
[#1529]: https://github.com/JuliaDocs/Documenter.jl/issues/1529
[#1531]: https://github.com/JuliaDocs/Documenter.jl/issues/1531
[#1533]: https://github.com/JuliaDocs/Documenter.jl/issues/1533
[#1534]: https://github.com/JuliaDocs/Documenter.jl/issues/1534
[#1536]: https://github.com/JuliaDocs/Documenter.jl/issues/1536
[#1537]: https://github.com/JuliaDocs/Documenter.jl/issues/1537
[#1538]: https://github.com/JuliaDocs/Documenter.jl/issues/1538
[#1540]: https://github.com/JuliaDocs/Documenter.jl/issues/1540
[#1549]: https://github.com/JuliaDocs/Documenter.jl/issues/1549
[#1551]: https://github.com/JuliaDocs/Documenter.jl/issues/1551
[#1553]: https://github.com/JuliaDocs/Documenter.jl/issues/1553
[#1554]: https://github.com/JuliaDocs/Documenter.jl/issues/1554
[#1556]: https://github.com/JuliaDocs/Documenter.jl/issues/1556
[#1557]: https://github.com/JuliaDocs/Documenter.jl/issues/1557
[#1559]: https://github.com/JuliaDocs/Documenter.jl/issues/1559
[#1561]: https://github.com/JuliaDocs/Documenter.jl/issues/1561
[#1567]: https://github.com/JuliaDocs/Documenter.jl/issues/1567
[#1568]: https://github.com/JuliaDocs/Documenter.jl/issues/1568
[#1569]: https://github.com/JuliaDocs/Documenter.jl/issues/1569
[#1570]: https://github.com/JuliaDocs/Documenter.jl/issues/1570
[#1575]: https://github.com/JuliaDocs/Documenter.jl/issues/1575
[#1577]: https://github.com/JuliaDocs/Documenter.jl/issues/1577
[#1590]: https://github.com/JuliaDocs/Documenter.jl/issues/1590
[#1594]: https://github.com/JuliaDocs/Documenter.jl/issues/1594
[#1595]: https://github.com/JuliaDocs/Documenter.jl/issues/1595
[#1596]: https://github.com/JuliaDocs/Documenter.jl/issues/1596
[#1602]: https://github.com/JuliaDocs/Documenter.jl/issues/1602
[#1604]: https://github.com/JuliaDocs/Documenter.jl/issues/1604
[#1609]: https://github.com/JuliaDocs/Documenter.jl/issues/1609
[#1610]: https://github.com/JuliaDocs/Documenter.jl/issues/1610
[#1611]: https://github.com/JuliaDocs/Documenter.jl/issues/1611
[#1615]: https://github.com/JuliaDocs/Documenter.jl/issues/1615
[#1616]: https://github.com/JuliaDocs/Documenter.jl/issues/1616
[#1617]: https://github.com/JuliaDocs/Documenter.jl/issues/1617
[#1625]: https://github.com/JuliaDocs/Documenter.jl/issues/1625
[#1627]: https://github.com/JuliaDocs/Documenter.jl/issues/1627
[#1628]: https://github.com/JuliaDocs/Documenter.jl/issues/1628
[#1629]: https://github.com/JuliaDocs/Documenter.jl/issues/1629
[#1633]: https://github.com/JuliaDocs/Documenter.jl/issues/1633
[#1634]: https://github.com/JuliaDocs/Documenter.jl/issues/1634
[#1639]: https://github.com/JuliaDocs/Documenter.jl/issues/1639
[#1641]: https://github.com/JuliaDocs/Documenter.jl/issues/1641
[#1645]: https://github.com/JuliaDocs/Documenter.jl/issues/1645
[#1647]: https://github.com/JuliaDocs/Documenter.jl/issues/1647
[#1649]: https://github.com/JuliaDocs/Documenter.jl/issues/1649
[#1655]: https://github.com/JuliaDocs/Documenter.jl/issues/1655
[#1657]: https://github.com/JuliaDocs/Documenter.jl/issues/1657
[#1658]: https://github.com/JuliaDocs/Documenter.jl/issues/1658
[#1661]: https://github.com/JuliaDocs/Documenter.jl/issues/1661
[#1665]: https://github.com/JuliaDocs/Documenter.jl/issues/1665
[#1667]: https://github.com/JuliaDocs/Documenter.jl/issues/1667
[#1673]: https://github.com/JuliaDocs/Documenter.jl/issues/1673
[#1687]: https://github.com/JuliaDocs/Documenter.jl/issues/1687
[#1689]: https://github.com/JuliaDocs/Documenter.jl/issues/1689
[#1691]: https://github.com/JuliaDocs/Documenter.jl/issues/1691
[#1693]: https://github.com/JuliaDocs/Documenter.jl/issues/1693
[#1695]: https://github.com/JuliaDocs/Documenter.jl/issues/1695
[#1696]: https://github.com/JuliaDocs/Documenter.jl/issues/1696
[#1698]: https://github.com/JuliaDocs/Documenter.jl/issues/1698
[#1699]: https://github.com/JuliaDocs/Documenter.jl/issues/1699
[#1704]: https://github.com/JuliaDocs/Documenter.jl/issues/1704
[#1706]: https://github.com/JuliaDocs/Documenter.jl/issues/1706
[#1709]: https://github.com/JuliaDocs/Documenter.jl/issues/1709
[#1716]: https://github.com/JuliaDocs/Documenter.jl/issues/1716
[#1727]: https://github.com/JuliaDocs/Documenter.jl/issues/1727
[#1728]: https://github.com/JuliaDocs/Documenter.jl/issues/1728
[#1743]: https://github.com/JuliaDocs/Documenter.jl/issues/1743
[#1745]: https://github.com/JuliaDocs/Documenter.jl/issues/1745
[#1746]: https://github.com/JuliaDocs/Documenter.jl/issues/1746
[#1748]: https://github.com/JuliaDocs/Documenter.jl/issues/1748
[#1750]: https://github.com/JuliaDocs/Documenter.jl/issues/1750
[#1751]: https://github.com/JuliaDocs/Documenter.jl/issues/1751
[#1752]: https://github.com/JuliaDocs/Documenter.jl/issues/1752
[#1754]: https://github.com/JuliaDocs/Documenter.jl/issues/1754
[#1756]: https://github.com/JuliaDocs/Documenter.jl/issues/1756
[#1758]: https://github.com/JuliaDocs/Documenter.jl/issues/1758
[#1759]: https://github.com/JuliaDocs/Documenter.jl/issues/1759
[#1760]: https://github.com/JuliaDocs/Documenter.jl/issues/1760
[#1762]: https://github.com/JuliaDocs/Documenter.jl/issues/1762
[#1766]: https://github.com/JuliaDocs/Documenter.jl/issues/1766
[#1770]: https://github.com/JuliaDocs/Documenter.jl/issues/1770
[#1771]: https://github.com/JuliaDocs/Documenter.jl/issues/1771
[#1772]: https://github.com/JuliaDocs/Documenter.jl/issues/1772
[#1773]: https://github.com/JuliaDocs/Documenter.jl/issues/1773
[#1774]: https://github.com/JuliaDocs/Documenter.jl/issues/1774
[#1776]: https://github.com/JuliaDocs/Documenter.jl/issues/1776
[#1780]: https://github.com/JuliaDocs/Documenter.jl/issues/1780
[#1784]: https://github.com/JuliaDocs/Documenter.jl/issues/1784
[#1785]: https://github.com/JuliaDocs/Documenter.jl/issues/1785
[#1788]: https://github.com/JuliaDocs/Documenter.jl/issues/1788
[#1792]: https://github.com/JuliaDocs/Documenter.jl/issues/1792
[#1795]: https://github.com/JuliaDocs/Documenter.jl/issues/1795
[#1796]: https://github.com/JuliaDocs/Documenter.jl/issues/1796
[#1797]: https://github.com/JuliaDocs/Documenter.jl/issues/1797
[#1802]: https://github.com/JuliaDocs/Documenter.jl/issues/1802
[#1803]: https://github.com/JuliaDocs/Documenter.jl/issues/1803
[#1805]: https://github.com/JuliaDocs/Documenter.jl/issues/1805
[#1806]: https://github.com/JuliaDocs/Documenter.jl/issues/1806
[#1807]: https://github.com/JuliaDocs/Documenter.jl/issues/1807
[#1808]: https://github.com/JuliaDocs/Documenter.jl/issues/1808
[#1810]: https://github.com/JuliaDocs/Documenter.jl/issues/1810
[#1811]: https://github.com/JuliaDocs/Documenter.jl/issues/1811
[#1814]: https://github.com/JuliaDocs/Documenter.jl/issues/1814
[#1816]: https://github.com/JuliaDocs/Documenter.jl/issues/1816
[#1818]: https://github.com/JuliaDocs/Documenter.jl/issues/1818
[#1821]: https://github.com/JuliaDocs/Documenter.jl/issues/1821
[#1825]: https://github.com/JuliaDocs/Documenter.jl/issues/1825
[#1826]: https://github.com/JuliaDocs/Documenter.jl/issues/1826
[#1827]: https://github.com/JuliaDocs/Documenter.jl/issues/1827
[#1828]: https://github.com/JuliaDocs/Documenter.jl/issues/1828
[#1829]: https://github.com/JuliaDocs/Documenter.jl/issues/1829
[#1833]: https://github.com/JuliaDocs/Documenter.jl/issues/1833
[#1834]: https://github.com/JuliaDocs/Documenter.jl/issues/1834
[#1835]: https://github.com/JuliaDocs/Documenter.jl/issues/1835
[#1836]: https://github.com/JuliaDocs/Documenter.jl/issues/1836
[#1838]: https://github.com/JuliaDocs/Documenter.jl/issues/1838
[#1841]: https://github.com/JuliaDocs/Documenter.jl/issues/1841
[#1842]: https://github.com/JuliaDocs/Documenter.jl/issues/1842
[#1844]: https://github.com/JuliaDocs/Documenter.jl/issues/1844
[#1846]: https://github.com/JuliaDocs/Documenter.jl/issues/1846
[#1857]: https://github.com/JuliaDocs/Documenter.jl/issues/1857
[#1861]: https://github.com/JuliaDocs/Documenter.jl/issues/1861
[#1862]: https://github.com/JuliaDocs/Documenter.jl/issues/1862
[#1865]: https://github.com/JuliaDocs/Documenter.jl/issues/1865
[#1870]: https://github.com/JuliaDocs/Documenter.jl/issues/1870
[#1871]: https://github.com/JuliaDocs/Documenter.jl/issues/1871
[#1880]: https://github.com/JuliaDocs/Documenter.jl/issues/1880
[#1881]: https://github.com/JuliaDocs/Documenter.jl/issues/1881
[#1885]: https://github.com/JuliaDocs/Documenter.jl/issues/1885
[#1886]: https://github.com/JuliaDocs/Documenter.jl/issues/1886
[#1890]: https://github.com/JuliaDocs/Documenter.jl/issues/1890
[#1892]: https://github.com/JuliaDocs/Documenter.jl/issues/1892
[#1900]: https://github.com/JuliaDocs/Documenter.jl/issues/1900
[#1903]: https://github.com/JuliaDocs/Documenter.jl/issues/1903
[#1906]: https://github.com/JuliaDocs/Documenter.jl/issues/1906
[#1908]: https://github.com/JuliaDocs/Documenter.jl/issues/1908
[#1909]: https://github.com/JuliaDocs/Documenter.jl/issues/1909
[#1912]: https://github.com/JuliaDocs/Documenter.jl/issues/1912
[#1919]: https://github.com/JuliaDocs/Documenter.jl/issues/1919
[#1924]: https://github.com/JuliaDocs/Documenter.jl/issues/1924
[#1929]: https://github.com/JuliaDocs/Documenter.jl/issues/1929
[#1930]: https://github.com/JuliaDocs/Documenter.jl/issues/1930
[#1931]: https://github.com/JuliaDocs/Documenter.jl/issues/1931
[#1932]: https://github.com/JuliaDocs/Documenter.jl/issues/1932
[#1933]: https://github.com/JuliaDocs/Documenter.jl/issues/1933
[#1935]: https://github.com/JuliaDocs/Documenter.jl/issues/1935
[#1936]: https://github.com/JuliaDocs/Documenter.jl/issues/1936
[#1937]: https://github.com/JuliaDocs/Documenter.jl/issues/1937
[#1944]: https://github.com/JuliaDocs/Documenter.jl/issues/1944
[#1946]: https://github.com/JuliaDocs/Documenter.jl/issues/1946
[#1948]: https://github.com/JuliaDocs/Documenter.jl/issues/1948
[#1955]: https://github.com/JuliaDocs/Documenter.jl/issues/1955
[#1956]: https://github.com/JuliaDocs/Documenter.jl/issues/1956
[#1957]: https://github.com/JuliaDocs/Documenter.jl/issues/1957
[#1958]: https://github.com/JuliaDocs/Documenter.jl/issues/1958
[#1962]: https://github.com/JuliaDocs/Documenter.jl/issues/1962
[#1969]: https://github.com/JuliaDocs/Documenter.jl/issues/1969
[#1970]: https://github.com/JuliaDocs/Documenter.jl/issues/1970
[#1976]: https://github.com/JuliaDocs/Documenter.jl/issues/1976
[#1977]: https://github.com/JuliaDocs/Documenter.jl/issues/1977
[#1980]: https://github.com/JuliaDocs/Documenter.jl/issues/1980
[#1983]: https://github.com/JuliaDocs/Documenter.jl/issues/1983
[#1989]: https://github.com/JuliaDocs/Documenter.jl/issues/1989
[#1991]: https://github.com/JuliaDocs/Documenter.jl/issues/1991
[#1993]: https://github.com/JuliaDocs/Documenter.jl/issues/1993
[#2012]: https://github.com/JuliaDocs/Documenter.jl/issues/2012
[#2018]: https://github.com/JuliaDocs/Documenter.jl/issues/2018
[#2019]: https://github.com/JuliaDocs/Documenter.jl/issues/2019
[#2027]: https://github.com/JuliaDocs/Documenter.jl/issues/2027
[#2051]: https://github.com/JuliaDocs/Documenter.jl/issues/2051
[#2054]: https://github.com/JuliaDocs/Documenter.jl/issues/2054
[#2058]: https://github.com/JuliaDocs/Documenter.jl/issues/2058
[#2066]: https://github.com/JuliaDocs/Documenter.jl/issues/2066
[#2067]: https://github.com/JuliaDocs/Documenter.jl/issues/2067
[#2070]: https://github.com/JuliaDocs/Documenter.jl/issues/2070
[#2071]: https://github.com/JuliaDocs/Documenter.jl/issues/2071
[#2076]: https://github.com/JuliaDocs/Documenter.jl/issues/2076
[#2078]: https://github.com/JuliaDocs/Documenter.jl/issues/2078
[#2081]: https://github.com/JuliaDocs/Documenter.jl/issues/2081
[#2085]: https://github.com/JuliaDocs/Documenter.jl/issues/2085
[#2100]: https://github.com/JuliaDocs/Documenter.jl/issues/2100
[#2103]: https://github.com/JuliaDocs/Documenter.jl/issues/2103
[#2128]: https://github.com/JuliaDocs/Documenter.jl/issues/2128
[#2130]: https://github.com/JuliaDocs/Documenter.jl/issues/2130
[#2134]: https://github.com/JuliaDocs/Documenter.jl/issues/2134
[#2141]: https://github.com/JuliaDocs/Documenter.jl/issues/2141
[#2142]: https://github.com/JuliaDocs/Documenter.jl/issues/2142
[#2143]: https://github.com/JuliaDocs/Documenter.jl/issues/2143
[#2145]: https://github.com/JuliaDocs/Documenter.jl/issues/2145
[#2147]: https://github.com/JuliaDocs/Documenter.jl/issues/2147
[#2153]: https://github.com/JuliaDocs/Documenter.jl/issues/2153
[#2157]: https://github.com/JuliaDocs/Documenter.jl/issues/2157
[#2169]: https://github.com/JuliaDocs/Documenter.jl/issues/2169
[#2170]: https://github.com/JuliaDocs/Documenter.jl/issues/2170
[#2181]: https://github.com/JuliaDocs/Documenter.jl/issues/2181
[#2187]: https://github.com/JuliaDocs/Documenter.jl/issues/2187
[#2191]: https://github.com/JuliaDocs/Documenter.jl/issues/2191
[#2194]: https://github.com/JuliaDocs/Documenter.jl/issues/2194
[#2202]: https://github.com/JuliaDocs/Documenter.jl/issues/2202
[#2203]: https://github.com/JuliaDocs/Documenter.jl/issues/2203
[#2204]: https://github.com/JuliaDocs/Documenter.jl/issues/2204
[#2205]: https://github.com/JuliaDocs/Documenter.jl/issues/2205
[#2211]: https://github.com/JuliaDocs/Documenter.jl/issues/2211
[#2213]: https://github.com/JuliaDocs/Documenter.jl/issues/2213
[#2214]: https://github.com/JuliaDocs/Documenter.jl/issues/2214
[#2215]: https://github.com/JuliaDocs/Documenter.jl/issues/2215
[#2216]: https://github.com/JuliaDocs/Documenter.jl/issues/2216
[#2217]: https://github.com/JuliaDocs/Documenter.jl/issues/2217
[#2232]: https://github.com/JuliaDocs/Documenter.jl/issues/2232
[#2233]: https://github.com/JuliaDocs/Documenter.jl/issues/2233
[#2236]: https://github.com/JuliaDocs/Documenter.jl/issues/2236
[#2237]: https://github.com/JuliaDocs/Documenter.jl/issues/2237
[#2245]: https://github.com/JuliaDocs/Documenter.jl/issues/2245
[#2247]: https://github.com/JuliaDocs/Documenter.jl/issues/2247
[#2249]: https://github.com/JuliaDocs/Documenter.jl/issues/2249
[#2252]: https://github.com/JuliaDocs/Documenter.jl/issues/2252
[#2259]: https://github.com/JuliaDocs/Documenter.jl/issues/2259
[#2260]: https://github.com/JuliaDocs/Documenter.jl/issues/2260
[#2269]: https://github.com/JuliaDocs/Documenter.jl/issues/2269
[#2272]: https://github.com/JuliaDocs/Documenter.jl/issues/2272
[#2273]: https://github.com/JuliaDocs/Documenter.jl/issues/2273
[#2274]: https://github.com/JuliaDocs/Documenter.jl/issues/2274
[#2279]: https://github.com/JuliaDocs/Documenter.jl/issues/2279
[#2280]: https://github.com/JuliaDocs/Documenter.jl/issues/2280
[#2281]: https://github.com/JuliaDocs/Documenter.jl/issues/2281
[#2282]: https://github.com/JuliaDocs/Documenter.jl/issues/2282
[#2285]: https://github.com/JuliaDocs/Documenter.jl/issues/2285
[#2288]: https://github.com/JuliaDocs/Documenter.jl/issues/2288
[#2293]: https://github.com/JuliaDocs/Documenter.jl/issues/2293
[#2300]: https://github.com/JuliaDocs/Documenter.jl/issues/2300
[#2303]: https://github.com/JuliaDocs/Documenter.jl/issues/2303
[#2306]: https://github.com/JuliaDocs/Documenter.jl/issues/2306
[#2307]: https://github.com/JuliaDocs/Documenter.jl/issues/2307
[#2308]: https://github.com/JuliaDocs/Documenter.jl/issues/2308
[#2313]: https://github.com/JuliaDocs/Documenter.jl/issues/2313
[#2317]: https://github.com/JuliaDocs/Documenter.jl/issues/2317
[#2324]: https://github.com/JuliaDocs/Documenter.jl/issues/2324
[#2325]: https://github.com/JuliaDocs/Documenter.jl/issues/2325
[#2327]: https://github.com/JuliaDocs/Documenter.jl/issues/2327
[#2329]: https://github.com/JuliaDocs/Documenter.jl/issues/2329
[#2330]: https://github.com/JuliaDocs/Documenter.jl/issues/2330
[#2335]: https://github.com/JuliaDocs/Documenter.jl/issues/2335
[#2337]: https://github.com/JuliaDocs/Documenter.jl/issues/2337
[#2339]: https://github.com/JuliaDocs/Documenter.jl/issues/2339
[#2344]: https://github.com/JuliaDocs/Documenter.jl/issues/2344
[#2348]: https://github.com/JuliaDocs/Documenter.jl/issues/2348
[#2360]: https://github.com/JuliaDocs/Documenter.jl/issues/2360
[#2364]: https://github.com/JuliaDocs/Documenter.jl/issues/2364
[#2365]: https://github.com/JuliaDocs/Documenter.jl/issues/2365
[#2366]: https://github.com/JuliaDocs/Documenter.jl/issues/2366
[#2373]: https://github.com/JuliaDocs/Documenter.jl/issues/2373
[#2374]: https://github.com/JuliaDocs/Documenter.jl/issues/2374
[#2375]: https://github.com/JuliaDocs/Documenter.jl/issues/2375
[#2378]: https://github.com/JuliaDocs/Documenter.jl/issues/2378
[#2382]: https://github.com/JuliaDocs/Documenter.jl/issues/2382
[#2394]: https://github.com/JuliaDocs/Documenter.jl/issues/2394
[#2399]: https://github.com/JuliaDocs/Documenter.jl/issues/2399
[#2406]: https://github.com/JuliaDocs/Documenter.jl/issues/2406
[#2408]: https://github.com/JuliaDocs/Documenter.jl/issues/2408
[#2410]: https://github.com/JuliaDocs/Documenter.jl/issues/2410
[#2414]: https://github.com/JuliaDocs/Documenter.jl/issues/2414
[#2415]: https://github.com/JuliaDocs/Documenter.jl/issues/2415
[#2424]: https://github.com/JuliaDocs/Documenter.jl/issues/2424
[#2430]: https://github.com/JuliaDocs/Documenter.jl/issues/2430
[#2438]: https://github.com/JuliaDocs/Documenter.jl/issues/2438
[#2441]: https://github.com/JuliaDocs/Documenter.jl/issues/2441
[#2449]: https://github.com/JuliaDocs/Documenter.jl/issues/2449
[#2458]: https://github.com/JuliaDocs/Documenter.jl/issues/2458
[#2459]: https://github.com/JuliaDocs/Documenter.jl/issues/2459
[#2460]: https://github.com/JuliaDocs/Documenter.jl/issues/2460
[#2461]: https://github.com/JuliaDocs/Documenter.jl/issues/2461
[#2470]: https://github.com/JuliaDocs/Documenter.jl/issues/2470
[#2475]: https://github.com/JuliaDocs/Documenter.jl/issues/2475
[#2480]: https://github.com/JuliaDocs/Documenter.jl/issues/2480
[#2482]: https://github.com/JuliaDocs/Documenter.jl/issues/2482
[#2485]: https://github.com/JuliaDocs/Documenter.jl/issues/2485
[#2490]: https://github.com/JuliaDocs/Documenter.jl/pull/2490
[#2496]: https://github.com/JuliaDocs/Documenter.jl/issues/2496
[#2497]: https://github.com/JuliaDocs/Documenter.jl/issues/2497
[#2499]: https://github.com/JuliaDocs/Documenter.jl/issues/2499
[#2505]: https://github.com/JuliaDocs/Documenter.jl/issues/2505
[#2511]: https://github.com/JuliaDocs/Documenter.jl/issues/2511
[#2513]: https://github.com/JuliaDocs/Documenter.jl/issues/2513
[#2514]: https://github.com/JuliaDocs/Documenter.jl/issues/2514
[#2526]: https://github.com/JuliaDocs/Documenter.jl/issues/2526
[#2543]: https://github.com/JuliaDocs/Documenter.jl/issues/2543
[#2549]: https://github.com/JuliaDocs/Documenter.jl/issues/2549
[#2551]: https://github.com/JuliaDocs/Documenter.jl/issues/2551
[#2557]: https://github.com/JuliaDocs/Documenter.jl/issues/2557
[#2560]: https://github.com/JuliaDocs/Documenter.jl/issues/2560
[#2561]: https://github.com/JuliaDocs/Documenter.jl/issues/2561
[#2562]: https://github.com/JuliaDocs/Documenter.jl/issues/2562
[#2566]: https://github.com/JuliaDocs/Documenter.jl/issues/2566
[#2569]: https://github.com/JuliaDocs/Documenter.jl/issues/2569
[#2571]: https://github.com/JuliaDocs/Documenter.jl/issues/2571
[#2576]: https://github.com/JuliaDocs/Documenter.jl/issues/2576
[#2577]: https://github.com/JuliaDocs/Documenter.jl/issues/2577
[#2592]: https://github.com/JuliaDocs/Documenter.jl/issues/2592
[#2593]: https://github.com/JuliaDocs/Documenter.jl/issues/2593
[#2602]: https://github.com/JuliaDocs/Documenter.jl/issues/2602
[#2610]: https://github.com/JuliaDocs/Documenter.jl/issues/2610
[#2619]: https://github.com/JuliaDocs/Documenter.jl/issues/2619
[#2621]: https://github.com/JuliaDocs/Documenter.jl/issues/2621
[#2622]: https://github.com/JuliaDocs/Documenter.jl/issues/2622
[#2624]: https://github.com/JuliaDocs/Documenter.jl/issues/2624
[#2629]: https://github.com/JuliaDocs/Documenter.jl/issues/2629
[#2636]: https://github.com/JuliaDocs/Documenter.jl/issues/2636
[#2640]: https://github.com/JuliaDocs/Documenter.jl/issues/2640
[#2642]: https://github.com/JuliaDocs/Documenter.jl/issues/2642
[#2646]: https://github.com/JuliaDocs/Documenter.jl/issues/2646
[#2648]: https://github.com/JuliaDocs/Documenter.jl/issues/2648
[#2649]: https://github.com/JuliaDocs/Documenter.jl/issues/2649
[#2651]: https://github.com/JuliaDocs/Documenter.jl/issues/2651
[#2652]: https://github.com/JuliaDocs/Documenter.jl/issues/2652
[#2656]: https://github.com/JuliaDocs/Documenter.jl/issues/2656
[#2658]: https://github.com/JuliaDocs/Documenter.jl/issues/2658
[#2659]: https://github.com/JuliaDocs/Documenter.jl/issues/2659
[#2662]: https://github.com/JuliaDocs/Documenter.jl/issues/2662
[#2674]: https://github.com/JuliaDocs/Documenter.jl/issues/2674
[#2675]: https://github.com/JuliaDocs/Documenter.jl/issues/2675
[#2676]: https://github.com/JuliaDocs/Documenter.jl/issues/2676
[#2682]: https://github.com/JuliaDocs/Documenter.jl/issues/2682
[#2685]: https://github.com/JuliaDocs/Documenter.jl/issues/2685
[#2692]: https://github.com/JuliaDocs/Documenter.jl/pull/2692
[#2693]: https://github.com/JuliaDocs/Documenter.jl/issues/2693
[JuliaLang/julia#36953]: https://github.com/JuliaLang/julia/issues/36953
[JuliaLang/julia#38054]: https://github.com/JuliaLang/julia/issues/38054
[JuliaLang/julia#39841]: https://github.com/JuliaLang/julia/issues/39841
[JuliaLang/julia#43652]: https://github.com/JuliaLang/julia/issues/43652
[JuliaLang/julia#45174]: https://github.com/JuliaLang/julia/issues/45174<|MERGE_RESOLUTION|>--- conflicted
+++ resolved
@@ -9,11 +9,8 @@
 
 * Added anchor links to admonition blocks, making it possible to create direct links to specific admonitions. ([#2505], [#2676], [#2688])
 * Added different banners for dev and unreleased docs ([#2382], [#2682])
-<<<<<<< HEAD
+* Added an API function `writer_supports_ansicolor` for a Documenter writer to indicate that it supports rendering ANSI-colored strings.  This is useful for new backends that may be implemented. ([#2490])
 * Introduced the `deploy_repo` keyword argument for `deploydocs` to better support out-of-repo documentation deployments ([#2692])
-=======
-* Added an API function `writer_supports_ansicolor` for a Documenter writer to indicate that it supports rendering ANSI-colored strings.  This is useful for new backends that may be implemented. ([#2490])
->>>>>>> ced42e59
 
 ### Fixed
 
