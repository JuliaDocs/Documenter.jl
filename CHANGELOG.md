--- conflicted
+++ resolved
@@ -7,13 +7,9 @@
 
 ### Changed
 
-<<<<<<< HEAD
-* `id` anchors may now start with a numeric digit. ([#744]), ([#2325])
-* Documenter now warns when it encounters invalid keys in the various key-value at-blocks. ([#2306], [#2324])
-=======
 * `id` anchors may now start with a numeric digit. ([#744], [#2325])
 * Documenter prints a more informative warning now if there is unexpected Julia interpolation in the Markdown (e.g. from errant `$` signs). ([#2288], [#2327])
->>>>>>> efb3ab4d
+* Documenter now warns when it encounters invalid keys in the various key-value at-blocks. ([#2306], [#2324])
 
 ### Fixed
 
