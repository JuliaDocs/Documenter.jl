--- conflicted
+++ resolved
@@ -9,12 +9,7 @@
 
 * Page category is removed from the search index and now everything is in section category. ([#2762], [#2413])
 * Created a warning for when the search index size is too big (500Kib). ([#2423], [#2753])
-<<<<<<< HEAD
 * In the HTML output, the search modal can now be navigated using up and down keys. ([#2761])
-=======
-* The HTML output shows a warning now when the search index size is too big (500Kib). ([#2423], [#2753])
-* In the HTML output, the search modal can now be navigated using using up and down keys. ([#2761])
->>>>>>> 01535c5b
 
 ### Other
 
