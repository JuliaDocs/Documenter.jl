# Documenter.jl changelog

## Version `v0.28.0` (unreleased)

* The (minimum) required Julia version has been raised from 1.0 to 1.6. For older Julia versions the 0.27.X release can still be used. ([#1835][github-1835], [#1841][github-1841])
* ![BREAKING][badge-breaking] The Markdown backend has been fully removed from the Documenter package, in favor of the external [DocumenterMarkdown package][documentermarkdown]. This includes the removal of the exported `Deps` module. ([#1826][github-1826])

  **For upgrading:** To keep using the Markdown backend, refer to the [DocumenterMarkdown package][documentermarkdown]. That package might not immediately support the latest Documenter version, however.

* ![BREAKING][badge-breaking] `@eval` blocks now require the last expression to be either `nothing` or of type `Markdown.MD`, with other cases now issuing a warning and falling back to a text representation in a code block. ([#1919][github-1919])

  **For upgrading:** The cases where an `@eval` results in a object that is not `nothing` or `::Markdown.MD`, the returned object should be reviewed. In case the resulting object is of some `Markdown` node type (e.g. `Markdown.Paragraph` or `Markdown.Table`), it can simply be wrapped in `Markdown.MD([...])` for block nodes, or `Markdown.MD([Markdown.Paragraph([...])])` for inline nodes. In other cases Documenter was likely not handling the returned object in a correct way, but please open an issue if this change has broken a previously working use case.

* ![Enhancement][badge-enhancement] Doctest filters can now be specified as regex/substitution pairs, i.e. `r"..." => s"..."`, in order to control the replacement (which defaults to the empty string, `""`). ([#1989][github-1989], [#1271][github-1271])
* ![Enhancement][badge-enhancement] Documenter is now more careful not to accidentally leak SSH keys (in e.g. error messages) by removing `DOCUMENTER_KEY` from the environment when it is not needed. ([#1958][github-1958], [#1962][github-1962])
* ![Enhancement][badge-enhancement] Admonitions are now styled with color in the LaTeX output. ([#1931][github-1931], [#1932][github-1932], [#1946][github-1946], [#1955][github-1955])
* ![Enhancement][badge-enhancement] Improved the styling of code blocks in the LaTeXWriter. ([#1933][github-1933], [#1935][github-1935], [#1936][github-1936], [#1944][github-1944], [#1956][github-1956], [#1957][github-1957])
* ![Enhancement][badge-enhancement] Automatically resize oversize `tabular` environments from `@example` blocks in LaTeXWriter. ([#1930][github-1930], [#1937][github-1937])
* ![Enhancement][badge-enhancement] The `ansicolor` keyword to `HTML()` now defaults to true, meaning that executed outputs from `@example`- and `@repl`-blocks are now by default colored (if they emit colored output). ([#1828][github-1828])
* ![Enhancement][badge-enhancement] Documenter now shows a link to the root of the repository in the top navigation bar. The link is determined automatically from the remote repository, unless overridden or disabled via the `repolink` argument of `HTML`. ([#1254][github-1254])
* ![Enhancement][badge-enhancement] A more general API is now available to configure the remote repository URLs via the `repo` argument of `makedocs` by passing objects that are subtypes of `Remotes.Remote` and implement its interface (e.g. `Remotes.GitHub`). Documenter will also try to determine `repo` automatically from the `GITHUB_REPOSITORY` environment variable if other fallbacks have failed. ([#1808][github-1808], [#1881][github-1881])
* ![Enhancement][badge-enhancement] Broken issue references (i.e. links like `[#1234](@ref)`, but when Documenter is unable to determine the remote GitHub repository) now generate `:cross_references` errors that can be caught via the `strict` keyword. ([#1808][github-1808])

  This is **potentially breaking** as it can cause previously working builds to fail if they are being run in strict mode. However, such builds were already leaving broken links in the generated documentation.

  **For upgrading:** the easiest way to fix the build is to remove the offending `@ref` links. Alternatively, the `repo` argument to `makedocs` can be set to the appropriate `Remotes.Remote` object that implements the `Remotes.issueurl` function, which would make sure that correct URLs are generated.

* ![Enhancement][badge-enhancement] Woodpecker CI is now automatically supported for documentation deployment. ([#1880][github-1880])
* ![Enhancement][badge-enhancement] The `@contents`-block now support `UnitRange`s for the `Depth` argument. This makes it possible to configure also the *minimal* header depth that should be displayed (`Depth = 2:3`, for example). This is supported by the HTML and the LaTeX/PDF backends. ([#245][github-245], [#1890][github-1890])
* ![Enhancement][badge-enhancement] The code copy buttons in HTML now have `title` and `aria-label` attributes. ([#1903][github-1903])
* ![Enhancement][badge-enhancement] The at-ref links are now more flexible, allowing arbitrary links to point to both docstrings and section headings. ([#781][github-781], [#1900][github-1900])
* ![Enhancement][badge-enhancement] Code blocks like `@example` or `@repl` are now also expanded in nested contexts (e.g. admonitions, lists or block quotes). ([#491][github-491], [#1970][github-1970])
* ![Enhancement][badge-enhancement] The new `pagesonly` keyword to `makedocs` can be used to restrict builds to just the Markdown files listed in `pages` (as opposed to all `.md` files under `src/`). ([#1980][github-1980])
<<<<<<< HEAD
* ![Enhancement][badge-enhancement] `deploydocs` now supports custom tag prefixes; see section "Deploying from a monorepo" in the docs. ([#1291][github-1291], [#1792][github-1792], [#1993][github-1993])
=======
* ![Enhancement][badge-enhancement] Search engine and social media link previews are now supported, with Documenter generating the relevant HTML `meta` tags. ([#1321][github-1321], [#1991][github-1991])
>>>>>>> dd1e3349
* ![Bugfix][badge-bugfix] Documenter now generates the correct source URLs for docstrings from other packages when the `repo` argument to `makedocs` is set (note: the source links to such docstrings only work if the external package is cloned from GitHub and added as a dev-dependency). However, this change **breaks** the case where the `repo` argument is used to override the main package/repository URL, assuming the repository is cloned from GitHub. ([#1808][github-1808])
* ![Bugfix][badge-bugfix] Documenter no longer uses the `TRAVIS_REPO_SLUG` environment variable to determine the Git remote of non-main repositories (when inferring it from the Git repository configuration has failed), which could previously lead to bad source links. ([#1881][github-1881])
* ![Bugfix][badge-bugfix] Line endings in Markdown source files are now normalized to `LF` before parsing, to work around [a bug in the Julia Markdown parser][julia-29344] where parsing is sensitive to line endings, and can therefore cause platform-dependent behavior. ([#1906][github-1906])
* ![Bugfix][badge-bugfix] `HTMLWriter` no longer complains about invalid URLs in docstrings when `makedocs` gets run multiple time in a Julia session, as it no longer modifies the underlying docstring objects. ([#505][github-505], [#1924][github-1924])
* ![Bugfix][badge-bugfix] Docstring doctests now properly get checked on each `makedocs` run, when run multiple times in the same Julia session. ([#974][github-974], [#1948][github-1948])
* ![Bugfix][badge-bugfix] The default decision for whether to deploy preview builds for pull requests have been changed from `true` to `false` when not possible to verify the origin of the pull request. ([#1969][github-1969])
* ![Maintenance][badge-maintenance] Documenter now uses [MarkdownAST][markdownast] to internally represent Markdown documents. While this change should not lead to any visible changes to the user, it is a major refactoring of the code. Please report any novel errors or unexpected behavior you encounter when upgrading to 0.28 on the [Documenter issue tracker][documenter-issues]. ([#1892][github-1892], [#1912][github-1912], [#1924][github-1924], [#1948][github-1948])
* ![Maintenance][badge-maintenance] The code layout has changed considerably, with many of the internal submodules removed. This **may be breaking** for code that hooks into various Documenter internals, as various types and functions now live at different code paths. ([#1977][github-1977])

## Version `v0.27.23`

* ![Enhancement][badge-enhancement] The `native` and `docker` PDF builds now run with the `-interaction=batchmode` (instead of `nonstopmode`) and `-halt-on-error` options to make the LaTeX error logs more readable and to fail the build early. ([#1908][github-1908])
* ![Bugfix][badge-bugfix] The PDF/LaTeX output now handles hard Markdown line breaks (i.e. `Markdown.LineBreak` nodes). ([#1908][github-1908])
* ![Bugfix][badge-bugfix] Previously broken links within the PDF output are now fixed. ([JuliaLang/julia#38054][julia-38054], [JuliaLang/julia#43652][julia-43652], [#1909][github-1909])

## Version `v0.27.22`

* ![Maintenance][badge-maintenance] Documenter is now compatible with DocStringExtensions v0.9. ([#1885][github-1885], [#1886][github-1886])

## Version `v0.27.21`

* ![Bugfix][badge-bugfix] Fix a regression where Documenter throws an error on systems that do not have Git available. ([#1870][github-1870], [#1871][github-1871])

## Version `v0.27.20`

* ![Enhancement][badge-enhancement] The various JS and font dependencies of the HTML backend have been updated to the latest non-breaking versions. ([#1844][github-1844], [#1846][github-1846])

  - MathJax 3 has been updated from `v3.2.0` to `v3.2.2`.
  - JuliaMono has been updated from `v0.044` to `v0.045`.
  - Font Awesome has been updated from `v5.15.3` to `v5.15.4`.
  - highlight.js has been updated from `v11.0.1` to `v11.5.1`.
  - KaTeX has been updated from `v0.13.11` to `v0.13.24`.

* ![Experimental][badge-experimental] `deploydocs` now supports "deploying to tarball" (rather than pushing to the `gh-pages` branch) via the undocumented experiments `archive` keyword. ([#1865][github-1865])
* ![Bugfix][badge-bugfix] When including docstrings for an alias, Documenter now correctly tries to include the exactly matching docstring first, before checking for signature subtypes. ([#1842][github-1842])
* ![Bugfix][badge-bugfix] When checking for missing docstrings, Documenter now correctly handles docstrings for methods that extend bindings from other modules that have not been imported into the current module. ([#1695][github-1695], [#1857][github-1857], [#1861][github-1861])
* ![Bugfix][badge-bugfix] By overriding `GIT_TEMPLATE_DIR`, `git` no longer picks up arbitrary user templates and hooks when internally called by Documenter. ([#1862][github-1862])

## Version `v0.27.19`

* ![Enhancement][badge-enhancement] Documenter can now build draft version of HTML documentation by passing `draft=true` to `makedocs`. Draft mode skips potentially expensive parts of the building process and can be useful to get faster feedback when writing documentation. Draft mode currently skips doctests, `@example`-, `@repl`-, `@eval`-, and `@setup`-blocks. Draft mode can be disabled (or enabled) on a per-page basis by setting `Draft = true` in an `@meta` block. ([#1836][github-1836])
* ![Enhancement][badge-enhancement] On the HTML search page, pressing enter no longer causes the page to refresh (and therefore does not trigger the slow search index rebuild). ([#1728][github-1728], [#1833][github-1833], [#1834][github-1834])
* ![Enhancement][badge-enhancement] For the `edit_link` keyword to `HTML()`, Documenter automatically tries to figure out if the remote default branch is `main`, `master`, or something else. It will print a warning if it is unable to reliably determine either `edit_link` or `devbranch` (for `deploydocs`). ([#1827][github-1827], [#1829][github-1829])
* ![Enhancement][badge-enhancement] Profiling showed that a significant amount of the HTML page build time was due to external `git` commands (used to find remote URLs for docstrings). These results are now cached on a per-source-file basis resulting in faster build times. This is particularly useful when using [LiveServer.jl][liveserver]s functionality for live-updating the docs while writing. ([#1838][github-1838])

## Version `v0.27.18`

* ![Enhancement][badge-enhancement] The padding of the various container elements in the HTML style has been reduced, to improve the look of the generated HTML pages. ([#1814][github-1814], [#1818][github-1818])
* ![Bugfix][badge-bugfix] When deploying unversioned docs, Documenter now generates a `siteinfo.js` file that disables the version selector, even if a `../versions.js` happens to exists. ([#1667][github-1667], [#1825][github-1825])
* ![Bugfix][badge-bugfix] Build failures now only show fatal errors, rather than all errors. ([#1816][github-1816])
* ![Bugfix][badge-bugfix] Disable git terminal prompt when detecting remote HEAD branch for ssh remotes, and allow ssh-agent authentication (by appending rather than overriding ENV). ([#1821][github-1821])

## Version `v0.27.17`

* ![Enhancement][badge-enhancement] PDF/LaTeX output can now be compiled with the [Tectonic](https://tectonic-typesetting.github.io) LaTeX engine. ([#1802][github-1802], [#1803][github-1803])
* ![Enhancement][badge-enhancement] The phrasing of the outdated version warning in the HTML output has been improved. ([#1805][github-1805])
* ![Enhancement][badge-enhancement] Documenter now provides the `Documenter.except` function which can be used to "invert" the list of errors that are passed to `makedocs` via the `strict` keyword. ([#1811][github-1811])
* ![Bugfix][badge-bugfix] When linkchecking HTTP and HTTPS URLs, Documenter now also passes a realistic `accept-encoding` header along with the request, in order to work around servers that try to block non-browser requests. ([#1807][github-1807])
* ![Bugfix][badge-bugfix] LaTeX build logs are now properly outputted to the `LaTeXWriter.{stdout,stderr}` files when using the Docker build option. ([#1806][github-1806])
* ![Bugfix][badge-bugfix] `makedocs` no longer fails with an `UndefVarError` if it encounters a specific kind of bad docsystem state related to docstrings attached to the call syntax, but issues an `@autodocs` error/warning instead. ([JuliaLang/julia#45174][julia-45174], [#1192][github-1192], [#1810][github-1810], [#1811][github-1811])

## Version `v0.27.16`

* ![Enhancement][badge-enhancement] Update CSS source file for JuliaMono, so that all font variations are included (not just `JuliaMono Regular`) and that the latest version (0.039 -> 0.044) of the font would be used. ([#1780][github-1780], [#1784][github-1784])
* ![Enhancement][badge-enhancement] The table of contents in the generated PDFs have more space between section numbers and titles to avoid them overlapping. ([#1785][github-1785])
* ![Enhancement][badge-enhancement] The preamble of the LaTeX source of the PDF build can now be customized by the user. ([#1746][github-1746], [#1788][github-1788])
* ![Enhancement][badge-enhancement] The package version number shown in the PDF manual can now be set by the user by passing the `version` option to `format = LaTeX()`. ([#1795][github-1795])
* ![Bugfix][badge-bugfix] Fix `strict` mode to properly print errors, not just a warnings. ([#1756][github-1756], [#1776][github-1776])
* ![Bugfix][badge-bugfix] Disable git terminal prompt when detecting remote HEAD branch. ([#1797][github-1797])
* ![Bugfix][badge-bugfix] When linkchecking HTTP and HTTPS URLs, Documenter now passes a realistic browser (Chrome) `User-Agent` header along with the request, in order to work around servers that try to use the `User-Agent` to block non-browser requests. ([#1796][github-1796])

## Version `v0.27.15`

* ![Enhancement][badge-enhancement] Documenter now deploys documentation from scheduled jobs (`schedule` on GitHub actions). ([#1772][github-1772], [#1773][github-1773])
* ![Enhancement][badge-enhancement] Improve layout of the table of contents section in the LaTeX/PDF output. ([#1750][github-1750])
* ![Bugfix][badge-bugfix] Improve the fix for extraneous whitespace in REPL blocks. ([#1774][github-1774])

## Version `v0.27.14`

* ![Bugfix][badge-bugfix] Fix a CSS bug causing REPL code blocks to contain extraneous whitespace. ([#1770][github-1770], [#1771][github-1771])

## Version `v0.27.13`

* ![Bugfix][badge-bugfix] Fix a CSS bug causing the location of the code copy button to not be fixed in the upper right corner. ([#1758][github-1758], [#1759][github-1759])
* ![Bugfix][badge-bugfix] Fix a bug when loading the `copy.js` script for the code copy button. ([#1760][github-1760], [#1762][github-1762])

## Version `v0.27.12`

* ![Bugfix][badge-bugfix] Fix code copy button in insecure contexts (e.g. pages hosted without https). ([#1754][github-1754])

## Version `v0.27.11`

* ![Enhancement][badge-enhancement] Documenter now deploys documentation from manually triggered events (`workflow_dispatch` on GitHub actions). ([#1554][github-1554], [#1752][github-1752])
* ![Enhancement][badge-enhancement] MathJax 3 has been updated to `v3.2.0` (minor version bump). ([#1743][github-1743])
* ![Enhancement][badge-enhancement] HTML code blocks now have a copy button. ([#1748][github-1748])
* ![Enhancement][badge-enhancement] Documenter now tries to detect the development branch using `git` with the old default (`master`) as fallback. If you use `main` as the development branch you shouldn't need to specify `devbranch = "main"` as an argument to deploydocs anymore. ([#1443][github-1443], [#1727][github-1727], [#1751][github-1751])

## Version `v0.27.10`

* ![Bugfix][badge-bugfix] Fix depth of headers in LaTeXWriter. ([#1716][github-1716])

## Version `v0.27.9`

* ![Bugfix][badge-bugfix] Fix some errors with text/latex MIME type in LaTeXWriter. ([#1709][github-1709])

## Version `v0.27.8`

* ![Feature][badge-feature] The keyword argument `strict` in `makedocs` is more flexible: in addition to a boolean indicating whether or not any error should result in a failure, `strict` also accepts a `Symbol` or `Vector{Symbol}` indicating which error(s) should result in a build failure. ([#1689][github-1689])

* ![Feature][badge-feature] Allow users to inject custom JavaScript resources to enable alternatives to Google Analytics like plausible.io. ([#1706][github-1706])

* ![Bugfix][badge-bugfix] Fix a few accessibility issues in the HTML output. ([#1673][github-1673])

## Version `v0.27.7`

* ![Bugfix][badge-bugfix] Fix an error when building documentation for the first time with `push_preview`. ([#1693][github-1693], [#1704][github-1704])
* ![Bugfix][badge-bugfix] Fix a rare logger error for failed doctests. ([#1698][github-1698], [#1699][github-1699])
* ![Bugfix][badge-bugfix] Fix an error occuring with `DocTestFilters = nothing` in `@meta` blocks. ([#1696][github-1696])

## Version `v0.27.6`

* ![Feature][badge-feature] Add support for generating `index.html` to redirect to `dev` or `stable`. The redirected destination is the same as the outdated warning. If there's already user-generated `index.html`, Documenter will not overwrite the file. ([#937][github-937], [#1657][github-1657], [#1658][github-1658])

* ![Bugfix][badge-bugfix] Checking whether a PR comes from the correct repository when deciding to deploy a preview on GitHub Actions now works on Julia 1.0 too. ([#1665][github-1665])

* ![Bugfix][badge-bugfix] When a doctest fails, pass file and line information associated to the location of the doctest instead of the location of the testing code in Documenter to the logger. ([#1687][github-1687])

* ![Bugfix][badge-bugfix] Enabled colored printing for each output of `@repl`-blocks. ([#1691][github-1691])

## Version `v0.27.5`

* ![Bugfix][badge-bugfix] Fix an error introduced in version `v0.27.4` (PR[#1634][github-1634]) which was triggered by trailing comments in `@eval`/`@repl`/`@example` blocks. ([#1655][github-1655], [#1661][github-1661])

## Version `v0.27.4`

* ![Feature][badge-feature] `@example`- and `@repl`-blocks now support colored output by mapping ANSI escape sequences to HTML. This requires Julia >= 1.6 and passing `ansicolor=true` to `Documenter.HTML` (e.g. `makedocs(format=Documenter.HTML(ansicolor=true, ...), ...)`). In Documenter 0.28.0 this will be the default so to (preemptively) opt-out pass `ansicolor=false`. ([#1441][github-1441], [#1628][github-1628], [#1629][github-1629], [#1647][github-1647])

* ![Experimental][badge-experimental] ![Feature][badge-feature] Documenter's HTML output can now prerender syntax highlighting of code blocks, i.e. syntax highlighting is applied when generating the HTML page rather than on the fly in the browser after the page is loaded. This requires (i) passing `prerender=true` to `Documenter.HTML` and (ii) a `node` (NodeJS) executable available in `PATH`. A path to a `node` executable can be specified by passing the `node` keyword argument to `Documenter.HTML` (for example from the `NodeJS_16_jll` Julia package). In addition, the `highlightjs` keyword argument can be used to specify a file path to a highlight.js library (if this is not given the release used by Documenter will be used). Example configuration:
  ```julia
  using Documenter, NodeJS_16_jll

  makedocs(;
      format = Documenter.HTML(
          prerender = true,            # enable prerendering
          node = NodeJS_16_jll.node(), # specify node executable (required if not available in PATH)
          # ...
      )
      # ...
  )
  ```
  _This feature is experimental and subject to change in future releases._ ([#1627][github-1627])

* ![Enhancement][badge-enhancement] The `julia>` prompt is now colored in green in the `julia-repl` language highlighting. ([#1639][github-1639], [#1641][github-1641])

* ![Enhancement][badge-enhancement] The `.hljs` CSS class is now added to all code blocks to make sure that the correct text color is used for non-highlighted code blocks and if JavaScript is disabled. ([#1645][github-1645])

* ![Enhancement][badge-enhancement] The sandbox module used for evaluating `@repl` and `@example` blocks is now removed (replaced with `Main`) in text output. ([#1633][github-1633])

* ![Enhancement][badge-enhancement] `@repl`, `@example`, and `@eval` blocks now have `LineNumberNodes` inserted such that e.g. `@__FILE__` and `@__LINE__` give better output and not just `"none"` for the file and `1` for the line. This requires Julia 1.6 or higher (no change on earlier Julia versions). ([#1634][github-1634])

* ![Bugfix][badge-bugfix] Dollar signs in the HTML output no longer get accidentally misinterpreted as math delimiters in the browser. ([#890][github-890], [#1625][github-1625])

* ![Bugfix][badge-bugfix] Fix overflow behavior for math environments to hide unnecessary vertical scrollbars. ([#1575][github-1575], [#1649][github-1649])

## Version `v0.27.3`

* ![Feature][badge-feature] Documenter can now deploy documentation directly to the "root" instead of versioned folders. ([#1615][github-1615], [#1616][github-1616])

* ![Enhancement][badge-enhancement] The version of Documenter used for generating a document is now displayed in the build information. ([#1609][github-1609], [#1611][github-1611])

* ![Bugfix][badge-bugfix] The HTML front end no longer uses ligatures when displaying code (with JuliaMono). ([#1610][github-1610], [#1617][github-1617])

## Version `v0.27.2`

* ![Enhancement][badge-enhancement] The default font has been changed to `Lato Medium` so that the look of the text would be closer to the old Google Fonts version of Lato. ([#1602][github-1602], [#1604][github-1604])

## Version `v0.27.1`

* ![Enhancement][badge-enhancement] The HTML output now uses [JuliaMono][juliamono] as the default monospace font, retrieved from CDNJS. Relatedly, the Lato font is also now retrieved from CDNJS, and the generated HTML pages no longer depend on Google Fonts. ([#618][github-618], [#1561][github-1561], [#1568][github-1568], [#1569][github-1569], [JuliaLang/www.julialang.org][julialangorg-1272])

* ![Enhancement][badge-enhancement] The wording of the text in the the old version warning box was improved. ([#1595][github-1595])

* ![Bugfix][badge-bugfix] Documenter no longer throws an error when generating the version selector if there are no deployed versions. ([#1594][github-1594], [#1596][github-1596])

## Version `v0.27.0`

* ![Enhancement][badge-enhancement] The JS dependencies have been updated to their respective latest versions.

  - highlight.js has been updated to `v11.0.1` (major version bump), which also brings various updates to the highlighting of Julia code. Due to the changes in highlight.js, code highlighting will not work on IE11. ([#1503][github-1503], [#1551][github-1551], [#1590][github-1590])

  - Headroom.js has been updated to `v0.12.0` (major version bump). ([#1590][github-1590])

  - KaTeX been updated to `v0.13.11` (major version bump). ([#1590][github-1590])

  - MathJax versions have been updated to `v2.7.7` (patch version bump) and `v3.1.4` (minor version bump), for MathJax 2 and 3, respectively. ([#1590][github-1590])

  - jQuery been updated to `v3.6.0` (minor version bump). ([#1590][github-1590])

  - Font Awesome has been updated to `v5.15.3` (patch version bump). ([#1590][github-1590])

  - lunr.js has been updated to `v2.3.9` (patch version bump). ([#1590][github-1590])

  - lodash.js has been updated to `v4.17.21` (patch version bump). ([#1590][github-1590])

* ![Enhancement][badge-enhancement] `deploydocs` now throws an error if something goes wrong with the Git invocations used to deploy to `gh-pages`. ([#1529][github-1529])

* ![Enhancement][badge-enhancement] In the HTML output, the site name at the top of the sidebar now also links back to the main page of the documentation (just like the logo). ([#1553][github-1553])

* ![Enhancement][badge-enhancement] The generated HTML sites can now detect if the version the user is browsing is not for the latest version of the package and display a notice box to the user with a link to the latest version. In addition, the pages get a `noindex` tag which should aid in removing outdated versions from search engine results. ([#1302][github-1302], [#1449][github-1449], [#1577][github-1577])

* ![Enhancement][badge-enhancement] The analytics in the HTML output now use the `gtag.js` script, replacing the old deprecated setup. ([#1559][github-1559])

* ![Bugfix][badge-bugfix] A bad `repo` argument to `deploydocs` containing a protocol now throws an error instead of being misinterpreted. ([#1531][github-1531], [#1533][github-1533])

* ![Bugfix][badge-bugfix] SVG images generated by `@example` blocks are now properly scaled to page width by URI-encoding the images, instead of directly embedding the SVG tags into the HTML. ([#1537][github-1537], [#1538][github-1538])

* ![Bugfix][badge-bugfix] `deploydocs` no longer tries to deploy pull request previews from forks on GitHub Actions. ([#1534][github-1534], [#1567][github-1567])

* ![Maintenance][badge-maintenance] Documenter is no longer compatible with IOCapture v0.1 and now requires IOCapture v0.2. ([#1549][github-1549])


## Version `v0.26.3`

* ![Maintenance][badge-maintenance] The internal naming of the temporary modules used to run doctests changed to accommodate upcoming printing changes in Julia. ([JuliaLang/julia#39841][julia-39841], [#1540][github-1540])

## Version `v0.26.2`

* ![Enhancement][badge-enhancement] `doctest()` no longer throws an error if cleaning up the temporary directory fails for some reason. ([#1513][github-1513], [#1526][github-1526])

* ![Enhancement][badge-enhancement] Cosmetic improvements to the PDF output. ([#1342][github-1342], [#1527][github-1527])

* ![Enhancement][badge-enhancement] If `jldoctest` keyword arguments fail to parse, these now get logged as doctesting failures, rather than being ignored with a warning or making `makedocs` throw an error (depending on why they fail to parse). ([#1556][github-1556], [#1557][github-1557])

* ![Bugfix][badge-bugfix] Script-type doctests that have an empty output section no longer crash Documenter. ([#1510][github-1510])

* ![Bugfix][badge-bugfix] When checking for authentication keys when deploying, Documenter now more appropriately checks if the environment variables are non-empty, rather than just whether they are defined. ([#1511][github-1511])

* ![Bugfix][badge-bugfix] Doctests now correctly handle the case when the repository has been checked out with `CRLF` line endings (which can happen on Windows with `core.autocrlf=true`). ([#1516][github-1516], [#1519][github-1519], [#1520][github-1520])

* ![Bugfix][badge-bugfix] Multiline equations are now correctly handled in at-block outputs. ([#1518][github-1518])

## Version `v0.26.1`

* ![Bugfix][badge-bugfix] HTML assets that are copied directly from Documenters source to the build output now has correct file permissions. ([#1497][github-1497])

## Version `v0.26.0`

* ![BREAKING][badge-breaking] The PDF/LaTeX output is again provided as a Documenter built-in and can be enabled by passing an instance of `Documenter.LaTeX` to `format`. The DocumenterLaTeX package has been deprecated. ([#1493][github-1493])

  **For upgrading:** If using the PDF/LaTeX output, change the `format` argument of `makedocs` to `format = Documenter.LaTeX(...)` and remove all references to the DocumenterLaTeX package (e.g. from `docs/Project.toml`).

* ![Enhancement][badge-enhancement] Objects that render as equations and whose `text/latex` representations are wrapped in display equation delimiters `\[ ... \]` or `$$ ... $$` are now handled correctly in the HTML output. ([#1278][github-1278], [#1283][github-1283], [#1426][github-1426])

* ![Enhancement][badge-enhancement] The search page in the HTML output now shows the page titles in the search results. ([#1468][github-1468])

* ![Enhancement][badge-enhancement] The HTML front end now respects the user's OS-level dark theme preference (determined via the `prefers-color-scheme: dark` media query). ([#1320][github-1320], [#1456][github-1456])

* ![Enhancement][badge-enhancement] HTML output now bails early if there are no pages, instead of throwing an `UndefRefError`. In addition, it will also warn if `index.md` is missing and it is not able to generate the main landing page (`index.html`). ([#1201][github-1201], [#1491][github-1491])

* ![Enhancement][badge-enhancement] `deploydocs` now prints a warning on GitHub Actions, Travis CI and Buildkite if the current branch is `main`, but `devbranch = "master`, which indicates a possible Documenter misconfiguration due to GitHub changing the default primary branch of a repository to `main`. ([#1489][github-1489])

## Version `v0.25.5`

* ![Bugfix][badge-bugfix] In the HTML output, display equations that are wider than the page now get a scrollbar instead of overflowing. ([#1470][github-1470], [#1476][github-1476])

## Version `v0.25.4`

* ![Feature][badge-feature] Documenter can now deploy from Buildkite CI to GitHub Pages with `Documenter.Buildkite`. ([#1469][github-1469])

* ![Enhancement][badge-enhancement] Documenter now support Azure DevOps Repos URL scheme when generating edit and source links pointing to the repository. ([#1462][github-1462], [#1463][github-1463], [#1471][github-1471])

* ![Bugfix][badge-bugfix] Type aliases of `Union`s (e.g. `const MyAlias = Union{Foo,Bar}`) are now correctly listed as "Type" in docstrings. ([#1466][github-1466], [#1474][github-1474])

* ![Bugfix][badge-bugfix] HTMLWriter no longers prints a warning when encountering `mailto:` URLs in links. ([#1472][github-1472])

## Version `v0.25.3`

* ![Feature][badge-feature] Documenter can now deploy from GitLab CI to GitHub Pages with `Documenter.GitLab`. ([#1448][github-1448])

* ![Enhancement][badge-enhancement] The URL to the MathJax JS module can now be customized by passing the `url` keyword argument to the constructors (`MathJax2`, `MathJax3`). ([#1428][github-1428], [#1430][github-1430])

* ![Bugfix][badge-bugfix] `Documenter.doctest` now correctly accepts the `doctestfilters` keyword, similar to `Documenter.makedocs`. ([#1364][github-1364], [#1435][github-1435])

* ![Bugfix][badge-bugfix] The `Selectors.dispatch` function now uses a cache to avoid calling `subtypes` on selectors multiple times during a `makedocs` call to avoid slowdowns due to [`subtypes` being slow][julia-38079]. ([#1438][github-1438], [#1440][github-1440], [#1452][github-1452])

## Version `v0.25.2`

* ![Deprecation][badge-deprecation] The `Documenter.MathJax` type, used to specify the mathematics rendering engine in the HTML output, is now deprecated in favor of `Documenter.MathJax2`. ([#1362][github-1362], [#1367][github-1367])

  **For upgrading:** simply replace `MathJax` with `MathJax2`. I.e. instead of

  ```
  makedocs(
      format = Documenter.HTML(mathengine = Documenter.MathJax(...), ...),
      ...
  )
  ```

  you should have

  ```
  makedocs(
      format = Documenter.HTML(mathengine = Documenter.MathJax2(...), ...),
      ...
  )
  ```

* ![Enhancement][badge-enhancement] It is now possible to use MathJax v3 as the mathematics rendering in the HTML output. This can be done by passing `Documenter.MathJax3` as the `mathengine` keyword to `HTML`. ([#1362][github-1362], [#1367][github-1367])

* ![Enhancement][badge-enhancement] The deployment commits created by Documenter are no longer signed by the **@zeptodoctor** user, but rather with the non-existing `documenter@juliadocs.github.io` email address. ([#1379][github-1379], [#1388][github-1388])

* ![Bugfix][badge-bugfix] REPL doctest output lines starting with `#` right after the input code part are now correctly treated as being part of the output (unless prepended with 7 spaces, in line with the standard heuristic). ([#1369][github-1369])

* ![Bugfix][badge-bugfix] Documenter now throws away the extra information from the info string of a Markdown code block (i.e. ` ```language extra-info`), to correctly determine the language, which should be a single word. ([#1392][github-1392], [#1400][github-1400])

* ![Maintenance][badge-maintenance] Documenter now works around a Julia 1.5.0 regression ([JuliaLang/julia#36953](https://github.com/JuliaLang/julia/issues/36953)) which broke doctest fixing if the original doctest output was empty. ([#1337][github-1337], [#1389][github-1389])

## Version `v0.25.1`

* ![Enhancement][badge-enhancement] When automatically determining the page list (i.e. `pages` is not passed to `makedocs`), Documenter now lists `index.md` before other pages. ([#1355][github-1355])

* ![Enhancement][badge-enhancement] The output text boxes of `@example` blocks are now style differently from the code blocks, to make it easier to visually distinguish between the input and output. ([#1026][github-1026], [#1357][github-1357], [#1360][github-1360])

* ![Enhancement][badge-enhancement] The generated HTML site now displays a footer by default that mentions Julia and Documenter. This can be customized or disabled by passing the `footer` keyword to `Documeter.HTML`. ([#1184][github-1184], [#1365][github-1365])

* ![Enhancement][badge-enhancement] Warnings that cause `makedocs` to error when `strict=true` are now printed as errors when `strict` is set to `true`. ([#1088][github-1088], [#1349][github-1349])

* ![Bugfix][badge-bugfix] In the PDF/LaTeX output, equations that use the `align` or `align*` environment are no longer further wrapped in `equation*`/`split`. ([#1368][github-1368])

## Version `v0.25.0`

* ![Enhancement][badge-enhancement] When deploying with `deploydocs`, any SSH username can now be used (not just `git`), by prepending `username@` to the repository URL in the `repo` argument. ([#1285][github-1285])

* ![Enhancement][badge-enhancement] The first link fragment on each page now omits the number; before the rendering resulted in: `#foobar-1`, `#foobar-2`, and now: `#foobar`, `#foobar-2`. For backwards compatibility the old fragments are also inserted such that old links will still point to the same location. ([#1292][github-1292])

* ![Enhancement][badge-enhancement] When deploying on CI with `deploydocs`, the build information in the version number (i.e. what comes after `+`) is now discarded when determining the destination directory. This allows custom tags to be used to fix documentation build and deployment issues for versions that have already been registered. ([#1298][github-1298])

* ![Enhancement][badge-enhancement] You can now optionally choose to push pull request preview builds to a different branch and/or different repository than the main docs builds, by setting the optional `branch_previews` and/or `repo_previews` keyword arguments to the `deploydocs` function. Also, you can now optionally choose to use a different SSH key for preview builds, by setting the optional `DOCUMENTER_KEY_PREVIEWS` environment variable; if the `DOCUMENTER_KEY_PREVIEWS` environment variable is not set, then the regular `DOCUMENTER_KEY` environment variable will be used. ([#1307][github-1307], [#1310][github-1310], [#1315][github-1315])

* ![Enhancement][badge-enhancement] The LaTeX/PDF backend now supports the `platform="none"` keyword, which outputs only the TeX source files, rather than a compiled PDF. ([#1338][github-1338], [#1339][github-1339])

* ![Enhancement][badge-enhancement] Linkcheck no longer prints a warning when enountering a `302 Found` temporary redirect. ([#1344][github-1344], [#1345][github-1345])

* ![Bugfix][badge-bugfix] `Deps.pip` is again a closure and gets executed during the `deploydocs` call, not before it. ([#1240][github-1240])

* ![Bugfix][badge-bugfix] Custom assets (CSS, JS etc.) for the HTML build are now again included as the very last elements in the `<head>` tag so that it would be possible to override default the default assets. ([#1328][github-1328])

* ![Bugfix][badge-bugfix] Docstrings from `@autodocs` blocks are no longer sorted according to an undocumented rule where exported names should come before unexported names. Should this behavior be necessary, the `@autodocs` can be replaced by two separate blocks that use the `Public` and `Private` options to filter out the unexported or exported docstrings in the first or the second block, respectively. ([#964][github-964], [#1323][github-1323])

## Version `v0.24.11`

* ![Bugfix][badge-bugfix] Some sections and page titles that were missing from the search results in the HTML backend now show up. ([#1311][github-1311])

## Version `v0.24.10`

* ![Enhancement][badge-enhancement] The `curl` timeout when checking remote links is now configurable with the `linkcheck_timeout` keyword. ([#1057][github-1057], [#1295][github-1295])

* ![Bugfix][badge-bugfix] Special characters are now properly escaped in admonition titles in LaTeX/PDF builds and do not cause the PDF build to fail anymore. ([#1299][github-1299])

## Version `v0.24.9`

* ![Bugfix][badge-bugfix] Canonical URLs are now properly prettified (e.g. `/path/` instead of `/path/index.html`) when using `prettyurls=true`. ([#1293][github-1293])

## Version `v0.24.8`

* ![Enhancement][badge-enhancement] Non-standard admonition categories are (again) applied to the admonition `<div>` elements in HTML output (as `is-category-$category`). ([#1279][github-1279], [#1280][github-1280])

## Version `v0.24.7`

* ![Bugfix][badge-bugfix] Remove `only`, a new export from `Base` on Julia 1.4, from the JS search filter. ([#1264][github-1264])

* ![Bugfix][badge-bugfix] Fix errors in LaTeX builds due to bad escaping of certain characters. ([#1118][github-1118], [#1119][github-1119], [#1200][github-1200], [#1269][github-1269])

## Version `v0.24.6`

* ![Enhancement][badge-enhancement] Reorganize some of the internal variables in Documenter's Sass sources, to make it easier to create custom themes on top of the Documenter base theme. ([#1258][github-1258])

## Version `v0.24.5`

* ![Enhancement][badge-enhancement] ![Bugfix][badge-bugfix] Documenter now correctly emulates the "REPL softscope" (Julia 1.5) in REPL-style doctest blocks and `@repl` blocks. ([#1232][github-1232])

## Version `v0.24.4`

* ![Enhancement][badge-enhancement] Change the inline code to less distracting black color in the HTML light theme. ([#1212][github-1212], [#1222][github-1222])

* ![Enhancement][badge-enhancement] Add the ability specify the `lang` attribute of the `html` tag in the HTML output, to better support documentation pages in other languages. By default Documenter now defaults to `lang="en"`. ([#1223][github-1223])

## Version `v0.24.3`

* ![Bugfix][badge-bugfix] Fix a case where Documenter's deployment would fail due to git picking up the wrong ssh config file on non-standard systems. ([#1216][github-1216])

## Version `v0.24.2`

* ![Maintenance][badge-maintenance] Improvements to logging in `deploydocs`. ([#1195][github-1195])

## Version `v0.24.1`

* ![Bugfix][badge-bugfix] Fix a bad `mktempdir` incantation in `LaTeXWriter`. ([#1194][github-1194])

## Version `v0.24.0`

* ![BREAKING][badge-breaking] Documenter no longer creates a symlink between the old `latest` url to specified `devurl`. ([#1151][github-1151])

  **For upgrading:** Make sure that links to the latest documentation have been updated (e.g. the package README).

* ![BREAKING][badge-breaking] The deprecated `makedocs` keywords (`html_prettyurls`, `html_disable_git`, `html_edit_branch`, `html_canonical`, `assets`, `analytics`) have been removed. ([#1107][github-1107])

  **For upgrading:** Pass the corresponding values to the `HTML` constructor when settings the `format` keyword.

* ![Feature][badge-feature] Documenter can now deploy preview documentation from pull requests (with head branch in the same repository, i.e. not from forks). This is enabled by passing `push_preview=true` to `deploydocs`. ([#1180][github-1180])

* ![Enhancement][badge-enhancement] The Documenter HTML front end now uses [KaTeX](https://katex.org/) as the default math rendering engine. ([#1097][github-1097])

  **Possible breakage:** This may break the rendering of equations that use some more esoteric features that are only supported in MathJax. It is possible to switch back to MathJax by passing `mathengine = Documenter.MathJax()` to the `HTML` constructor in the `format` keyword.

* ![Enhancement][badge-enhancement] The HTML front end generated by Documenter has been redesigned and now uses the [Bulma CSS framework](https://bulma.io/). ([#1043][github-1043])

  **Possible breakage:** Packages overriding the default Documenter CSS file, relying on some external CSS or relying on Documenter's CSS working in a particular way will not build correct-looking sites. Custom themes should now be developed as Sass files and compiled together with the Documenter and Bulma Sass dependencies (under `assets/html/scss`).

* ![Deprecation][badge-deprecation] ![Enhancement][badge-enhancement] The `edit_branch` keyword to `Documenter.HTML` has been deprecated in favor of the new `edit_link` keyword. As a new feature, passing `edit_link = nothing` disables the "Edit on GitHub" links altogether. ([#1173][github-1173])

  **For upgrading:** If using `edit_branch = nothing`, use `edit_link = :commit` instead. If passing a `String` to `edit_branch`, pass that to `edit_link` instead.

* ![Feature][badge-feature] Deployment is now more customizable and thus not as tied to Travis CI as before. ([#1147][github-1147], [#1171][github-1171], [#1180][github-1180])

* ![Feature][badge-feature] Documenter now has builtin support for deploying from GitHub Actions. Documenter will autodetect the running system, unless explicitly specified. ([#1144][github-1144], [#1152][github-1152])

* ![Feature][badge-feature] When using GitHub Actions Documenter will (try to) post a GitHub status with a link to the generated documentation. This is especially useful for pull request preview builds (see above). ([#1186][github-1186])

* ![Enhancement][badge-enhancement] The handling of JS and CSS assets is now more customizable:

  * The `asset` function can now be used to declare remote JS and CSS assets in the `assets` keyword. ([#1108][github-1108])
  * The `highlights` keyword to `HTML` can be used to declare additional languages that should be highlighted in code blocks. ([#1094][github-1094])
  * It is now possible to choose between MathJax and KaTeX as the math rendering engine with the `mathengine` keyword to `HTML` and to set their configuration in the `make.jl` script directly. ([#1097][github-1097])

* ![Enhancement][badge-enhancement] The JS and CSS dependencies of the front end have been updated to the latest versions. ([#1189][github-1189])

* ![Enhancement][badge-enhancement] Displaying of the site name at the top of the sidebar can now be disabled by passing `sidebar_sitename = false` to `HTML` in the `format` keyword. ([#1089][github-1089])

* ![Enhancement][badge-enhancement] For deployments that have Google Analytics enabled, the URL fragment (i.e. the in-page `#` target) also stored in analytics. ([#1121][github-1121])

* ![Enhancement][badge-enhancement] Page titles are now boosted in the search, yielding better search results. ([#631][github-631], [#1112][github-1112], [#1113][github-1113])

* ![Enhancement][badge-enhancement] In the PDF/LaTeX output, images that are wider than the text are now being scaled down to text width automatically. The PDF builds now require the [adjustbox](https://ctan.org/pkg/adjustbox) LaTeX package to be available. ([#1137][github-1137])

* ![Enhancement][badge-enhancement] If the TeX compilation fails for the PDF/LaTeX output, `makedocs` now throws an exception. ([#1166][github-1166])

* ![Bugfix][badge-bugfix] `LaTeXWriter` now outputs valid LaTeX if an `@contents` block is nested by more than two levels, or if `@contents` or `@index` blocks do not contain any items. ([#1166][github-1166])

## Version `v0.23.4`

* ![Bugfix][badge-bugfix] The `include` and `eval` functions are also available in `@setup` blocks now. ([#1148][github-1148], [#1153][github-1153])

## Version `v0.23.3`

* ![Bugfix][badge-bugfix] Fix file permission error when `Pkg.test`ing Documenter. ([#1115][github-1115])

## Version `v0.23.2`

* ![Bugfix][badge-bugfix] Empty Markdown headings no longer cause Documenter to crash. ([#1081][github-1081], [#1082][github-1082])

## Version `v0.23.1`

* ![Bugfix][badge-bugfix] Documenter no longer throws an error if the provided `EditURL` argument is missing. ([#1076][github-1076], [#1077][github-1077])

* ![Bugfix][badge-bugfix] Non-standard Markdown AST nodes no longer cause Documenter to exit with a missing method error in doctesting and HTML output. Documenter falls back to `repr()` for such nodes. ([#1073][github-1073], [#1075][github-1075])

* ![Bugfix][badge-bugfix] Docstrings parsed into nested `Markdown.MD` objects are now unwrapped correctly and do not cause Documenter to crash with a missing method error anymore. The user can run into that when reusing docstrings with the `@doc @doc(foo) function bar end` pattern. ([#1075][github-1075])

## Version `v0.23.0`

* Documenter v0.23 requires Julia v1.0. ([#1015][github-1015])

* ![BREAKING][badge-breaking] `DocTestSetup`s that are defined in `@meta` blocks no longer apply to doctests that are in docstrings. ([#774][github-774])

  - Specifically, the pattern where `@docs` or `@autodocs` blocks were surrounded by `@meta` blocks, setting up a shared `DocTestSetup` for many docstrings, no longer works.

  - Documenter now exports the `DocMeta` module, which provides an alternative way to add `DocTestSetup` to docstrings.

  **For upgrading:** Use `DocMeta.setdocmeta!` in `make.jl` to set up a `DocTestSetup` that applies to all the docstrings in a particular module instead and, if applicable, remove the now redundant `@meta` blocks. See the ["Setup code" section under "Doctesting"](https://juliadocs.github.io/Documenter.jl/v0.23.0/man/doctests/#Setup-Code-1) in the manual for more information.

* ![Feature][badge-feature] `makedocs` now accepts the `doctest = :only` keyword, which allows doctests to be run while most other build steps, such as rendering, are skipped. This makes it more feasible to run doctests as part of the test suite (see the manual for more information). ([#198][github-198], [#535][github-535], [#756][github-756], [#774][github-774])

* ![Feature][badge-feature] Documenter now exports the `doctest` function, which verifies the doctests in all the docstrings of a given module. This can be used to verify docstring doctests as part of test suite, or to fix doctests right in the REPL. ([#198][github-198], [#535][github-535], [#756][github-756], [#774][github-774], [#1054][github-1054])

* ![Feature][badge-feature] `makedocs` now accepts the `expandfirst` argument, which allows specifying a set of pages that should be evaluated before others. ([#1027][github-1027], [#1029][github-1029])

* ![Enhancement][badge-enhancement] The evaluation order of pages is now fixed (unless customized with `expandfirst`). The pages are evaluated in the alphabetical order of their file paths. ([#1027][github-1027], [#1029][github-1029])

* ![Enhancement][badge-enhancement] The logo image in the HTML output will now always point to the first page in the navigation menu (as opposed to `index.html`, which may or may not exist). When using pretty URLs, the `index.html` part now omitted from the logo link URL. ([#1005][github-1005])

* ![Enhancement][badge-enhancement] Minor changes to how doctesting errors are printed. ([#1028][github-1028])

* ![Enhancement][badge-enhancement] Videos can now be included in the HTML output using the image syntax (`![]()`) if the file extension matches a known format (`.webm`, `.mp4`, `.ogg`, `.ogm`, `.ogv`, `.avi`). ([#1034][github-1034])

* ![Enhancement][badge-enhancement] The PDF output now uses the DejaVu Sans  and DejaVu Sans Mono fonts to provide better Unicode coverage. ([#803][github-803], [#1066][github-1066])

* ![Bugfix][badge-bugfix] The HTML output now outputs HTML files for pages that are not referenced in the `pages` keyword too (Documenter finds them according to their extension). But they do exists outside of the standard navigation hierarchy (as defined by `pages`). This fixes a bug where these pages could still be referenced by `@ref` links and `@contents` blocks, but in the HTML output, the links ended up being broken. ([#1031][github-1031], [#1047][github-1047])

* ![Bugfix][badge-bugfix] `makedocs` now throws an error when the format objects (`Documenter.HTML`, `LaTeX`, `Markdown`) get passed positionally. The format types are no longer subtypes of `Documenter.Plugin`. ([#1046][github-1046], [#1061][github-1061])

* ![Bugfix][badge-bugfix] Doctesting now also handles doctests that contain invalid syntax and throw parsing errors. ([#487][github-487], [#1062][github-1062])

* ![Bugfix][badge-bugfix] Stacktraces in doctests that throw an error are now filtered more thoroughly, fixing an issue where too much of the stacktrace was included when `doctest` or `makedocs` was called from a more complicated context. ([#1062][github-1062])

* ![Experimental][badge-experimental] ![Feature][badge-feature] The current working directory when evaluating `@repl` and `@example` blocks can now be set to a fixed directory by passing the `workdir` keyword to `makedocs`. _The new keyword and its behaviour are experimental and not part of the public API._ ([#1013][github-1013], [#1025][github-1025])

## Version `v0.22.6`

* ![Maintenance][badge-maintenance] Add DocStringExtensions 0.8 as an allowed dependency version. ([#1071][github-1071])

## Version `v0.22.5`

* ![Maintenance][badge-maintenance] Fix a test dependency problem revealed by a bugfix in Julia / Pkg. ([#1037][github-1037])

## Version `v0.22.4`

* ![Bugfix][badge-bugfix] Documenter no longer crashes if the build includes doctests from docstrings that are defined in files that do not exist on the file system (e.g. if a Julia Base docstring is included when running a non-source Julia build). ([#1002][github-1002])

* ![Bugfix][badge-bugfix] URLs for files in the repository are now generated correctly when the repository is used as a Git submodule in another repository. ([#1000][github-1000], [#1004][github-1004])

* ![Bugfix][badge-bugfix] When checking for omitted docstrings, Documenter no longer gives "`Package.Package` missing" type false positives. ([#1009][github-1009])

* ![Bugfix][badge-bugfix] `makedocs` again exits with an error if `strict=true` and there is a doctest failure. ([#1003][github-1003], [#1014][github-1014])

## Version `v0.22.3`

* ![Bugfix][badge-bugfix] Fixed filepaths for images included in the .tex file for PDF output on Windows. ([#999][github-999])

## Version `v0.22.2`

* ![Bugfix][badge-bugfix] Error reporting for meta-blocks now handles missing files gracefully instead of throwing. ([#996][github-996])

* ![Enhancement][badge-enhancement] The `sitename` keyword argument to `deploydocs`, which is required for the default HTML output, is now properly documented. ([#995][github-995])

## Version `v0.22.1`

* ![Bugfix][badge-bugfix] Fixed a world-age related bug in doctests. ([#994][github-994])

## Version `v0.22.0`

* ![Deprecation][badge-deprecation] ![Enhancement][badge-enhancement] The `assets` and `analytics` arguments to `makedocs` have been deprecated in favor of the corresponding arguments of the `Documenter.HTML` format plugin. ([#953][github-953])

  **For upgrading:** pass the corresponding arguments with the `Documenter.HTML` plugin instead. E.g. instead of

  ```
  makedocs(
      assets = ..., analytics = ...,
      ...
  )
  ```

  you should have

  ```
  makedocs(
      format = Documenter.HTML(assets = ..., analytics = ...),
      ...
  )
  ```

  _**Note:** It is technically possible to specify the same argument twice with different values by passing both variants. In that case the value passed to `makedocs` takes precedence._

* ![Enhancement][badge-enhancement] Documentation is no longer deployed on Travis CI cron jobs. ([#917][github-917])

* ![Enhancement][badge-enhancement] Log messages from failed `@meta`, `@docs`, `@autodocs`,
  `@eval`, `@example` and `@setup` blocks now include information about the source location
  of the block. ([#929][github-929])

* ![Enhancement][badge-enhancement] Docstrings from `@docs`-blocks are now included in the
  rendered docs even if some part(s) of the block failed. ([#928][github-928], [#935][github-935])

* ![Enhancement][badge-enhancement] The Markdown and LaTeX output writers can now handle multimedia
  output, such as images, from `@example` blocks. All the writers now also handle `text/markdown`
  output, which is preferred over `text/plain` if available. ([#938][github-938], [#948][github-948])

* ![Enhancement][badge-enhancement] The HTML output now also supports SVG, WebP, GIF and JPEG logos. ([#953][github-953])

* ![Enhancement][badge-enhancement] Reporting of failed doctests are now using the logging
  system to be consistent with the rest of Documenter's output. ([#958][github-958])

* ![Enhancement][badge-enhancement] The construction of the search index in the HTML output has been refactored to make it easier to use with other search backends in the future. The structure of the generated search index has also been modified, which can yield slightly different search results. Documenter now depends on the lightweight [JSON.jl][json-jl] package. ([#966][github-966])

* ![Enhancement][badge-enhancement] Docstrings that begin with an indented code block (such as a function signature) now have that block highlighted as Julia code by default.
  This behaviour can be disabled by passing `highlightsig=false` to `makedocs`. ([#980][github-980])

* ![Bugfix][badge-bugfix] Paths in `include` calls in `@eval`, `@example`, `@repl` and `jldoctest`
  blocks are now interpreted to be relative `pwd`, which is set to the output directory of the
  resulting file. ([#941][github-941])

* ![Bugfix][badge-bugfix] `deploydocs` and `git_push` now support non-github repos correctly and work when the `.ssh` directory does not already exist or the working directory contains spaces. ([#971][github-971])

* ![Bugfix][badge-bugfix] Tables now honor column alignment in the HTML output. If a column does not explicitly specify its alignment, the parser defaults to it being right-aligned, whereas previously all cells were left-aligned. ([#511][github-511], [#989][github-989])

* ![Bugfix][badge-bugfix] Code lines ending with `# hide` are now properly hidden for CRLF inputs. ([#991][github-991])

## Version `v0.21.5`

* ![Bugfix][badge-bugfix] Deprecation warnings for `format` now get printed correctly when multiple formats are passed as a `Vector`. ([#967][github-967])

## Version `v0.21.4`

* ![Bugfix][badge-bugfix] A bug in `jldoctest`-blocks that, in rare cases, resulted in
  wrong output has been fixed. ([#959][github-959], [#960][github-960])

## Version `v0.21.3`

* ![Security][badge-security] The lunr.js and lodash JavaScript dependencies have been updated to their latest patch versions (from 2.3.1 to 2.3.5 and 4.17.4 to 4.17.11, respectively).
  This is in response to a vulnerability in lodash <4.17.11 ([CVE-2018-16487](https://nvd.nist.gov/vuln/detail/CVE-2018-16487)). ([#946][github-946])

## Version `v0.21.2`

* ![Bugfix][badge-bugfix] `linkcheck` now handles servers that do not support `HEAD` requests
  and properly checks for status codes of FTP responses. ([#934][github-934])

## Version `v0.21.1`

* ![Bugfix][badge-bugfix] `@repl` blocks now work correctly together with quoted
  expressions. ([#923][github-923], [#926][github-926])

* ![Bugfix][badge-bugfix] `@example`, `@repl` and `@eval` blocks now handle reserved words,
  e.g. `try`/`catch`, correctly. ([#886][github-886], [#927][github-927])

## Version `v0.21.0`

* ![Deprecation][badge-deprecation] ![Enhancement][badge-enhancement] The symbol values to the `format` argument of `makedocs` (`:html`, `:markdown`, `:latex`) have been deprecated in favor of the `Documenter.HTML`, `Markdown` and `LaTeX`
  objects. The `Markdown` and `LaTeX` types are exported from the [DocumenterMarkdown][documentermarkdown] and [DocumenterLaTeX][documenterlatex] packages,
  respectively. HTML output is still the default. ([#891][github-891])

  **For upgrading:** If you don't specify `format` (i.e. you rely on the default) you don't have to do anything.
  Otherwise update calls to `makedocs` to use struct instances instead of symbols, e.g.

  ```
  makedocs(
      format = :markdown
  )
  ```

  should be changed to

  ```
  using DocumenterMarkdown
  makedocs(
      format = Markdown()
  )
  ```

* ![Deprecation][badge-deprecation] ![Enhancement][badge-enhancement] The `html_prettyurls`, `html_canonical`, `html_disable_git` and `html_edit_branch` arguments to `makedocs` have been deprecated in favor of the corresponding arguments of the `Documenter.HTML` format plugin. ([#864][github-864], [#891][github-891])

  **For upgrading:** pass the corresponding arguments with the `Documenter.HTML` plugin instead. E.g. instead of

  ```
  makedocs(
      html_prettyurls = ..., html_canonical = ...,
      ...
  )
  ```

  you should have

  ```
  makedocs(
      format = Documenter.HTML(prettyurls = ..., canonical = ...),
      ...
  )
  ```

  _**Note:** It is technically possible to specify the same argument twice with different values by passing both variants. In that case the value to the deprecated `html_*` variant takes precedence._

* ![Feature][badge-feature] Packages extending Documenter can now define subtypes of `Documenter.Plugin`,
  which can be passed to `makedocs` as positional arguments to pass options to the extensions. ([#864][github-864])

* ![Feature][badge-feature] `@autodocs` blocks now support the `Filter` keyword, which allows passing a user-defined function that will filter the methods spliced in by the at-autodocs block. ([#885][github-885])

* ![Enhancement][badge-enhancement] `linkcheck` now supports checking URLs using the FTP protocol. ([#879][github-879])

* ![Enhancement][badge-enhancement] Build output logging has been improved and switched to the logging macros from `Base`. ([#876][github-876])

* ![Enhancement][badge-enhancement] The default `documenter.sty` LaTeX preamble now include `\usepackage{graphicx}`. ([#898][github-898])

* ![Enhancement][badge-enhancement] `deploydocs` is now more helpful when it fails to interpret `DOCUMENTER_KEY`. It now also uses the `BatchMode` SSH option and throws an error instead of asking for a passphrase and timing out the Travis build when `DOCUMENTER_KEY` is broken. ([#697][github-697], [#907][github-907])

* ![Enhancement][badge-enhancement] `deploydocs` now have a `forcepush` keyword argument that can be used to
  force-push the built documentation instead of adding a new commit. ([#905][github-905])

## Version `v0.20.0`

* Documenter v0.20 requires at least Julia v0.7. ([#795][github-795])

* ![BREAKING][badge-breaking] Documentation deployment via the `deploydocs` function has changed considerably.

  - The user-facing directories (URLs) of different versions and what gets displayed in the version selector have changed. By default, Documenter now creates the `stable/` directory (as before) and a directory for every minor version (`vX.Y/`). The `release-X.Y` directories are no longer created. ([#706][github-706], [#813][github-813], [#817][github-817])

    Technically, Documenter now deploys actual files only to `dev/` and `vX.Y.Z/` directories. The directories (URLs) that change from version to version (e.g. `latest/`, `vX.Y`) are implemented as symlinks on the `gh-pages` branch.

    The version selector will only display `vX.Y/`, `stable/` and `dev/` directories by default. This behavior can be customized with the `versions` keyword of `deploydocs`.

  - Documentation from the development branch (e.g. `master`) now deploys to `dev/` by default (instead of `latest/`). This can be customized with the `devurl` keyword. ([#802][github-802])

  - The `latest` keyword to `deploydocs` has been deprecated and renamed to `devbranch`. ([#802][github-802])

  - The `julia` and `osname` keywords to `deploydocs` are now deprecated. ([#816][github-816])

  - The default values of the `target`, `deps` and `make` keywords to `deploydocs` have been changed. See the default format change below for more information. ([#826][github-826])

  **For upgrading:**

  - If you are using the `latest` keyword, then just use `devbranch` with the same value instead.

  - Update links that point to `latest/` to point to `dev/` instead (e.g. in the README).

  - Remove any links to the `release-X.Y` branches and remove the directories from your `gh-pages` branch.

  - The operating system and Julia version should be specified in the Travis build stage configuration (via `julia:` and `os:` options, see "Hosting Documentation" in the manual for more details) or by checking the `TRAVIS_JULIA_VERSION` and `TRAVIS_OS_NAME` environment variables in `make.jl` yourself.

* ![BREAKING][badge-breaking] `makedocs` will now build Documenter's native HTML output by default and `deploydocs`' defaults now assume the HTML output. ([#826][github-826])

  - The default value of the `format` keyword of `makedocs` has been changed to `:html`.

  - The default value of the `target` keyword to `deploydocs` has been changed to `"build"`.

  - The default value of the `make` and `deps` keywords to `deploydocs` have been changed to `nothing`.

  **For upgrading:** If you are relying on the Markdown/MkDocs output, you now need to:

  - In `makedocs`, explicitly set `format = :markdown`

  - In `deploydocs`, explicitly set

    ```julia
    target = "site"
    deps = Deps.pip("pygments", "mkdocs")
    make = () -> run(`mkdocs build`)
    ```

  - Explicitly import `DocumenterMarkdown` in `make.jl`. See the `MarkdownWriter` deprecation below.

  If you already specify any of the changed keywords, then you do not need to make any changes to those keywords you already set.

  However, if you are setting any of the values to the new defaults (e.g. when you are already using the HTML output), you may now rely on the new defaults.

* ![Deprecation][badge-deprecation] The Markdown/MkDocs (`format = :markdown`) and PDF/LaTeX (`format = :latex`) outputs now require an external package to be loaded ([DocumenterMarkdown](https://github.com/JuliaDocs/DocumenterMarkdown.jl) and [DocumenterLaTeX](https://github.com/JuliaDocs/DocumenterLaTeX.jl), respectively). ([#833][github-833])

  **For upgrading:** Make sure that the respective extra package is installed and then just add `using DocumenterMarkdown` or `using DocumenterLaTeX` to `make.jl`.

* ![BREAKING][badge-breaking] "Pretty URLs" are enabled by default now for the HTML output. The default value of the `html_prettyurls` has been changed to `true`.

  For a page `foo/page.md` Documenter now generates `foo/page/index.html`, instead of `foo/page.html`.
  On GitHub pages deployments it means that your URLs look like  `foo/page/` instead of `foo/page.html`.

  For local builds you should explicitly set `html_prettyurls = false`.

  **For upgrading:** If you wish to retain the old behavior, set `html_prettyurls = false` in `makedocs`. If you already set `html_prettyurls`, you do not need to change anything.

* ![BREAKING][badge-breaking] The `Travis.genkeys` and `Documenter.generate` functions have been moved to a separate [DocumenterTools.jl package](https://github.com/JuliaDocs/DocumenterTools.jl). ([#789][github-789])

* ![Enhancement][badge-enhancement] If Documenter is not able to determine which Git hosting service is being used to host the source, the "Edit on XXX" links become "Edit source" with a generic icon. ([#804][github-804])

* ![Enhancement][badge-enhancement] The at-blocks now support `MIME"text/html"` rendering of objects (e.g. for interactive plots). I.e. if a type has `show(io, ::MIME"text/html", x)` defined, Documenter now uses that when rendering the objects in the document. ([#764][github-764])

* ![Enhancement][badge-enhancement] Enhancements to the sidebar. When loading a page, the sidebar will jump to the current page now. Also, the scrollbar in WebKit-based browsers look less intrusive now. ([#792][github-792], [#854][github-854], [#863][github-863])

* ![Enhancement][badge-enhancement] Minor style enhancements to admonitions. ([#841][github-841])

* ![Bugfix][badge-bugfix] The at-blocks that execute code can now handle `include` statements. ([#793][github-793], [#794][github-794])

* ![Bugfix][badge-bugfix] At-docs blocks no longer give an error when containing empty lines. ([#823][github-823], [#824][github-824])

<!-- issue link definitions -->
[github-198]: https://github.com/JuliaDocs/Documenter.jl/issues/198
[github-245]: https://github.com/JuliaDocs/Documenter.jl/issues/245
[github-487]: https://github.com/JuliaDocs/Documenter.jl/issues/487
[github-491]: https://github.com/JuliaDocs/Documenter.jl/issues/491
[github-505]: https://github.com/JuliaDocs/Documenter.jl/issues/505
[github-511]: https://github.com/JuliaDocs/Documenter.jl/issues/511
[github-535]: https://github.com/JuliaDocs/Documenter.jl/issues/535
[github-618]: https://github.com/JuliaDocs/Documenter.jl/issues/618
[github-631]: https://github.com/JuliaDocs/Documenter.jl/issues/631
[github-697]: https://github.com/JuliaDocs/Documenter.jl/issues/697
[github-706]: https://github.com/JuliaDocs/Documenter.jl/pull/706
[github-756]: https://github.com/JuliaDocs/Documenter.jl/issues/756
[github-764]: https://github.com/JuliaDocs/Documenter.jl/pull/764
[github-774]: https://github.com/JuliaDocs/Documenter.jl/pull/774
[github-781]: https://github.com/JuliaDocs/Documenter.jl/issues/781
[github-789]: https://github.com/JuliaDocs/Documenter.jl/pull/789
[github-792]: https://github.com/JuliaDocs/Documenter.jl/pull/792
[github-793]: https://github.com/JuliaDocs/Documenter.jl/issues/793
[github-794]: https://github.com/JuliaDocs/Documenter.jl/pull/794
[github-795]: https://github.com/JuliaDocs/Documenter.jl/pull/795
[github-802]: https://github.com/JuliaDocs/Documenter.jl/pull/802
[github-803]: https://github.com/JuliaDocs/Documenter.jl/issues/803
[github-804]: https://github.com/JuliaDocs/Documenter.jl/pull/804
[github-813]: https://github.com/JuliaDocs/Documenter.jl/pull/813
[github-816]: https://github.com/JuliaDocs/Documenter.jl/pull/816
[github-817]: https://github.com/JuliaDocs/Documenter.jl/pull/817
[github-823]: https://github.com/JuliaDocs/Documenter.jl/issues/823
[github-824]: https://github.com/JuliaDocs/Documenter.jl/pull/824
[github-826]: https://github.com/JuliaDocs/Documenter.jl/pull/826
[github-833]: https://github.com/JuliaDocs/Documenter.jl/pull/833
[github-841]: https://github.com/JuliaDocs/Documenter.jl/pull/841
[github-854]: https://github.com/JuliaDocs/Documenter.jl/pull/854
[github-863]: https://github.com/JuliaDocs/Documenter.jl/pull/863
[github-864]: https://github.com/JuliaDocs/Documenter.jl/pull/864
[github-876]: https://github.com/JuliaDocs/Documenter.jl/pull/876
[github-879]: https://github.com/JuliaDocs/Documenter.jl/pull/879
[github-885]: https://github.com/JuliaDocs/Documenter.jl/pull/885
[github-886]: https://github.com/JuliaDocs/Documenter.jl/issues/886
[github-890]: https://github.com/JuliaDocs/Documenter.jl/issues/890
[github-891]: https://github.com/JuliaDocs/Documenter.jl/pull/891
[github-898]: https://github.com/JuliaDocs/Documenter.jl/pull/898
[github-905]: https://github.com/JuliaDocs/Documenter.jl/pull/905
[github-907]: https://github.com/JuliaDocs/Documenter.jl/pull/907
[github-917]: https://github.com/JuliaDocs/Documenter.jl/pull/917
[github-923]: https://github.com/JuliaDocs/Documenter.jl/issues/923
[github-926]: https://github.com/JuliaDocs/Documenter.jl/pull/926
[github-927]: https://github.com/JuliaDocs/Documenter.jl/pull/927
[github-928]: https://github.com/JuliaDocs/Documenter.jl/pull/928
[github-929]: https://github.com/JuliaDocs/Documenter.jl/pull/929
[github-934]: https://github.com/JuliaDocs/Documenter.jl/pull/934
[github-935]: https://github.com/JuliaDocs/Documenter.jl/pull/935
[github-937]: https://github.com/JuliaDocs/Documenter.jl/issues/937
[github-938]: https://github.com/JuliaDocs/Documenter.jl/pull/938
[github-941]: https://github.com/JuliaDocs/Documenter.jl/pull/941
[github-946]: https://github.com/JuliaDocs/Documenter.jl/pull/946
[github-948]: https://github.com/JuliaDocs/Documenter.jl/pull/948
[github-953]: https://github.com/JuliaDocs/Documenter.jl/pull/953
[github-958]: https://github.com/JuliaDocs/Documenter.jl/pull/958
[github-959]: https://github.com/JuliaDocs/Documenter.jl/issues/959
[github-960]: https://github.com/JuliaDocs/Documenter.jl/pull/960
[github-964]: https://github.com/JuliaDocs/Documenter.jl/issues/964
[github-966]: https://github.com/JuliaDocs/Documenter.jl/pull/966
[github-967]: https://github.com/JuliaDocs/Documenter.jl/pull/967
[github-971]: https://github.com/JuliaDocs/Documenter.jl/pull/971
[github-974]: https://github.com/JuliaDocs/Documenter.jl/issues/974
[github-980]: https://github.com/JuliaDocs/Documenter.jl/pull/980
[github-989]: https://github.com/JuliaDocs/Documenter.jl/pull/989
[github-991]: https://github.com/JuliaDocs/Documenter.jl/pull/991
[github-994]: https://github.com/JuliaDocs/Documenter.jl/pull/994
[github-995]: https://github.com/JuliaDocs/Documenter.jl/pull/995
[github-996]: https://github.com/JuliaDocs/Documenter.jl/pull/996
[github-999]: https://github.com/JuliaDocs/Documenter.jl/pull/999
[github-1000]: https://github.com/JuliaDocs/Documenter.jl/issues/1000
[github-1002]: https://github.com/JuliaDocs/Documenter.jl/pull/1002
[github-1003]: https://github.com/JuliaDocs/Documenter.jl/issues/1003
[github-1004]: https://github.com/JuliaDocs/Documenter.jl/pull/1004
[github-1005]: https://github.com/JuliaDocs/Documenter.jl/pull/1005
[github-1009]: https://github.com/JuliaDocs/Documenter.jl/pull/1009
[github-1013]: https://github.com/JuliaDocs/Documenter.jl/issues/1013
[github-1014]: https://github.com/JuliaDocs/Documenter.jl/pull/1014
[github-1015]: https://github.com/JuliaDocs/Documenter.jl/pull/1015
[github-1025]: https://github.com/JuliaDocs/Documenter.jl/pull/1025
[github-1026]: https://github.com/JuliaDocs/Documenter.jl/issues/1026
[github-1027]: https://github.com/JuliaDocs/Documenter.jl/issues/1027
[github-1028]: https://github.com/JuliaDocs/Documenter.jl/pull/1028
[github-1029]: https://github.com/JuliaDocs/Documenter.jl/pull/1029
[github-1031]: https://github.com/JuliaDocs/Documenter.jl/issues/1031
[github-1034]: https://github.com/JuliaDocs/Documenter.jl/pull/1034
[github-1037]: https://github.com/JuliaDocs/Documenter.jl/pull/1037
[github-1043]: https://github.com/JuliaDocs/Documenter.jl/pull/1043
[github-1046]: https://github.com/JuliaDocs/Documenter.jl/issues/1046
[github-1047]: https://github.com/JuliaDocs/Documenter.jl/pull/1047
[github-1054]: https://github.com/JuliaDocs/Documenter.jl/pull/1054
[github-1057]: https://github.com/JuliaDocs/Documenter.jl/issues/1057
[github-1061]: https://github.com/JuliaDocs/Documenter.jl/pull/1061
[github-1062]: https://github.com/JuliaDocs/Documenter.jl/pull/1062
[github-1066]: https://github.com/JuliaDocs/Documenter.jl/pull/1066
[github-1071]: https://github.com/JuliaDocs/Documenter.jl/pull/1071
[github-1073]: https://github.com/JuliaDocs/Documenter.jl/issues/1073
[github-1075]: https://github.com/JuliaDocs/Documenter.jl/pull/1075
[github-1076]: https://github.com/JuliaDocs/Documenter.jl/issues/1076
[github-1077]: https://github.com/JuliaDocs/Documenter.jl/pull/1077
[github-1081]: https://github.com/JuliaDocs/Documenter.jl/issues/1081
[github-1082]: https://github.com/JuliaDocs/Documenter.jl/pull/1082
[github-1088]: https://github.com/JuliaDocs/Documenter.jl/issues/1088
[github-1089]: https://github.com/JuliaDocs/Documenter.jl/pull/1089
[github-1094]: https://github.com/JuliaDocs/Documenter.jl/pull/1094
[github-1097]: https://github.com/JuliaDocs/Documenter.jl/pull/1097
[github-1107]: https://github.com/JuliaDocs/Documenter.jl/pull/1107
[github-1108]: https://github.com/JuliaDocs/Documenter.jl/pull/1108
[github-1112]: https://github.com/JuliaDocs/Documenter.jl/pull/1112
[github-1113]: https://github.com/JuliaDocs/Documenter.jl/pull/1113
[github-1115]: https://github.com/JuliaDocs/Documenter.jl/pull/1115
[github-1118]: https://github.com/JuliaDocs/Documenter.jl/issues/1118
[github-1119]: https://github.com/JuliaDocs/Documenter.jl/pull/1119
[github-1121]: https://github.com/JuliaDocs/Documenter.jl/pull/1121
[github-1137]: https://github.com/JuliaDocs/Documenter.jl/pull/1137
[github-1144]: https://github.com/JuliaDocs/Documenter.jl/pull/1144
[github-1147]: https://github.com/JuliaDocs/Documenter.jl/pull/1147
[github-1148]: https://github.com/JuliaDocs/Documenter.jl/issues/1148
[github-1151]: https://github.com/JuliaDocs/Documenter.jl/pull/1151
[github-1152]: https://github.com/JuliaDocs/Documenter.jl/pull/1152
[github-1153]: https://github.com/JuliaDocs/Documenter.jl/pull/1153
[github-1166]: https://github.com/JuliaDocs/Documenter.jl/pull/1166
[github-1171]: https://github.com/JuliaDocs/Documenter.jl/pull/1171
[github-1173]: https://github.com/JuliaDocs/Documenter.jl/pull/1173
[github-1180]: https://github.com/JuliaDocs/Documenter.jl/pull/1180
[github-1184]: https://github.com/JuliaDocs/Documenter.jl/issues/1184
[github-1186]: https://github.com/JuliaDocs/Documenter.jl/pull/1186
[github-1189]: https://github.com/JuliaDocs/Documenter.jl/pull/1189
[github-1192]: https://github.com/JuliaDocs/Documenter.jl/issues/1192
[github-1194]: https://github.com/JuliaDocs/Documenter.jl/pull/1194
[github-1195]: https://github.com/JuliaDocs/Documenter.jl/pull/1195
[github-1200]: https://github.com/JuliaDocs/Documenter.jl/issues/1200
[github-1201]: https://github.com/JuliaDocs/Documenter.jl/issues/1201
[github-1212]: https://github.com/JuliaDocs/Documenter.jl/issues/1212
[github-1216]: https://github.com/JuliaDocs/Documenter.jl/pull/1216
[github-1222]: https://github.com/JuliaDocs/Documenter.jl/pull/1222
[github-1223]: https://github.com/JuliaDocs/Documenter.jl/pull/1223
[github-1232]: https://github.com/JuliaDocs/Documenter.jl/pull/1232
[github-1240]: https://github.com/JuliaDocs/Documenter.jl/pull/1240
[github-1254]: https://github.com/JuliaDocs/Documenter.jl/pull/1254
[github-1258]: https://github.com/JuliaDocs/Documenter.jl/pull/1258
[github-1264]: https://github.com/JuliaDocs/Documenter.jl/pull/1264
[github-1269]: https://github.com/JuliaDocs/Documenter.jl/pull/1269
[github-1271]: https://github.com/JuliaDocs/Documenter.jl/pull/1271
[github-1278]: https://github.com/JuliaDocs/Documenter.jl/issues/1278
[github-1279]: https://github.com/JuliaDocs/Documenter.jl/issues/1279
[github-1280]: https://github.com/JuliaDocs/Documenter.jl/pull/1280
[github-1283]: https://github.com/JuliaDocs/Documenter.jl/pull/1283
[github-1285]: https://github.com/JuliaDocs/Documenter.jl/pull/1285
[github-1291]: https://github.com/JuliaDocs/Documenter.jl/issues/1291
[github-1292]: https://github.com/JuliaDocs/Documenter.jl/pull/1292
[github-1293]: https://github.com/JuliaDocs/Documenter.jl/pull/1293
[github-1295]: https://github.com/JuliaDocs/Documenter.jl/pull/1295
[github-1298]: https://github.com/JuliaDocs/Documenter.jl/pull/1298
[github-1299]: https://github.com/JuliaDocs/Documenter.jl/pull/1299
[github-1302]: https://github.com/JuliaDocs/Documenter.jl/issues/1302
[github-1307]: https://github.com/JuliaDocs/Documenter.jl/pull/1307
[github-1310]: https://github.com/JuliaDocs/Documenter.jl/pull/1310
[github-1311]: https://github.com/JuliaDocs/Documenter.jl/pull/1311
[github-1315]: https://github.com/JuliaDocs/Documenter.jl/pull/1315
[github-1320]: https://github.com/JuliaDocs/Documenter.jl/issues/1320
[github-1321]: https://github.com/JuliaDocs/Documenter.jl/issues/1321
[github-1323]: https://github.com/JuliaDocs/Documenter.jl/pull/1323
[github-1328]: https://github.com/JuliaDocs/Documenter.jl/pull/1328
[github-1337]: https://github.com/JuliaDocs/Documenter.jl/issues/1337
[github-1338]: https://github.com/JuliaDocs/Documenter.jl/issues/1338
[github-1339]: https://github.com/JuliaDocs/Documenter.jl/pull/1339
[github-1342]: https://github.com/JuliaDocs/Documenter.jl/issues/1342
[github-1344]: https://github.com/JuliaDocs/Documenter.jl/issues/1344
[github-1345]: https://github.com/JuliaDocs/Documenter.jl/pull/1345
[github-1349]: https://github.com/JuliaDocs/Documenter.jl/pull/1349
[github-1355]: https://github.com/JuliaDocs/Documenter.jl/pull/1355
[github-1357]: https://github.com/JuliaDocs/Documenter.jl/pull/1357
[github-1360]: https://github.com/JuliaDocs/Documenter.jl/pull/1360
[github-1362]: https://github.com/JuliaDocs/Documenter.jl/issues/1362
[github-1364]: https://github.com/JuliaDocs/Documenter.jl/issues/1364
[github-1365]: https://github.com/JuliaDocs/Documenter.jl/pull/1365
[github-1367]: https://github.com/JuliaDocs/Documenter.jl/pull/1367
[github-1368]: https://github.com/JuliaDocs/Documenter.jl/pull/1368
[github-1369]: https://github.com/JuliaDocs/Documenter.jl/pull/1369
[github-1379]: https://github.com/JuliaDocs/Documenter.jl/issues/1379
[github-1388]: https://github.com/JuliaDocs/Documenter.jl/pull/1388
[github-1389]: https://github.com/JuliaDocs/Documenter.jl/pull/1389
[github-1392]: https://github.com/JuliaDocs/Documenter.jl/pull/1392
[github-1400]: https://github.com/JuliaDocs/Documenter.jl/pull/1400
[github-1426]: https://github.com/JuliaDocs/Documenter.jl/pull/1426
[github-1428]: https://github.com/JuliaDocs/Documenter.jl/issues/1428
[github-1430]: https://github.com/JuliaDocs/Documenter.jl/pull/1430
[github-1435]: https://github.com/JuliaDocs/Documenter.jl/pull/1435
[github-1438]: https://github.com/JuliaDocs/Documenter.jl/issues/1438
[github-1440]: https://github.com/JuliaDocs/Documenter.jl/pull/1440
[github-1441]: https://github.com/JuliaDocs/Documenter.jl/pull/1441
[github-1443]: https://github.com/JuliaDocs/Documenter.jl/issues/1443
[github-1448]: https://github.com/JuliaDocs/Documenter.jl/pull/1448
[github-1449]: https://github.com/JuliaDocs/Documenter.jl/issues/1449
[github-1452]: https://github.com/JuliaDocs/Documenter.jl/pull/1452
[github-1456]: https://github.com/JuliaDocs/Documenter.jl/pull/1456
[github-1462]: https://github.com/JuliaDocs/Documenter.jl/issues/1462
[github-1463]: https://github.com/JuliaDocs/Documenter.jl/pull/1463
[github-1466]: https://github.com/JuliaDocs/Documenter.jl/issues/1466
[github-1468]: https://github.com/JuliaDocs/Documenter.jl/pull/1468
[github-1469]: https://github.com/JuliaDocs/Documenter.jl/pull/1469
[github-1470]: https://github.com/JuliaDocs/Documenter.jl/issues/1470
[github-1471]: https://github.com/JuliaDocs/Documenter.jl/pull/1471
[github-1472]: https://github.com/JuliaDocs/Documenter.jl/pull/1472
[github-1474]: https://github.com/JuliaDocs/Documenter.jl/pull/1474
[github-1476]: https://github.com/JuliaDocs/Documenter.jl/pull/1476
[github-1489]: https://github.com/JuliaDocs/Documenter.jl/pull/1489
[github-1491]: https://github.com/JuliaDocs/Documenter.jl/pull/1491
[github-1493]: https://github.com/JuliaDocs/Documenter.jl/pull/1493
[github-1497]: https://github.com/JuliaDocs/Documenter.jl/pull/1497
[github-1503]: https://github.com/JuliaDocs/Documenter.jl/pull/1503
[github-1510]: https://github.com/JuliaDocs/Documenter.jl/pull/1510
[github-1511]: https://github.com/JuliaDocs/Documenter.jl/pull/1511
[github-1513]: https://github.com/JuliaDocs/Documenter.jl/issues/1513
[github-1516]: https://github.com/JuliaDocs/Documenter.jl/issues/1516
[github-1518]: https://github.com/JuliaDocs/Documenter.jl/pull/1518
[github-1519]: https://github.com/JuliaDocs/Documenter.jl/pull/1519
[github-1520]: https://github.com/JuliaDocs/Documenter.jl/pull/1520
[github-1526]: https://github.com/JuliaDocs/Documenter.jl/pull/1526
[github-1527]: https://github.com/JuliaDocs/Documenter.jl/pull/1527
[github-1529]: https://github.com/JuliaDocs/Documenter.jl/pull/1529
[github-1531]: https://github.com/JuliaDocs/Documenter.jl/issues/1531
[github-1533]: https://github.com/JuliaDocs/Documenter.jl/pull/1533
[github-1534]: https://github.com/JuliaDocs/Documenter.jl/issues/1534
[github-1537]: https://github.com/JuliaDocs/Documenter.jl/issues/1537
[github-1538]: https://github.com/JuliaDocs/Documenter.jl/pull/1538
[github-1540]: https://github.com/JuliaDocs/Documenter.jl/pull/1540
[github-1549]: https://github.com/JuliaDocs/Documenter.jl/pull/1549
[github-1551]: https://github.com/JuliaDocs/Documenter.jl/pull/1551
[github-1553]: https://github.com/JuliaDocs/Documenter.jl/pull/1553
[github-1554]: https://github.com/JuliaDocs/Documenter.jl/issues/1554
[github-1556]: https://github.com/JuliaDocs/Documenter.jl/issues/1556
[github-1557]: https://github.com/JuliaDocs/Documenter.jl/pull/1557
[github-1559]: https://github.com/JuliaDocs/Documenter.jl/pull/1559
[github-1561]: https://github.com/JuliaDocs/Documenter.jl/issues/1561
[github-1567]: https://github.com/JuliaDocs/Documenter.jl/pull/1567
[github-1568]: https://github.com/JuliaDocs/Documenter.jl/issues/1568
[github-1569]: https://github.com/JuliaDocs/Documenter.jl/pull/1569
[github-1575]: https://github.com/JuliaDocs/Documenter.jl/issues/1575
[github-1577]: https://github.com/JuliaDocs/Documenter.jl/pull/1577
[github-1590]: https://github.com/JuliaDocs/Documenter.jl/pull/1590
[github-1594]: https://github.com/JuliaDocs/Documenter.jl/issues/1594
[github-1595]: https://github.com/JuliaDocs/Documenter.jl/pull/1595
[github-1596]: https://github.com/JuliaDocs/Documenter.jl/pull/1596
[github-1602]: https://github.com/JuliaDocs/Documenter.jl/issues/1602
[github-1604]: https://github.com/JuliaDocs/Documenter.jl/pull/1604
[github-1609]: https://github.com/JuliaDocs/Documenter.jl/pull/1609
[github-1610]: https://github.com/JuliaDocs/Documenter.jl/issues/1610
[github-1611]: https://github.com/JuliaDocs/Documenter.jl/pull/1611
[github-1615]: https://github.com/JuliaDocs/Documenter.jl/issues/1615
[github-1616]: https://github.com/JuliaDocs/Documenter.jl/pull/1616
[github-1617]: https://github.com/JuliaDocs/Documenter.jl/pull/1617
[github-1625]: https://github.com/JuliaDocs/Documenter.jl/pull/1625
[github-1627]: https://github.com/JuliaDocs/Documenter.jl/pull/1627
[github-1628]: https://github.com/JuliaDocs/Documenter.jl/pull/1628
[github-1629]: https://github.com/JuliaDocs/Documenter.jl/issues/1629
[github-1633]: https://github.com/JuliaDocs/Documenter.jl/pull/1633
[github-1634]: https://github.com/JuliaDocs/Documenter.jl/pull/1634
[github-1639]: https://github.com/JuliaDocs/Documenter.jl/issues/1639
[github-1641]: https://github.com/JuliaDocs/Documenter.jl/pull/1641
[github-1645]: https://github.com/JuliaDocs/Documenter.jl/pull/1645
[github-1647]: https://github.com/JuliaDocs/Documenter.jl/pull/1647
[github-1649]: https://github.com/JuliaDocs/Documenter.jl/pull/1649
[github-1655]: https://github.com/JuliaDocs/Documenter.jl/issues/1655
[github-1657]: https://github.com/JuliaDocs/Documenter.jl/pull/1657
[github-1658]: https://github.com/JuliaDocs/Documenter.jl/pull/1658
[github-1661]: https://github.com/JuliaDocs/Documenter.jl/pull/1661
[github-1665]: https://github.com/JuliaDocs/Documenter.jl/pull/1665
[github-1667]: https://github.com/JuliaDocs/Documenter.jl/issues/1667
[github-1673]: https://github.com/JuliaDocs/Documenter.jl/pull/1673
[github-1687]: https://github.com/JuliaDocs/Documenter.jl/pull/1687
[github-1689]: https://github.com/JuliaDocs/Documenter.jl/pull/1689
[github-1691]: https://github.com/JuliaDocs/Documenter.jl/pull/1691
[github-1693]: https://github.com/JuliaDocs/Documenter.jl/issues/1693
[github-1695]: https://github.com/JuliaDocs/Documenter.jl/issues/1695
[github-1696]: https://github.com/JuliaDocs/Documenter.jl/pull/1696
[github-1698]: https://github.com/JuliaDocs/Documenter.jl/issues/1698
[github-1699]: https://github.com/JuliaDocs/Documenter.jl/pull/1699
[github-1704]: https://github.com/JuliaDocs/Documenter.jl/pull/1704
[github-1706]: https://github.com/JuliaDocs/Documenter.jl/pull/1706
[github-1709]: https://github.com/JuliaDocs/Documenter.jl/pull/1709
[github-1716]: https://github.com/JuliaDocs/Documenter.jl/pull/1716
[github-1727]: https://github.com/JuliaDocs/Documenter.jl/pull/1727
[github-1728]: https://github.com/JuliaDocs/Documenter.jl/issues/1728
[github-1743]: https://github.com/JuliaDocs/Documenter.jl/pull/1743
[github-1746]: https://github.com/JuliaDocs/Documenter.jl/issues/1746
[github-1748]: https://github.com/JuliaDocs/Documenter.jl/pull/1748
[github-1750]: https://github.com/JuliaDocs/Documenter.jl/pull/1750
[github-1751]: https://github.com/JuliaDocs/Documenter.jl/pull/1751
[github-1752]: https://github.com/JuliaDocs/Documenter.jl/pull/1752
[github-1754]: https://github.com/JuliaDocs/Documenter.jl/pull/1754
[github-1756]: https://github.com/JuliaDocs/Documenter.jl/issues/1756
[github-1758]: https://github.com/JuliaDocs/Documenter.jl/issues/1758
[github-1759]: https://github.com/JuliaDocs/Documenter.jl/pull/1759
[github-1760]: https://github.com/JuliaDocs/Documenter.jl/issues/1760
[github-1762]: https://github.com/JuliaDocs/Documenter.jl/pull/1762
[github-1770]: https://github.com/JuliaDocs/Documenter.jl/issues/1770
[github-1771]: https://github.com/JuliaDocs/Documenter.jl/pull/1771
[github-1772]: https://github.com/JuliaDocs/Documenter.jl/issues/1772
[github-1773]: https://github.com/JuliaDocs/Documenter.jl/pull/1773
[github-1774]: https://github.com/JuliaDocs/Documenter.jl/pull/1774
[github-1776]: https://github.com/JuliaDocs/Documenter.jl/pull/1776
[github-1780]: https://github.com/JuliaDocs/Documenter.jl/issues/1780
[github-1784]: https://github.com/JuliaDocs/Documenter.jl/pull/1784
[github-1785]: https://github.com/JuliaDocs/Documenter.jl/pull/1785
[github-1788]: https://github.com/JuliaDocs/Documenter.jl/pull/1788
[github-1792]: https://github.com/JuliaDocs/Documenter.jl/issues/1792
[github-1795]: https://github.com/JuliaDocs/Documenter.jl/pull/1795
[github-1796]: https://github.com/JuliaDocs/Documenter.jl/pull/1796
[github-1797]: https://github.com/JuliaDocs/Documenter.jl/pull/1797
[github-1802]: https://github.com/JuliaDocs/Documenter.jl/issues/1802
[github-1803]: https://github.com/JuliaDocs/Documenter.jl/pull/1803
[github-1805]: https://github.com/JuliaDocs/Documenter.jl/pull/1805
[github-1806]: https://github.com/JuliaDocs/Documenter.jl/pull/1806
[github-1807]: https://github.com/JuliaDocs/Documenter.jl/pull/1807
[github-1808]: https://github.com/JuliaDocs/Documenter.jl/pull/1808
[github-1810]: https://github.com/JuliaDocs/Documenter.jl/issues/1810
[github-1811]: https://github.com/JuliaDocs/Documenter.jl/pull/1811
[github-1814]: https://github.com/JuliaDocs/Documenter.jl/issues/1814
[github-1816]: https://github.com/JuliaDocs/Documenter.jl/pull/1816
[github-1818]: https://github.com/JuliaDocs/Documenter.jl/pull/1818
[github-1821]: https://github.com/JuliaDocs/Documenter.jl/pull/1821
[github-1825]: https://github.com/JuliaDocs/Documenter.jl/pull/1825
[github-1826]: https://github.com/JuliaDocs/Documenter.jl/pull/1826
[github-1827]: https://github.com/JuliaDocs/Documenter.jl/issues/1827
[github-1828]: https://github.com/JuliaDocs/Documenter.jl/pull/1828
[github-1829]: https://github.com/JuliaDocs/Documenter.jl/pull/1829
[github-1833]: https://github.com/JuliaDocs/Documenter.jl/pull/1833
[github-1834]: https://github.com/JuliaDocs/Documenter.jl/pull/1834
[github-1835]: https://github.com/JuliaDocs/Documenter.jl/issues/1835
[github-1836]: https://github.com/JuliaDocs/Documenter.jl/pull/1836
[github-1838]: https://github.com/JuliaDocs/Documenter.jl/pull/1838
[github-1841]: https://github.com/JuliaDocs/Documenter.jl/pull/1841
[github-1842]: https://github.com/JuliaDocs/Documenter.jl/pull/1842
[github-1844]: https://github.com/JuliaDocs/Documenter.jl/pull/1844
[github-1846]: https://github.com/JuliaDocs/Documenter.jl/pull/1846
[github-1857]: https://github.com/JuliaDocs/Documenter.jl/issues/1857
[github-1861]: https://github.com/JuliaDocs/Documenter.jl/pull/1861
[github-1862]: https://github.com/JuliaDocs/Documenter.jl/pull/1862
[github-1865]: https://github.com/JuliaDocs/Documenter.jl/pull/1865
[github-1870]: https://github.com/JuliaDocs/Documenter.jl/issues/1870
[github-1871]: https://github.com/JuliaDocs/Documenter.jl/pull/1871
[github-1880]: https://github.com/JuliaDocs/Documenter.jl/pull/1880
[github-1881]: https://github.com/JuliaDocs/Documenter.jl/pull/1881
[github-1885]: https://github.com/JuliaDocs/Documenter.jl/issues/1885
[github-1886]: https://github.com/JuliaDocs/Documenter.jl/pull/1886
[github-1890]: https://github.com/JuliaDocs/Documenter.jl/pull/1890
[github-1892]: https://github.com/JuliaDocs/Documenter.jl/pull/1892
[github-1900]: https://github.com/JuliaDocs/Documenter.jl/pull/1900
[github-1903]: https://github.com/JuliaDocs/Documenter.jl/pull/1903
[github-1906]: https://github.com/JuliaDocs/Documenter.jl/pull/1906
[github-1908]: https://github.com/JuliaDocs/Documenter.jl/pull/1908
[github-1909]: https://github.com/JuliaDocs/Documenter.jl/pull/1909
[github-1912]: https://github.com/JuliaDocs/Documenter.jl/pull/1912
[github-1919]: https://github.com/JuliaDocs/Documenter.jl/pull/1919
[github-1924]: https://github.com/JuliaDocs/Documenter.jl/pull/1924
[github-1930]: https://github.com/JuliaDocs/Documenter.jl/issues/1930
[github-1931]: https://github.com/JuliaDocs/Documenter.jl/issues/1931
[github-1932]: https://github.com/JuliaDocs/Documenter.jl/pull/1932
[github-1933]: https://github.com/JuliaDocs/Documenter.jl/issues/1933
[github-1935]: https://github.com/JuliaDocs/Documenter.jl/pull/1935
[github-1936]: https://github.com/JuliaDocs/Documenter.jl/issues/1936
[github-1937]: https://github.com/JuliaDocs/Documenter.jl/pull/1937
[github-1944]: https://github.com/JuliaDocs/Documenter.jl/issues/1944
[github-1946]: https://github.com/JuliaDocs/Documenter.jl/issues/1946
[github-1948]: https://github.com/JuliaDocs/Documenter.jl/pull/1948
[github-1955]: https://github.com/JuliaDocs/Documenter.jl/pull/1955
[github-1956]: https://github.com/JuliaDocs/Documenter.jl/pull/1956
[github-1957]: https://github.com/JuliaDocs/Documenter.jl/pull/1957
[github-1958]: https://github.com/JuliaDocs/Documenter.jl/issues/1958
[github-1962]: https://github.com/JuliaDocs/Documenter.jl/pull/1962
[github-1969]: https://github.com/JuliaDocs/Documenter.jl/pull/1969
[github-1970]: https://github.com/JuliaDocs/Documenter.jl/pull/1970
[github-1977]: https://github.com/JuliaDocs/Documenter.jl/pull/1977
[github-1980]: https://github.com/JuliaDocs/Documenter.jl/pull/1980
[github-1989]: https://github.com/JuliaDocs/Documenter.jl/pull/1989
<<<<<<< HEAD
[github-1993]: https://github.com/JuliaDocs/Documenter.jl/pull/1993
=======
[github-1991]: https://github.com/JuliaDocs/Documenter.jl/pull/1991
>>>>>>> dd1e3349
<!-- end of issue link definitions -->

[julia-29344]: https://github.com/JuliaLang/julia/issues/29344
[julia-38054]: https://github.com/JuliaLang/julia/issues/38054
[julia-38079]: https://github.com/JuliaLang/julia/issues/38079
[julia-39841]: https://github.com/JuliaLang/julia/pull/39841
[julia-43652]: https://github.com/JuliaLang/julia/issues/43652
[julia-45174]: https://github.com/JuliaLang/julia/issues/45174
[julialangorg-1272]: https://github.com/JuliaLang/www.julialang.org/issues/1272

[documenter-issues]: https://github.com/JuliaDocs/Documenter.jl/issues
[documenterlatex]: https://github.com/JuliaDocs/DocumenterLaTeX.jl
[documentermarkdown]: https://github.com/JuliaDocs/DocumenterMarkdown.jl
[json-jl]: https://github.com/JuliaIO/JSON.jl
[juliamono]: https://cormullion.github.io/pages/2020-07-26-JuliaMono/
[liveserver]: https://github.com/tlienart/LiveServer.jl
[markdownast]: https://github.com/JuliaDocs/MarkdownAST.jl

[badge-breaking]: https://img.shields.io/badge/BREAKING-red.svg
[badge-deprecation]: https://img.shields.io/badge/deprecation-orange.svg
[badge-feature]: https://img.shields.io/badge/feature-green.svg
[badge-enhancement]: https://img.shields.io/badge/enhancement-blue.svg
[badge-bugfix]: https://img.shields.io/badge/bugfix-purple.svg
[badge-security]: https://img.shields.io/badge/security-black.svg
[badge-experimental]: https://img.shields.io/badge/experimental-lightgrey.svg
[badge-maintenance]: https://img.shields.io/badge/maintenance-gray.svg

<!--
# Badges

![BREAKING][badge-breaking]
![Deprecation][badge-deprecation]
![Feature][badge-feature]
![Enhancement][badge-enhancement]
![Bugfix][badge-bugfix]
![Security][badge-security]
![Experimental][badge-experimental]
![Maintenance][badge-maintenance]
--><|MERGE_RESOLUTION|>--- conflicted
+++ resolved
@@ -31,11 +31,8 @@
 * ![Enhancement][badge-enhancement] The at-ref links are now more flexible, allowing arbitrary links to point to both docstrings and section headings. ([#781][github-781], [#1900][github-1900])
 * ![Enhancement][badge-enhancement] Code blocks like `@example` or `@repl` are now also expanded in nested contexts (e.g. admonitions, lists or block quotes). ([#491][github-491], [#1970][github-1970])
 * ![Enhancement][badge-enhancement] The new `pagesonly` keyword to `makedocs` can be used to restrict builds to just the Markdown files listed in `pages` (as opposed to all `.md` files under `src/`). ([#1980][github-1980])
-<<<<<<< HEAD
+* ![Enhancement][badge-enhancement] Search engine and social media link previews are now supported, with Documenter generating the relevant HTML `meta` tags. ([#1321][github-1321], [#1991][github-1991])
 * ![Enhancement][badge-enhancement] `deploydocs` now supports custom tag prefixes; see section "Deploying from a monorepo" in the docs. ([#1291][github-1291], [#1792][github-1792], [#1993][github-1993])
-=======
-* ![Enhancement][badge-enhancement] Search engine and social media link previews are now supported, with Documenter generating the relevant HTML `meta` tags. ([#1321][github-1321], [#1991][github-1991])
->>>>>>> dd1e3349
 * ![Bugfix][badge-bugfix] Documenter now generates the correct source URLs for docstrings from other packages when the `repo` argument to `makedocs` is set (note: the source links to such docstrings only work if the external package is cloned from GitHub and added as a dev-dependency). However, this change **breaks** the case where the `repo` argument is used to override the main package/repository URL, assuming the repository is cloned from GitHub. ([#1808][github-1808])
 * ![Bugfix][badge-bugfix] Documenter no longer uses the `TRAVIS_REPO_SLUG` environment variable to determine the Git remote of non-main repositories (when inferring it from the Git repository configuration has failed), which could previously lead to bad source links. ([#1881][github-1881])
 * ![Bugfix][badge-bugfix] Line endings in Markdown source files are now normalized to `LF` before parsing, to work around [a bug in the Julia Markdown parser][julia-29344] where parsing is sensitive to line endings, and can therefore cause platform-dependent behavior. ([#1906][github-1906])
@@ -1184,11 +1181,8 @@
 [github-1977]: https://github.com/JuliaDocs/Documenter.jl/pull/1977
 [github-1980]: https://github.com/JuliaDocs/Documenter.jl/pull/1980
 [github-1989]: https://github.com/JuliaDocs/Documenter.jl/pull/1989
-<<<<<<< HEAD
+[github-1991]: https://github.com/JuliaDocs/Documenter.jl/pull/1991
 [github-1993]: https://github.com/JuliaDocs/Documenter.jl/pull/1993
-=======
-[github-1991]: https://github.com/JuliaDocs/Documenter.jl/pull/1991
->>>>>>> dd1e3349
 <!-- end of issue link definitions -->
 
 [julia-29344]: https://github.com/JuliaLang/julia/issues/29344
