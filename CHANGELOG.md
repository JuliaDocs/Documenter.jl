# Release notes

The format is based on [Keep a Changelog](https://keepachangelog.com/en/1.0.0/),
and this project adheres to [Semantic Versioning](https://semver.org/spec/v2.0.0.html).

## Unreleased

### Changed

* Symlinks are now followed when walking the docs directory. ([#2610])
<<<<<<< HEAD
* `@autodocs` now lists public unexported symbols by default (i.e. when `Public = true`). ([#2629])

  This is **potentially breaking** as it can cause previously working builds to fail if they are being run in strict mode.
  This can happen if there are unexported docstring marked with `public` that are being included manually with e.g. `@docs` blocks, and there is also an `@autodocs` block including all public docstrings.
  The solution is to remove the duplicate inclusion.

* `checkdocs` has a new option `:public` to check for unincluded public symbols that are marked with `public`, but are unexported. ([#2629])
=======
* PDF/LaTeX builds now throw a more informative error when `sitename` is not provided. ([#2636])
>>>>>>> 1013bc26

## Version [v1.8.1] - 2025-02-11

### Fixed

* `DocMeta` has been updated to respect world-age semantics for bindings, introduced in Julia 1.12. ([#2621], [#2622], [#2624])

## Version [v1.8.0] - 2024-11-07

### Changed

* `deploydocs` now ignores any global GPG signing Git settings (i.e. `commit.gpgSign = false`). ([#2592])

### Fixed

* The search modal no longer runs into a race condition with loading the search index and consistently opens correctly. ([#2593])

### Other

* Documenter now uses [Runic.jl](https://github.com/fredrikekre/Runic.jl) for code formatting.

## Version [v1.7.0] - 2024-09-04

### Added

* The `User-Agent` header set in the linkcheck HTTP(S) requests can now be customized with the `linkcheck_useragent` option to `makedocs`. ([#2557], [#2562], [#2571])
* Admonitions with category `todo` are now colored purple. Previously they were default-colored like all other unknown admonitions categories. ([#2526])
* A `checkdocs_ignored_modules` keyword argument to `makedocs(...)`, which prevents `checkdocs` from warning about missing documentation in certain modules. ([#2233])

### Changed

* The default `User-Agent` header set in the linkcheck HTTP(S) requests now reports `Chrome/127.0.0.0` instead of `Chrome/51.0.2704.103`. This _may_ change how servers interpret the linkcheck requests, and cause previously passing checks to failing, but it is more likely to fix previous spurious failures. ([#2557], [#2569])

### Fixed

* The paths for `size_threshold_ignore` option of `Documenter.HTML` are now correctly normalized and no longer sensitive to platform-dependent differences in path separators. ([#2560], [#2561])

## Version [v1.6.0] - 2024-08-20

### Changed

* The MathJax3 setup now uses `tex-svg-full.js` and additionally draws in `mhchem` by default, allowing for chemistry symbols to be rendered (consistent with Pluto.jl). ([#2549])

### Fixed

* Collapsing of docstrings in the HTML output can now only be triggered when clicking on the icon or the empty area only. ([#2204], [#2551])

## Version [v1.5.0] - 2024-06-26

### Added

* Four new *experimental* themes (`catppuccin-latte`, `catppuccin-frappe`,
  `catppuccin-macchiato`, and `catppuccin-mocha`) have been added. These are based on the
  [Catppuccin](https://catppuccin.com/) color palette. The existing themes
  (`documenter-light` and `documenter-dark`) are still the default light and dark theme,
  respectively. ([#2496])

### Changed

* Coloring of admonitions have been toned down in order to make them slightly less
  eye-catching. ([#2499])
* Thickness and rounding of docstrings and code blocks have been adjusted to match
  admonitions. ([#2499])
* _All_ search terms in the HTML search must now match the result, as opposed to _any_. In other words, they are now `AND`-ed together, and not `OR`-ed. ([#2514])

### Fixed

* The search prompt in the HTML output again correctly handles parenthesis and other special character that would previously cause the search to crash. ([#2513])

## Version [v1.4.1] - 2024-05-02

### Fixed

* In HTML output, links in inline code are now correctly colored on hover. ([#2497])
* Doctest fixing functionality handles another edge case. ([#2303], [#2378])

## Version [v1.4.0] - 2024-04-14

### Changed

* A fully qualified `@ref` link now resolves in `Main` as well, in addition to `CurrentModule`. For any package whose docstrings are included in the documentation, as long as that package is loaded in `make.jl`, fully qualified `@ref` links to docstrings in the package will work from anywhere. This simplifies, e.g., linking between docstrings for packages that use sub-modules. ([#2470])
* `HTMLWriter` saw several refactoring, which should not lead to any user-visible changes, but may affect plugins that are relying on Documenter's internals. ([#2475], [#2480], [#2482])

## Version [v1.3.0] - 2024-03-01

### Added

* Added support for a `CollapsedDocStrings` key in every page's `@meta` block. Setting `CollapsedDocStrings = true` for a particular page essentially clicks the "Collapse all docstrings" in the navigation bar after the page loads, collapsing all docstrings on that page. This can make API documentation pages much more readable. ([#2282], [#2394], [#2459], [#2460])
* Automatically write an `objects.inv` inventory file to be be included in every online deployment of the documentation. With the help of the [`DocumenterInterLinks` plugin](http://juliadocs.org/DocumenterInterLinks.jl/stable/), any other project using Documenter or [Sphinx](https://www.sphinx-doc.org/en/master/) can then externally link to any page, heading, or docstring in the documentation. ([#2366], [#2424])
* Added a parameter `inventory_version` to the `HTML()` options that may be passed to `makedocs`. This option sets the `version` metadata field in the new `objects.inv` inventory file. In most cases, the project version for the inventory will be automatically detected from the main `Project.toml` file, respectively, during deployment in `deploydocs`, from the git tag of the release. Any project may still want to explicitly set `inventory_version` via, e.g., [`pkgversion(MyProject)`](https://docs.julialang.org/en/v1/base/base/#Base.pkgversion-Tuple{Module}) instead of relying on an auto-detected version. Projects with a non-standard setup (documentation-only-repos, monorepos) *should* modify their existing configuration to explicitly set `inventory_version`. ([#2449])

### Changed

* The search in the HTML output:
  - Is now case-insensitive. ([#2373], [#2374])
  - Prioritizes prefix matches. ([#2203], [#2375])
  - Utilizes webworkers and is more responsive. ([#2415])
  - Clearing the search query no longer deselects filters. ([#2415])
  - When selecting one filter all others are automatically deselected. ([#2415])

### Fixed

* Fix escaping special html entities in search output. ([#2441], [#2461])
* Fix the search filter toggle button styling in the HTML output. ([#2406], [#2408])
* The theme selector for the HTML output now correctly picks `Automatic (OS)` if the user hasn't explicitly set the theme. ([#2414], [#2438])
* Fix the search window sometimes not appearing in the HTML output. ([#2430], [#2458])

## Version [v1.2.1] - 2023-12-02

### Fixed

* Fix an erroneous warning about the `CurrentModule` argument of `@meta` blocks. ([#2364], [#2365])

## Version [v1.2.0] - 2023-11-29

### Changed

* `id` anchors may now start with a numeric digit. ([#744], [#2325])
* Documenter prints a more informative warning now if there is unexpected Julia interpolation in the Markdown (e.g. from errant `$` signs). ([#2288], [#2327])
* Documenter now warns when it encounters invalid keys in the various key-value at-blocks. ([#2306], [#2324])
* File sizes are now expressed in more human-readable format. ([#2272], [#2344])
* Documenter now uses [Git.jl](https://github.com/JuliaVersionControl/Git.jl) (as opposed to the system's `git` binary) for Git operations. ([#2348])
* Woodpecker CI 1.x and 2.x are now also supported. ([#2337], [#2335], [#2339])

### Fixed

* Enabled text wrapping in docstring header on smaller screens. ([#2293], [#2307])
* Fixed breadcrumb overflow with long page title on narrow screens (mobile). ([#2317])
* Fixed `linkcheck` not checking inside of docstrings. ([#2329], [#2330])
* Headings are now rewritten to `<strong>` in lists found in docstrings. ([#2308], [#2313])

## Version [v1.1.2] - 2023-10-23

### Fixed

* Non-breaking spaces are now properly converted as "~" in the `LaTeXWriter`. ([#2300])

## Version [v1.1.1] - 2023-10-12

### Fixed

* Fixed, docstring collapse/expand icon not changing correctly when clicking rapidly. ([#2103], [#2217])

## Version [v1.1.0] - 2023-09-28

### Added

* Added `Remotes.GitLab` for specifying a `Remote` hosted on gitlab.com or a self-hosted GitLab instance. ([#2279])

### Fixed

* Fixed display of inline LaTeX math `$ ... $` from `show` methods in HTMLWriter. ([#2280], [#2281])
* Fixed a crash in GitHub remote link checking when `remotes = nothing`. ([#2274], [#2285])
* Fix an error occurring with `DocTestFilters = nothing` in `@meta` blocks. ([#2273], [#1696])

## Version [v1.0.1] - 2023-09-18

### Fixed

* Docstring with an unwrapped `Markdown.MD` object, such as the ones created when the `Markdown.@doc_str` macro is used, are correctly handled again. ([#2269])

## Version [v1.0.0] - 2023-09-15

### Version changes

* The (minimum) required Julia version has been raised from 1.0 to 1.6. For older Julia versions the 0.27.X release can still be used. ([#1835], [#1841])

### Breaking

* The `strict` keyword argument to `makedocs` has been removed and replaced with `warnonly`. `makedocs` now **fails builds by default** if any of the document checks fails (previously it only issued warnings by default). ([#2051], [#2194])

  **For upgrading:** If you are running with `strict = true`, you can just drop the `strict` option.
  If you are currently being strict about specific error classes, you can invert the list of error classes with `Documenter.except`.

  If you were not setting the `strict` keyword, but your build is failing now, you should first endeavor to fix the errors that are causing the build to fail.
  If that is not feasible, you can exclude specific error categories from failing the build (e.g. `warnonly = [:footnote, :cross_references]`).
  Finally, setting `warnonly = true` can be used to recover the old `strict = false` default behavior, turning all errors back into warnings.

* The Markdown backend has been fully removed from the Documenter package, in favor of the external [DocumenterMarkdown package](https://github.com/JuliaDocs/DocumenterMarkdown.jl). This includes the removal of the exported `Deps` module. ([#1826])

  **For upgrading:** To keep using the Markdown backend, refer to the [DocumenterMarkdown package](https://github.com/JuliaDocs/DocumenterMarkdown.jl). That package might not immediately support the latest Documenter version, however.

* `@eval` blocks now require the last expression to be either `nothing` or of type `Markdown.MD`, with other cases now issuing an `:eval_block` error, and falling back to a text representation of the object. ([#1919], [#2260])

  **For upgrading:** The cases where an `@eval` results in a object that is not `nothing` or `::Markdown.MD`, the returned object should be reviewed. In case the resulting object is of some `Markdown` node type (e.g. `Markdown.Paragraph` or `Markdown.Table`), it can simply be wrapped in `Markdown.MD([...])` for block nodes, or `Markdown.MD([Markdown.Paragraph([...])])` for inline nodes. In other cases Documenter was likely not handling the returned object in a correct way, but please open an issue if this change has broken a previously working use case. The error can be ignored by passing `:eval_block` to the `warnonly` keyword.

* The handling of remote repository (e.g. GitHub) URLs has been overhauled. ([#1808], [#1881], [#2081], [#2232])

  In addition to generating source and edit links for the main repository, Documenter can now also be configured to generate correct links for cases where some files are from a different repository (e.g. with vendored dependencies). There have also been changes and fixes to the way the automatic detection of source and edit links works.

  The fallbacks to `TRAVIS_REPO_SLUG` and `GITHUB_REPOSITORY` variables have been removed in favor of explicitly specifying the `repo` keyword in the `makedocs` call.

  Documenter is now also more strict about the cases where it is unable to determine the URLs, and therefore previously successful builds may break.

  **For upgrading:** As the fallbacks to CI variables have been removed, make sure that you have your source checked out as a proper Git repository when building the documentation, so that Documenter could determine the repository link automatically from the Git `origin` URL. On GitHub Actions, this should normally already be the case, and user action is unlikely to be necessary. In other cases, if necessary, you can configure the `repo` and/or `remotes` keywords of `makedocs` appropriately.

  These changes should mostly affect more complex builds that include docstrings or files from various sources, such as when including docstrings from multiple packages. In the latter case in particular, you should make sure that all the relevant packages are also fully cloned and added as development dependencies to the `docs/Project.toml` (or equivalent) environment (or that the `remotes` keyword is configured for the `Pkg.add`-ed packages).

  Finally, in general, even if the build succeeds, double check that the various remote links (repository links, source links, edits links) have been generated correctly. If you run into any unexpected errors, please open an issue.

* Documenter now checks that local links (e.g. to other Markdown files, local images; such as `[see the other page](other.md)`) are pointing to existing files. ([#2130], [#2187])

  This can cause existing builds to fail because previously broken links are now caught by the Documenter's document checks, in particular because Documenter now runs in strict mode by default.

  **For upgrading:** You should double check and fix all the offending links. Alternatively, you can also set `warnonly = :cross_references`, so that the errors would be reduced to warnings (however, this is not recommended, as you will have broken links in your generated documentation).

* The HTML output now enforces size thresholds for the generated HTML files, to catch cases where Documenter is deploying extremely large HTML files (usually due to generated content, like figures). If any generated HTML file is above either of the thresholds, Documenter will either error and fail the build (if above `size_threshold`), or warn (if above `size_threshold_warn`). The size threshold can also be ignored for specific pages with `size_threshold_ignore`. ([#2142], [#2205], [#2211], [#2252])

  **For upgrading:** If your builds are now failing due to the size threshold checks, you should first investigate why the generated HTML files are so large (e.g. you are likely automatically generating too much HTML, like extremely large inline SVG figures), and try to reduce them below the default thresholds.
  If you are unable to reduce the generated file size, you can increase the `size_threshold` value to just above the maximum size, or disable the enforcement of size threshold checks altogether by setting `size_threshold = nothing`.
  If it is just a few specific pages that are offending, you can also ignore those with `size_threshold_ignore`.

* User-provided `assets/search.js` file no longer overrides Documenter's default search implementation, and the user-provided files will now be ignored by default. ([#2236])

  **For upgrading:** The JS file can still be included via the `assets` keyword of `format = HTML(...)`. However, it will likely conflict with Documenter's default search implementation. If you require an API to override Documenter's search engine, please open an issue.

* Plugin objects which were formally passed as (undocumented) positional keyword arguments to `makedocs` are now given as elements of a list `plugins` passed as a keyword argument ([#2245], [#2249])

  **For upgrading:** If you are passing any plugin objects to `makedocs` (positionally), pass them via the `plugins` keyword instead.

* `makedocs` will now throw an error if it gets passed an unsupported keyword argument. ([#2259])

  **For upgrading:** Remove the listed keyword arguments from the `makedocs` call. If the keyword was previously valid, consult this CHANGELOG for upgrade instructions.

### Added

* Doctest filters can now be specified as regex/substitution pairs, i.e. `r"..." => s"..."`, in order to control the replacement (which defaults to the empty string, `""`). ([#1989], [#1271])

* Documenter is now more careful not to accidentally leak SSH keys (in e.g. error messages) by removing `DOCUMENTER_KEY` from the environment when it is not needed. ([#1958], [#1962])

* Admonitions are now styled with color in the LaTeX output. ([#1931], [#1932], [#1946], [#1955])

* Improved the styling of code blocks in the LaTeXWriter. ([#1933], [#1935], [#1936], [#1944], [#1956], [#1957])

* Automatically resize oversize `tabular` environments from `@example` blocks in LaTeXWriter. ([#1930], [#1937])

* The `ansicolor` keyword to `HTML()` now defaults to true, meaning that executed outputs from `@example`- and `@repl`-blocks are now by default colored (if they emit colored output). ([#1828])

* Documenter now shows a link to the root of the repository in the top navigation bar. The link is determined automatically from the remote repository, unless overridden or disabled via the `repolink` argument of `HTML`. ([#1254])

* A more general API is now available to configure the remote repository URLs via the `repo` argument of `makedocs` by passing objects that are subtypes of `Remotes.Remote` and implement its interface (e.g. `Remotes.GitHub`). ([#1808], [#1881])

* Broken issue references (i.e. links like `[#1234](@ref)`, but when Documenter is unable to determine the remote GitHub repository) now generate `:cross_references` errors that can be caught via the `strict` keyword. ([#1808])

  This is **potentially breaking** as it can cause previously working builds to fail if they are being run in strict mode. However, such builds were already leaving broken links in the generated documentation.

  **For upgrading:** the easiest way to fix the build is to remove the offending `@ref` links. Alternatively, the `repo` argument to `makedocs` can be set to the appropriate `Remotes.Remote` object that implements the `Remotes.issueurl` function, which would make sure that correct URLs are generated.

* Woodpecker CI is now automatically supported for documentation deployment. ([#1880])

* The `@contents`-block now support `UnitRange`s for the `Depth` argument. This makes it possible to configure also the *minimal* header depth that should be displayed (`Depth = 2:3`, for example). This is supported by the HTML and the LaTeX/PDF backends. ([#245], [#1890])

* The code copy buttons in HTML now have `title` and `aria-label` attributes. ([#1903])

* The at-ref links are now more flexible, allowing arbitrary links to point to both docstrings and section headings. ([#781], [#1900])

* Code blocks like `@example` or `@repl` are now also expanded in nested contexts (e.g. admonitions, lists or block quotes). ([#491], [#1970])

* The new `pagesonly` keyword to `makedocs` can be used to restrict builds to just the Markdown files listed in `pages` (as opposed to all `.md` files under `src/`). ([#1980])

* Search engine and social media link previews are now supported, with Documenter generating the relevant HTML `meta` tags. ([#1321], [#1991])

* `deploydocs` now supports custom tag prefixes; see section "Deploying from a monorepo" in the docs. ([#1291], [#1792], [#1993])

* The `target` keyword of `deploydocs` is now required to point to a subdirectory of `root` (usually the directory where `make.jl` is located). ([#2019])

* Added keyboard shortcuts for search box (`Ctrl + /` or `Cmd + /` to focus into the search box, `Esc` to focus out of it). ([#1536], [#2027])

* The various JS and font dependencies of the HTML backend have been updated to the latest non-breaking versions. ([#2066], [#2067], [#2070], [#2071], [#2213])

  - KaTeX has been updated from `v0.13.24` to `v0.16.8` (major version bump).
  - Font Awesome has been updated from `v5.15.4` to `v6.4.2` (major version bump).
  - bulma.sass has been updated from `v0.7.5` to `v0.9.4` (major version bump).
  - darkly.scss been updated to `v0.8.1`.
  - highlight.js has been updated from `v11.5.1` to `v11.8.0`.
  - JuliaMono has been updated from `v0.045` to `v0.050`.
  - jQuery UI has been updated from `v1.12.1` to `v1.13.2`.
  - jquery has been updated from `v3.6.0` to `v3.7.0`.
  - MathJax 2 has been updated  from `v2.7.7` to `v2.7.9`.

* Move the mobile layout sidebar toggle (hamburger) from the right side to the left side. ([#1312], [#2076], [#2169], [#2215], [#2216])

* Added the ability to expand/collapse individual as well as all docstrings. ([#1393], [#2078])

* Invalid local link warnings during HTML rendering now print a bit more context, helping in pinpointing the offending link. ([#2100])

* Admonitions with category `details` are now rendered as (collapsed) `<details>` in the HTML backend. The admonition title is used as the `<summary>`. ([#2128])

* Theme switcher now includes an "Automatic (OS preference)" option that makes the site follow the user's OS setting. ([#1745], [#2085], [#2170])

* Documenter now generates a `.documenter-siteinfo.json` file in the HTML build, that contains some metadata about the build. ([#2181])

* The search UI has had a complete overhaul, with a fresh new modal UI with better context for search results and a filter mechanism to remove unwanted results. The client-side search engine has been changed from LunrJs to MinisearchJs. ([#1437], [#2141], [#2147], [#2202])

* The `doctest` routine can now receive the same `plugins` keyword argument as `makedocs`. This enables `doctest` to run if any plugin with a mandatory `Plugin` object is loaded, e.g., [DocumenterCitations](https://github.com/JuliaDocs/DocumenterCitations.jl). ([#2245])

* The HTML output will automatically write larger `@example`-block outputs to files, to make the generated HTML files smaller. The size threshold can be controlled with the `example_size_threshold` option to `HTML`. ([#2143], [#2247])

* The `@docs` and `@autodocs` blocks can now be declared non-canonical, allowing multiple copied of the same docstring to be included in the manual. ([#1079], [#1570], [#2237])

### Fixed

* Line endings in Markdown source files are now normalized to `LF` before parsing, to work around [a bug in the Julia Markdown parser][JuliaLang/julia#29344] where parsing is sensitive to line endings, and can therefore cause platform-dependent behavior. ([#1906])

* `HTMLWriter` no longer complains about invalid URLs in docstrings when `makedocs` gets run multiple time in a Julia session, as it no longer modifies the underlying docstring objects. ([#505], [#1924])

* Docstring doctests now properly get checked on each `makedocs` run, when run multiple times in the same Julia session. ([#974], [#1948])

* The default decision for whether to deploy preview builds for pull requests have been changed from `true` to `false` when not possible to verify the origin of the pull request. ([#1969])

* `deploydocs` now correctly handles version symlinks where the destination directory has been deleted. ([#2012])

### Other

* Documenter now uses [MarkdownAST](https://github.com/JuliaDocs/MarkdownAST.jl) to internally represent Markdown documents. While this change should not lead to any visible changes to the user, it is a major refactoring of the code. Please report any novel errors or unexpected behavior you encounter when upgrading to 0.28 on the [Documenter issue tracker](https://github.com/JuliaDocs/Documenter.jl/issues). ([#1892], [#1912], [#1924], [#1948])

* The code layout has changed considerably, with many of the internal submodules removed. This **may be breaking** for code that hooks into various Documenter internals, as various types and functions now live at different code paths. ([#1976], [#1977], [#2191], [#2214])


## Version [v0.27.25] - 2023-07-03

### Fixed

* Page headings are now correctly escaped in `LaTeXWriter`. ([#2134])

* Compiling the dark theme with Sass no longer emits deprecation warnings about `!global` assignments. ([#1766], [#1983], [#2145])

* The CSS Documenter ships is now minified. ([#2153], [#2157])

## Version [v0.27.24] - 2023-01-23

### Security

* `deploydocs` now takes extra care to avoid committing the temporary SSH key file to the Git repo. ([#2018])

## Version [v0.27.23] - 2022-08-26

### Added

* The `native` and `docker` PDF builds now run with the `-interaction=batchmode` (instead of `nonstopmode`) and `-halt-on-error` options to make the LaTeX error logs more readable and to fail the build early. ([#1908])

### Fixed

* The PDF/LaTeX output now handles hard Markdown line breaks (i.e. `Markdown.LineBreak` nodes). ([#1908])

* Previously broken links within the PDF output are now fixed. ([JuliaLang/julia#38054], [JuliaLang/julia#43652], [#1909])

## Version [v0.27.22] - 2022-07-24

### Other

* Documenter is now compatible with DocStringExtensions v0.9. ([#1885], [#1886])

## Version [v0.27.21] - 2022-07-13

### Fixed

* Fix a regression where Documenter throws an error on systems that do not have Git available. ([#1870], [#1871])

## Version [v0.27.20] - 2022-07-10

### Added

* The various JS and font dependencies of the HTML backend have been updated to the latest non-breaking versions. ([#1844], [#1846])

  - MathJax 3 has been updated from v3.2.0 to v3.2.2.
  - JuliaMono has been updated from v0.044 to v0.045.
  - Font Awesome has been updated from v5.15.3 to v5.15.4.
  - highlight.js has been updated from v11.0.1 to v11.5.1.
  - KaTeX has been updated from v0.13.11 to v0.13.24.

* **Experimental**: `deploydocs` now supports "deploying to tarball" (rather than pushing to the `gh-pages` branch) via the undocumented experiments `archive` keyword. ([#1865])

### Fixed

* When including docstrings for an alias, Documenter now correctly tries to include the exactly matching docstring first, before checking for signature subtypes. ([#1842])

* When checking for missing docstrings, Documenter now correctly handles docstrings for methods that extend bindings from other modules that have not been imported into the current module. ([#1695], [#1857], [#1861])

* By overriding `GIT_TEMPLATE_DIR`, `git` no longer picks up arbitrary user templates and hooks when internally called by Documenter. ([#1862])

## Version [v0.27.19] - 2022-06-05

### Added

* Documenter can now build draft version of HTML documentation by passing `draft=true` to `makedocs`. Draft mode skips potentially expensive parts of the building process and can be useful to get faster feedback when writing documentation. Draft mode currently skips doctests, `@example`-, `@repl`-, `@eval`-, and `@setup`-blocks. Draft mode can be disabled (or enabled) on a per-page basis by setting `Draft = true` in an `@meta` block. ([#1836])

* On the HTML search page, pressing enter no longer causes the page to refresh (and therefore does not trigger the slow search index rebuild). ([#1728], [#1833], [#1834])

* For the `edit_link` keyword to `HTML()`, Documenter automatically tries to figure out if the remote default branch is `main`, `master`, or something else. It will print a warning if it is unable to reliably determine either `edit_link` or `devbranch` (for `deploydocs`). ([#1827], [#1829])

* Profiling showed that a significant amount of the HTML page build time was due to external `git` commands (used to find remote URLs for docstrings). These results are now cached on a per-source-file basis resulting in faster build times. This is particularly useful when using [LiveServer.jl](https://github.com/JuliaDocs/LiveServer.jl)s functionality for live-updating the docs while writing. ([#1838])

## Version [v0.27.18] - 2022-05-25

### Added

* The padding of the various container elements in the HTML style has been reduced, to improve the look of the generated HTML pages. ([#1814], [#1818])

### Fixed

* When deploying unversioned docs, Documenter now generates a `siteinfo.js` file that disables the version selector, even if a `../versions.js` happens to exists. ([#1667], [#1825])

* Build failures now only show fatal errors, rather than all errors. ([#1816])

* Disable git terminal prompt when detecting remote HEAD branch for ssh remotes, and allow ssh-agent authentication (by appending rather than overriding ENV). ([#1821])

## Version [v0.27.17] - 2022-05-09

### Added

* PDF/LaTeX output can now be compiled with the [Tectonic](https://tectonic-typesetting.github.io) LaTeX engine. ([#1802], [#1803])

* The phrasing of the outdated version warning in the HTML output has been improved. ([#1805])

* Documenter now provides the `Documenter.except` function which can be used to "invert" the list of errors that are passed to `makedocs` via the `strict` keyword. ([#1811])

### Fixed

* When linkchecking HTTP and HTTPS URLs, Documenter now also passes a realistic `accept-encoding` header along with the request, in order to work around servers that try to block non-browser requests. ([#1807])

* LaTeX build logs are now properly outputted to the `LaTeXWriter.{stdout,stderr}` files when using the Docker build option. ([#1806])

* `makedocs` no longer fails with an `UndefVarError` if it encounters a specific kind of bad docsystem state related to docstrings attached to the call syntax, but issues an `@autodocs` error/warning instead. ([JuliaLang/julia#45174], [#1192], [#1810], [#1811])

## Version [v0.27.16] - 2022-04-19

### Added

* Update CSS source file for JuliaMono, so that all font variations are included (not just `JuliaMono Regular`) and that the latest version (0.039 -> 0.044) of the font would be used. ([#1780], [#1784])

* The table of contents in the generated PDFs have more space between section numbers and titles to avoid them overlapping. ([#1785])

* The preamble of the LaTeX source of the PDF build can now be customized by the user. ([#1746], [#1788])

* The package version number shown in the PDF manual can now be set by the user by passing the `version` option to `format = LaTeX()`. ([#1795])

### Fixed

* Fix `strict` mode to properly print errors, not just a warnings. ([#1756], [#1776])

* Disable git terminal prompt when detecting remote HEAD branch. ([#1797])

* When linkchecking HTTP and HTTPS URLs, Documenter now passes a realistic browser (Chrome) `User-Agent` header along with the request, in order to work around servers that try to use the `User-Agent` to block non-browser requests. ([#1796])

## Version [v0.27.15] - 2022-03-17

### Added

* Documenter now deploys documentation from scheduled jobs (`schedule` on GitHub actions). ([#1772], [#1773])

* Improve layout of the table of contents section in the LaTeX/PDF output. ([#1750])

### Fixed

* Improve the fix for extraneous whitespace in REPL blocks. ([#1774])

## Version [v0.27.14] - 2022-03-02

### Fixed

* Fix a CSS bug causing REPL code blocks to contain extraneous whitespace. ([#1770], [#1771])

## Version [v0.27.13] - 2022-02-25

### Fixed

* Fix a CSS bug causing the location of the code copy button to not be fixed in the upper right corner. ([#1758], [#1759])

* Fix a bug when loading the `copy.js` script for the code copy button. ([#1760], [#1762])

## Version [v0.27.12] - 2022-01-17

### Fixed

* Fix code copy button in insecure contexts (e.g. pages hosted without https). ([#1754])

## Version [v0.27.11] - 2022-01-16

### Added

* Documenter now deploys documentation from manually triggered events (`workflow_dispatch` on GitHub actions). ([#1554], [#1752])

* MathJax 3 has been updated to v3.2.0 (minor version bump). ([#1743])

* HTML code blocks now have a copy button. ([#1748])

* Documenter now tries to detect the development branch using `git` with the old default (`master`) as fallback. If you use `main` as the development branch you shouldn't need to specify `devbranch = "main"` as an argument to deploydocs anymore. ([#1443], [#1727], [#1751])

## Version [v0.27.10] - 2021-10-20

### Fixed

* Fix depth of headers in LaTeXWriter. ([#1716])

## Version [v0.27.9] - 2021-10-18

### Fixed

* Fix some errors with text/latex MIME type in LaTeXWriter. ([#1709])

## Version [v0.27.8] - 2021-10-14

### Added

* The keyword argument `strict` in `makedocs` is more flexible: in addition to a boolean indicating whether or not any error should result in a failure, `strict` also accepts a `Symbol` or `Vector{Symbol}` indicating which error(s) should result in a build failure. ([#1689])

* Allow users to inject custom JavaScript resources to enable alternatives to Google Analytics like plausible.io. ([#1706])

### Fixed

* Fix a few accessibility issues in the HTML output. ([#1673])

## Version [v0.27.7] - 2021-09-27

### Fixed

* Fix an error when building documentation for the first time with `push_preview`. ([#1693], [#1704])

* Fix a rare logger error for failed doctests. ([#1698], [#1699])

* Fix an error occurring with `DocTestFilters = nothing` in `@meta` blocks. ([#1696])

## Version [v0.27.6] - 2021-09-07

### Added

* Add support for generating `index.html` to redirect to `dev` or `stable`. The redirected destination is the same as the outdated warning. If there's already user-generated `index.html`, Documenter will not overwrite the file. ([#937], [#1657], [#1658])

### Fixed

* Checking whether a PR comes from the correct repository when deciding to deploy a preview on GitHub Actions now works on Julia 1.0 too. ([#1665])

* When a doctest fails, pass file and line information associated to the location of the doctest instead of the location of the testing code in Documenter to the logger. ([#1687])

* Enabled colored printing for each output of `@repl`-blocks. ([#1691])

## Version [v0.27.5] - 2021-07-27

### Fixed

* Fix an error introduced in version v0.27.4 (PR([#1634]) which was triggered by trailing comments in `@eval`/`@repl`/`@example` blocks. ([#1655], [#1661])

## Version [v0.27.4] - 2021-07-19

### Added

* `@example`- and `@repl`-blocks now support colored output by mapping ANSI escape sequences to HTML. This requires Julia >= 1.6 and passing `ansicolor=true` to `Documenter.HTML` (e.g. `makedocs(format=Documenter.HTML(ansicolor=true, ...), ...)`). In Documenter 0.28.0 this will be the default so to (preemptively) opt-out pass `ansicolor=false`. ([#1441], [#1628], [#1629], [#1647])

* **Experimental** Documenter's HTML output can now prerender syntax highlighting of code blocks, i.e. syntax highlighting is applied when generating the HTML page rather than on the fly in the browser after the page is loaded. This requires (i) passing `prerender=true` to `Documenter.HTML` and (ii) a `node` (NodeJS) executable available in `PATH`. A path to a `node` executable can be specified by passing the `node` keyword argument to `Documenter.HTML` (for example from the `NodeJS_16_jll` Julia package). In addition, the `highlightjs` keyword argument can be used to specify a file path to a highlight.js library (if this is not given the release used by Documenter will be used). Example configuration:
  ```julia
  using Documenter, NodeJS_16_jll

  makedocs(;
      format = Documenter.HTML(
          prerender = true,            # enable prerendering
          node = NodeJS_16_jll.node(), # specify node executable (required if not available in PATH)
          # ...
      )
      # ...
  )
  ```
  _This feature is experimental and subject to change in future releases._ ([#1627])

* The `julia>` prompt is now colored in green in the `julia-repl` language highlighting. ([#1639], [#1641])

* The `.hljs` CSS class is now added to all code blocks to make sure that the correct text color is used for non-highlighted code blocks and if JavaScript is disabled. ([#1645])

* The sandbox module used for evaluating `@repl` and `@example` blocks is now removed (replaced with `Main`) in text output. ([#1633])

* `@repl`, `@example`, and `@eval` blocks now have `LineNumberNodes` inserted such that e.g. `@__FILE__` and `@__LINE__` give better output and not just `"none"` for the file and `1` for the line. This requires Julia 1.6 or higher (no change on earlier Julia versions). ([#1634])

### Fixed

* Dollar signs in the HTML output no longer get accidentally misinterpreted as math delimiters in the browser. ([#890], [#1625])

* Fix overflow behavior for math environments to hide unnecessary vertical scrollbars. ([#1575], [#1649])

## Version [v0.27.3] - 2021-06-29

### Added

* Documenter can now deploy documentation directly to the "root" instead of versioned folders. ([#1615], [#1616])

* The version of Documenter used for generating a document is now displayed in the build information. ([#1609], [#1611])

### Fixed

* The HTML front end no longer uses ligatures when displaying code (with JuliaMono). ([#1610], [#1617])

## Version [v0.27.2] - 2021-06-18

### Added

* The default font has been changed to `Lato Medium` so that the look of the text would be closer to the old Google Fonts version of Lato. ([#1602], [#1604])

## Version [v0.27.1] - 2021-06-17

### Added

* The HTML output now uses [JuliaMono](https://cormullion.github.io/pages/2020-07-26-JuliaMono/) as the default monospace font, retrieved from CDNJS. Relatedly, the Lato font is also now retrieved from CDNJS, and the generated HTML pages no longer depend on Google Fonts. ([#618], [#1561], [#1568], [#1569]), [JuliaLang/www.julialang.org](https://github.com/JuliaLang/www.julialang.org/issues/1272)

* The wording of the text in the the old version warning box was improved. ([#1595])

### Fixed

* Documenter no longer throws an error when generating the version selector if there are no deployed versions. ([#1594], [#1596])

## Version [v0.27.0] - 2021-06-11

### Added

* The JS dependencies have been updated to their respective latest versions.

  - highlight.js has been updated to v11.0.1 (major version bump), which also brings various updates to the highlighting of Julia code. Due to the changes in highlight.js, code highlighting will not work on IE11. ([#1503], [#1551], [#1590])

  - Headroom.js has been updated to v0.12.0 (major version bump). ([#1590])

  - KaTeX been updated to v0.13.11 (major version bump). ([#1590])

  - MathJax versions have been updated to v2.7.7 (patch version bump) and v3.1.4 (minor version bump), for MathJax 2 and 3, respectively. ([#1590])

  - jQuery been updated to v3.6.0 (minor version bump). ([#1590])

  - Font Awesome has been updated to v5.15.3 (patch version bump). ([#1590])

  - lunr.js has been updated to v2.3.9 (patch version bump). ([#1590])

  - lodash.js has been updated to v4.17.21 (patch version bump). ([#1590])

* `deploydocs` now throws an error if something goes wrong with the Git invocations used to deploy to `gh-pages`. ([#1529])

* In the HTML output, the site name at the top of the sidebar now also links back to the main page of the documentation (just like the logo). ([#1553])

* The generated HTML sites can now detect if the version the user is browsing is not for the latest version of the package and display a notice box to the user with a link to the latest version. In addition, the pages get a `noindex` tag which should aid in removing outdated versions from search engine results. ([#1302], [#1449], [#1577])

* The analytics in the HTML output now use the `gtag.js` script, replacing the old deprecated setup. ([#1559])

### Fixed

* A bad `repo` argument to `deploydocs` containing a protocol now throws an error instead of being misinterpreted. ([#1531], [#1533])

* SVG images generated by `@example` blocks are now properly scaled to page width by URI-encoding the images, instead of directly embedding the SVG tags into the HTML. ([#1537], [#1538])

* `deploydocs` no longer tries to deploy pull request previews from forks on GitHub Actions. ([#1534], [#1567])

### Other

* Documenter is no longer compatible with IOCapture v0.1 and now requires IOCapture v0.2. ([#1549])

## Version [v0.26.3] - 2021-03-02

### Fixed

* The internal naming of the temporary modules used to run doctests changed to accommodate upcoming printing changes in Julia. ([JuliaLang/julia#39841], [#1540])

## Version [v0.26.2] - 2021-02-15

### Added

* `doctest()` no longer throws an error if cleaning up the temporary directory fails for some reason. ([#1513], [#1526])

* Cosmetic improvements to the PDF output. ([#1342], [#1527])

* If `jldoctest` keyword arguments fail to parse, these now get logged as doctesting failures, rather than being ignored with a warning or making `makedocs` throw an error (depending on why they fail to parse). ([#1556], [#1557])

### Fixed

* Script-type doctests that have an empty output section no longer crash Documenter. ([#1510])

* When checking for authentication keys when deploying, Documenter now more appropriately checks if the environment variables are non-empty, rather than just whether they are defined. ([#1511])

* Doctests now correctly handle the case when the repository has been checked out with `CRLF` line endings (which can happen on Windows with `core.autocrlf=true`). ([#1516], [#1519], [#1520])

* Multiline equations are now correctly handled in at-block outputs. ([#1518])

## Version [v0.26.1] - 2020-12-16

### Fixed

* HTML assets that are copied directly from Documenters source to the build output now has correct file permissions. ([#1497])

## Version [v0.26.0] - 2020-12-10

### Breaking
* The PDF/LaTeX output is again provided as a Documenter built-in and can be enabled by passing an instance of `Documenter.LaTeX` to `format`. The DocumenterLaTeX package has been deprecated. ([#1493])

  **For upgrading:** If using the PDF/LaTeX output, change the `format` argument of `makedocs` to `format = Documenter.LaTeX(...)` and remove all references to the DocumenterLaTeX package (e.g. from `docs/Project.toml`).

### Added

* Objects that render as equations and whose `text/latex` representations are wrapped in display equation delimiters `\[ ... \]` or `$$ ... $$` are now handled correctly in the HTML output. ([#1278], [#1283], [#1426])

* The search page in the HTML output now shows the page titles in the search results. ([#1468])

* The HTML front end now respects the user's OS-level dark theme preference (determined via the `prefers-color-scheme: dark` media query). ([#1320], [#1456])

* HTML output now bails early if there are no pages, instead of throwing an `UndefRefError`. In addition, it will also warn if `index.md` is missing and it is not able to generate the main landing page (`index.html`). ([#1201], [#1491])

* `deploydocs` now prints a warning on GitHub Actions, Travis CI and Buildkite if the current branch is `main`, but `devbranch = "master`, which indicates a possible Documenter misconfiguration due to GitHub changing the default primary branch of a repository to `main`. ([#1489])

## Version [v0.25.5] - 2020-11-23

### Fixed

* In the HTML output, display equations that are wider than the page now get a scrollbar instead of overflowing. ([#1470], [#1476])

## Version [v0.25.4] - 2020-11-19

### Added

* Documenter can now deploy from Buildkite CI to GitHub Pages with `Documenter.Buildkite`. ([#1469])

* Documenter now support Azure DevOps Repos URL scheme when generating edit and source links pointing to the repository. ([#1462], [#1463], [#1471])

### Fixed

* Type aliases of `Union`s (e.g. `const MyAlias = Union{Foo,Bar}`) are now correctly listed as "Type" in docstrings. ([#1466], [#1474])

* HTMLWriter no longer prints a warning when encountering `mailto:` URLs in links. ([#1472])

## Version [v0.25.3] - 2020-10-28

### Added

* Documenter can now deploy from GitLab CI to GitHub Pages with `Documenter.GitLab`. ([#1448])

* The URL to the MathJax JS module can now be customized by passing the `url` keyword argument to the constructors (`MathJax2`, `MathJax3`). ([#1428], [#1430])

### Fixed

* `Documenter.doctest` now correctly accepts the `doctestfilters` keyword, similar to `Documenter.makedocs`. ([#1364], [#1435])

* The `Selectors.dispatch` function now uses a cache to avoid calling `subtypes` on selectors multiple times during a `makedocs` call to avoid slowdowns due to [`subtypes` being slow][julia-38079]. ([#1438], [#1440], [#1452])

## Version [v0.25.2] - 2020-08-18

### Deprecated

* The `Documenter.MathJax` type, used to specify the mathematics rendering engine in the HTML output, is now deprecated in favor of `Documenter.MathJax2`. ([#1362], [#1367])

  **For upgrading:** simply replace `MathJax` with `MathJax2`. I.e. instead of

  ```
  makedocs(
      format = Documenter.HTML(mathengine = Documenter.MathJax(...), ...),
      ...
  )
  ```

  you should have

  ```
  makedocs(
      format = Documenter.HTML(mathengine = Documenter.MathJax2(...), ...),
      ...
  )
  ```

### Added

* It is now possible to use MathJax v3 as the mathematics rendering in the HTML output. This can be done by passing `Documenter.MathJax3` as the `mathengine` keyword to `HTML`. ([#1362], [#1367])

* The deployment commits created by Documenter are no longer signed by the **@zeptodoctor** user, but rather with the non-existing `documenter@juliadocs.github.io` email address. ([#1379], [#1388])

### Fixed

* REPL doctest output lines starting with `#` right after the input code part are now correctly treated as being part of the output (unless prepended with 7 spaces, in line with the standard heuristic). ([#1369])

* Documenter now throws away the extra information from the info string of a Markdown code block (i.e. ` ```language extra-info`), to correctly determine the language, which should be a single word. ([#1392], [#1400])

* Documenter now works around a Julia 1.5.0 regression ([JuliaLang/julia#36953]) which broke doctest fixing if the original doctest output was empty. ([#1337], [#1389])

## Version [v0.25.1] - 2020-07-21

### Added

* When automatically determining the page list (i.e. `pages` is not passed to `makedocs`), Documenter now lists `index.md` before other pages. ([#1355])

* The output text boxes of `@example` blocks are now style differently from the code blocks, to make it easier to visually distinguish between the input and output. ([#1026], [#1357], [#1360])

* The generated HTML site now displays a footer by default that mentions Julia and Documenter. This can be customized or disabled by passing the `footer` keyword to `Documeter.HTML`. ([#1184], [#1365])

* Warnings that cause `makedocs` to error when `strict=true` are now printed as errors when `strict` is set to `true`. ([#1088], [#1349])

### Fixed

* In the PDF/LaTeX output, equations that use the `align` or `align*` environment are no longer further wrapped in `equation*`/`split`. ([#1368])

## Version [v0.25.0] - 2020-06-30

### Added

* When deploying with `deploydocs`, any SSH username can now be used (not just `git`), by prepending `username@` to the repository URL in the `repo` argument. ([#1285])

* The first link fragment on each page now omits the number; before the rendering resulted in: `#foobar-1`, `#foobar-2`, and now: `#foobar`, `#foobar-2`. For backwards compatibility the old fragments are also inserted such that old links will still point to the same location. ([#1292])

* When deploying on CI with `deploydocs`, the build information in the version number (i.e. what comes after `+`) is now discarded when determining the destination directory. This allows custom tags to be used to fix documentation build and deployment issues for versions that have already been registered. ([#1298])

* You can now optionally choose to push pull request preview builds to a different branch and/or different repository than the main docs builds, by setting the optional `branch_previews` and/or `repo_previews` keyword arguments to the `deploydocs` function. Also, you can now optionally choose to use a different SSH key for preview builds, by setting the optional `DOCUMENTER_KEY_PREVIEWS` environment variable; if the `DOCUMENTER_KEY_PREVIEWS` environment variable is not set, then the regular `DOCUMENTER_KEY` environment variable will be used. ([#1307], [#1310], [#1315])

* The LaTeX/PDF backend now supports the `platform="none"` keyword, which outputs only the TeX source files, rather than a compiled PDF. ([#1338], [#1339])

* Linkcheck no longer prints a warning when encountering a `302 Found` temporary redirect. ([#1344], [#1345])

### Fixed

* `Deps.pip` is again a closure and gets executed during the `deploydocs` call, not before it. ([#1240])

* Custom assets (CSS, JS etc.) for the HTML build are now again included as the very last elements in the `<head>` tag so that it would be possible to override default the default assets. ([#1328])

* Docstrings from `@autodocs` blocks are no longer sorted according to an undocumented rule where exported names should come before unexported names. Should this behavior be necessary, the `@autodocs` can be replaced by two separate blocks that use the `Public` and `Private` options to filter out the unexported or exported docstrings in the first or the second block, respectively. ([#964], [#1323])

## Version [v0.24.11] - 2020-05-06

### Fixed

* Some sections and page titles that were missing from the search results in the HTML backend now show up. ([#1311])

## Version [v0.24.10] - 2020-04-26

### Added

* The `curl` timeout when checking remote links is now configurable with the `linkcheck_timeout` keyword. ([#1057], [#1295])

### Fixed

* Special characters are now properly escaped in admonition titles in LaTeX/PDF builds and do not cause the PDF build to fail anymore. ([#1299])

## Version [v0.24.9] - 2020-04-15

### Fixed

* Canonical URLs are now properly prettified (e.g. `/path/` instead of `/path/index.html`) when using `prettyurls=true`. ([#1293])

## Version [v0.24.8] - 2020-04-13

### Added

* Non-standard admonition categories are (again) applied to the admonition `<div>` elements in HTML output (as `is-category-$category`). ([#1279], [#1280])

## Version [v0.24.7] - 2020-03-23

### Fixed

* Remove `only`, a new export from `Base` on Julia 1.4, from the JS search filter. ([#1264])

* Fix errors in LaTeX builds due to bad escaping of certain characters. ([#1118], [#1119], [#1200], [#1269])

## Version [v0.24.6] - 2020-03-12

### Added

* Reorganize some of the internal variables in Documenter's Sass sources, to make it easier to create custom themes on top of the Documenter base theme. ([#1258])

## Version [v0.24.5] - 2020-01-31

### Added

* Documenter now correctly emulates the "REPL softscope" (Julia 1.5) in REPL-style doctest blocks and `@repl` blocks. ([#1232])

## Version [v0.24.4] - 2020-01-18

### Added

* Change the inline code to less distracting black color in the HTML light theme. ([#1212], [#1222])

* Add the ability specify the `lang` attribute of the `html` tag in the HTML output, to better support documentation pages in other languages. By default Documenter now defaults to `lang="en"`. ([#1223])

## Version [v0.24.3] - 2019-12-16

### Fixed

* Fix a case where Documenter's deployment would fail due to git picking up the wrong ssh config file on non-standard systems. ([#1216])

## Version [v0.24.2] - 2019-11-26

### Other

* Improvements to logging in `deploydocs`. ([#1195])

## Version [v0.24.1] - 2019-11-25

### Fixed

* Fix a bad `mktempdir` incantation in `LaTeXWriter`. ([#1194])

## Version [v0.24.0] - 2019-11-22

### Breaking

* Documenter no longer creates a symlink between the old `latest` url to specified `devurl`. ([#1151])

  **For upgrading:** Make sure that links to the latest documentation have been updated (e.g. the package README).

* The deprecated `makedocs` keywords (`html_prettyurls`, `html_disable_git`, `html_edit_branch`, `html_canonical`, `assets`, `analytics`) have been removed. ([#1107])

  **For upgrading:** Pass the corresponding values to the `HTML` constructor when settings the `format` keyword.

### Deprecated

* The `edit_branch` keyword to `Documenter.HTML` has been deprecated in favor of the new `edit_link` keyword. As a new feature, passing `edit_link = nothing` disables the "Edit on GitHub" links altogether. ([#1173])

  **For upgrading:** If using `edit_branch = nothing`, use `edit_link = :commit` instead. If passing a `String` to `edit_branch`, pass that to `edit_link` instead.

### Added

* Documenter can now deploy preview documentation from pull requests (with head branch in the same repository, i.e. not from forks). This is enabled by passing `push_preview=true` to `deploydocs`. ([#1180])

* Deployment is now more customizable and thus not as tied to Travis CI as before. ([#1147], [#1171], [#1180])

* Documenter now has builtin support for deploying from GitHub Actions. Documenter will autodetect the running system, unless explicitly specified. ([#1144], [#1152])

* When using GitHub Actions Documenter will (try to) post a GitHub status with a link to the generated documentation. This is especially useful for pull request preview builds (see above). ([#1186])

* The Documenter HTML front end now uses [KaTeX](https://katex.org/) as the default math rendering engine. ([#1097])

  **Possible breakage:** This may break the rendering of equations that use some more esoteric features that are only supported in MathJax. It is possible to switch back to MathJax by passing `mathengine = Documenter.MathJax()` to the `HTML` constructor in the `format` keyword.

* The HTML front end generated by Documenter has been redesigned and now uses the [Bulma CSS framework](https://bulma.io/). ([#1043])

  **Possible breakage:** Packages overriding the default Documenter CSS file, relying on some external CSS or relying on Documenter's CSS working in a particular way will not build correct-looking sites. Custom themes should now be developed as Sass files and compiled together with the Documenter and Bulma Sass dependencies (under `assets/html/scss`).

* The handling of JS and CSS assets is now more customizable:

  * The `asset` function can now be used to declare remote JS and CSS assets in the `assets` keyword. ([#1108])
  * The `highlights` keyword to `HTML` can be used to declare additional languages that should be highlighted in code blocks. ([#1094])
  * It is now possible to choose between MathJax and KaTeX as the math rendering engine with the `mathengine` keyword to `HTML` and to set their configuration in the `make.jl` script directly. ([#1097])

* The JS and CSS dependencies of the front end have been updated to the latest versions. ([#1189])

* Displaying of the site name at the top of the sidebar can now be disabled by passing `sidebar_sitename = false` to `HTML` in the `format` keyword. ([#1089])

* For deployments that have Google Analytics enabled, the URL fragment (i.e. the in-page `#` target) also stored in analytics. ([#1121])

* Page titles are now boosted in the search, yielding better search results. ([#631], [#1112], [#1113])

* In the PDF/LaTeX output, images that are wider than the text are now being scaled down to text width automatically. The PDF builds now require the `adjustbox` LaTeX package to be available. ([#1137])

* If the TeX compilation fails for the PDF/LaTeX output, `makedocs` now throws an exception. ([#1166])

### Fixed

* `LaTeXWriter` now outputs valid LaTeX if an `@contents` block is nested by more than two levels, or if `@contents` or `@index` blocks do not contain any items. ([#1166])

## Version [v0.23.4] - 2019-10-09

### Fixed

* The `include` and `eval` functions are also available in `@setup` blocks now. ([#1148], [#1153])

## Version [v0.23.3] - 2019-08-28

### Fixed

* Fix file permission error when `Pkg.test`ing Documenter. ([#1115])

## Version [v0.23.2] - 2019-08-04

### Fixed

* Empty Markdown headings no longer cause Documenter to crash. ([#1081], [#1082])

## Version [v0.23.1] - 2019-07-28

### Fixed

* Documenter no longer throws an error if the provided `EditURL` argument is missing. ([#1076], [#1077])

* Non-standard Markdown AST nodes no longer cause Documenter to exit with a missing method error in doctesting and HTML output. Documenter falls back to `repr()` for such nodes. ([#1073], [#1075])

* Docstrings parsed into nested `Markdown.MD` objects are now unwrapped correctly and do not cause Documenter to crash with a missing method error anymore. The user can run into that when reusing docstrings with the `@doc @doc(foo) function bar end` pattern. ([#1075])

## Version [v0.23.0] - 2019-07-18

### Version changes

* Documenter v0.23 requires Julia v1.0. ([#1015])

### Breaking

* `DocTestSetup`s that are defined in `@meta` blocks no longer apply to doctests that are in docstrings. ([#774])

  - Specifically, the pattern where `@docs` or `@autodocs` blocks were surrounded by `@meta` blocks, setting up a shared `DocTestSetup` for many docstrings, no longer works.

  - Documenter now exports the `DocMeta` module, which provides an alternative way to add `DocTestSetup` to docstrings.

  **For upgrading:** Use `DocMeta.setdocmeta!` in `make.jl` to set up a `DocTestSetup` that applies to all the docstrings in a particular module instead and, if applicable, remove the now redundant `@meta` blocks. See the ["Setup code" section under "Doctesting"](https://documenter.juliadocs.org/v0.23/man/doctests/#Setup-Code-1) in the manual for more information.

### Added

* `makedocs` now accepts the `doctest = :only` keyword, which allows doctests to be run while most other build steps, such as rendering, are skipped. This makes it more feasible to run doctests as part of the test suite (see the manual for more information). ([#198], [#535], [#756], [#774])

* Documenter now exports the `doctest` function, which verifies the doctests in all the docstrings of a given module. This can be used to verify docstring doctests as part of test suite, or to fix doctests right in the REPL. ([#198], [#535], [#756], [#774], [#1054])

* `makedocs` now accepts the `expandfirst` argument, which allows specifying a set of pages that should be evaluated before others. ([#1027], [#1029])

* The evaluation order of pages is now fixed (unless customized with `expandfirst`). The pages are evaluated in the alphabetical order of their file paths. ([#1027], [#1029])

* The logo image in the HTML output will now always point to the first page in the navigation menu (as opposed to `index.html`, which may or may not exist). When using pretty URLs, the `index.html` part now omitted from the logo link URL. ([#1005])

* Minor changes to how doctesting errors are printed. ([#1028])

* Videos can now be included in the HTML output using the image syntax (`![]()`) if the file extension matches a known format (`.webm`, `.mp4`, `.ogg`, `.ogm`, `.ogv`, `.avi`). ([#1034])

* The PDF output now uses the DejaVu Sans  and DejaVu Sans Mono fonts to provide better Unicode coverage. ([#803], [#1066])

* **Experimental** The current working directory when evaluating `@repl` and `@example` blocks can now be set to a fixed directory by passing the `workdir` keyword to `makedocs`. _The new keyword and its behaviour are experimental and not part of the public API._ ([#1013], [#1025])

### Fixed

* The HTML output now outputs HTML files for pages that are not referenced in the `pages` keyword too (Documenter finds them according to their extension). But they do exists outside of the standard navigation hierarchy (as defined by `pages`). This fixes a bug where these pages could still be referenced by `@ref` links and `@contents` blocks, but in the HTML output, the links ended up being broken. ([#1031], [#1047])

* `makedocs` now throws an error when the format objects (`Documenter.HTML`, `LaTeX`, `Markdown`) get passed positionally. The format types are no longer subtypes of `Documenter.Plugin`. ([#1046], [#1061])

* Doctesting now also handles doctests that contain invalid syntax and throw parsing errors. ([#487], [#1062])

* Stacktraces in doctests that throw an error are now filtered more thoroughly, fixing an issue where too much of the stacktrace was included when `doctest` or `makedocs` was called from a more complicated context. ([#1062])

## Version [v0.22.6] - 2019-07-18

### Other

* Add DocStringExtensions 0.8 as an allowed dependency version. ([#1071])

## Version [v0.22.5] - 2019-07-03

### Fixed

* Fix a test dependency problem revealed by a bugfix in Julia / Pkg. ([#1037])

## Version [v0.22.4] - 2019-05-09

### Fixed

* Documenter no longer crashes if the build includes doctests from docstrings that are defined in files that do not exist on the file system (e.g. if a Julia Base docstring is included when running a non-source Julia build). ([#1002])

* URLs for files in the repository are now generated correctly when the repository is used as a Git submodule in another repository. ([#1000], [#1004])

* When checking for omitted docstrings, Documenter no longer gives "`Package.Package` missing" type false positives. ([#1009])

* `makedocs` again exits with an error if `strict=true` and there is a doctest failure. ([#1003], [#1014])

## Version [v0.22.3] - 2019-04-12

### Fixed

* Fixed filepaths for images included in the .tex file for PDF output on Windows. ([#999])

## Version [v0.22.2] - 2019-04-05

### Fixed

* Error reporting for meta-blocks now handles missing files gracefully instead of throwing. ([#996])

### Added

* The `sitename` keyword argument to `deploydocs`, which is required for the default HTML output, is now properly documented. ([#995])

## Version [v0.22.1] - 2019-03-30

### Fixed

* Fixed a world-age related bug in doctests. ([#994])

## Version [v0.22.0] - 2019-03-28

### Deprecated

* The `assets` and `analytics` arguments to `makedocs` have been deprecated in favor of the corresponding arguments of the `Documenter.HTML` format plugin. ([#953])

  **For upgrading:** pass the corresponding arguments with the `Documenter.HTML` plugin instead. E.g. instead of

  ```
  makedocs(
      assets = ..., analytics = ...,
      ...
  )
  ```

  you should have

  ```
  makedocs(
      format = Documenter.HTML(assets = ..., analytics = ...),
      ...
  )
  ```

  _**Note:** It is technically possible to specify the same argument twice with different values by passing both variants. In that case the value passed to `makedocs` takes precedence._

### Added

* Documentation is no longer deployed on Travis CI cron jobs. ([#917])

* Log messages from failed `@meta`, `@docs`, `@autodocs`,
  `@eval`, `@example` and `@setup` blocks now include information about the source location
  of the block. ([#929])

* Docstrings from `@docs`-blocks are now included in the
  rendered docs even if some part(s) of the block failed. ([#928], [#935])

* The Markdown and LaTeX output writers can now handle multimedia
  output, such as images, from `@example` blocks. All the writers now also handle `text/markdown`
  output, which is preferred over `text/plain` if available. ([#938], [#948])

* The HTML output now also supports SVG, WebP, GIF and JPEG logos. ([#953])

* Reporting of failed doctests are now using the logging
  system to be consistent with the rest of Documenter's output. ([#958])

* The construction of the search index in the HTML output has been refactored to make it easier to use with other search backends in the future. The structure of the generated search index has also been modified, which can yield slightly different search results. Documenter now depends on the lightweight [JSON.jl](https://github.com/JuliaIO/JSON.jl) package. ([#966])

* Docstrings that begin with an indented code block (such as a function signature) now have that block highlighted as Julia code by default.
  This behaviour can be disabled by passing `highlightsig=false` to `makedocs`. ([#980])

### Fixed

* Paths in `include` calls in `@eval`, `@example`, `@repl` and `jldoctest`
  blocks are now interpreted to be relative `pwd`, which is set to the output directory of the
  resulting file. ([#941])

* `deploydocs` and `git_push` now support non-github repos correctly and work when the `.ssh` directory does not already exist or the working directory contains spaces. ([#971])

* Tables now honor column alignment in the HTML output. If a column does not explicitly specify its alignment, the parser defaults to it being right-aligned, whereas previously all cells were left-aligned. ([#511], [#989])

* Code lines ending with `# hide` are now properly hidden for CRLF inputs. ([#991])

## Version [v0.21.5] - 2019-02-22

### Fixed

* Deprecation warnings for `format` now get printed correctly when multiple formats are passed as a `Vector`. ([#967])

## Version [v0.21.4] - 2019-02-16

### Fixed

* A bug in `jldoctest`-blocks that, in rare cases, resulted in
  wrong output has been fixed. ([#959], [#960])

## Version [v0.21.3] - 2019-02-12

### Security

* The lunr.js and lodash JavaScript dependencies have been updated to their latest patch versions (from 2.3.1 to 2.3.5 and 4.17.4 to 4.17.11, respectively).
  This is in response to a vulnerability in lodash <4.17.11 ([CVE-2018-16487](https://nvd.nist.gov/vuln/detail/CVE-2018-16487)). ([#946])

## Version [v0.21.2] - 2019-02-06

### Fixed

* `linkcheck` now handles servers that do not support `HEAD` requests
  and properly checks for status codes of FTP responses. ([#934])

## Version [v0.21.1] - 2019-01-29

### Fixed

* `@repl` blocks now work correctly together with quoted
  expressions. ([#923], [#926])

* `@example`, `@repl` and `@eval` blocks now handle reserved words,
  e.g. `try`/`catch`, correctly. ([#886], [#927])

## Version [v0.21.0] - 2018-12-11

### Deprecated

* The symbol values to the `format` argument of `makedocs` (`:html`, `:markdown`, `:latex`) have been deprecated in favor of the `Documenter.HTML`, `Markdown` and `LaTeX`
  objects. The `Markdown` and `LaTeX` types are exported from the [DocumenterMarkdown](https://github.com/JuliaDocs/DocumenterMarkdown.jl) and [DocumenterLaTeX](https://github.com/JuliaDocs/DocumenterLaTeX.jl) packages,
  respectively. HTML output is still the default. ([#891])

  **For upgrading:** If you don't specify `format` (i.e. you rely on the default) you don't have to do anything.
  Otherwise update calls to `makedocs` to use struct instances instead of symbols, e.g.

  ```
  makedocs(
      format = :markdown
  )
  ```

  should be changed to

  ```
  using DocumenterMarkdown
  makedocs(
      format = Markdown()
  )
  ```

* The `html_prettyurls`, `html_canonical`, `html_disable_git` and `html_edit_branch` arguments to `makedocs` have been deprecated in favor of the corresponding arguments of the `Documenter.HTML` format plugin. ([#864], [#891])

  **For upgrading:** pass the corresponding arguments with the `Documenter.HTML` plugin instead. E.g. instead of

  ```
  makedocs(
      html_prettyurls = ..., html_canonical = ...,
      ...
  )
  ```

  you should have

  ```
  makedocs(
      format = Documenter.HTML(prettyurls = ..., canonical = ...),
      ...
  )
  ```

  _**Note:** It is technically possible to specify the same argument twice with different values by passing both variants. In that case the value to the deprecated `html_*` variant takes precedence._

### Added

* Packages extending Documenter can now define subtypes of `Documenter.Plugin`,
  which can be passed to `makedocs` as positional arguments to pass options to the extensions. ([#864])

* `@autodocs` blocks now support the `Filter` keyword, which allows passing a user-defined function that will filter the methods spliced in by the at-autodocs block. ([#885])

* `linkcheck` now supports checking URLs using the FTP protocol. ([#879])

* Build output logging has been improved and switched to the logging macros from `Base`. ([#876])

* The default `documenter.sty` LaTeX preamble now include `\usepackage{graphicx}`. ([#898])

* `deploydocs` is now more helpful when it fails to interpret `DOCUMENTER_KEY`. It now also uses the `BatchMode` SSH option and throws an error instead of asking for a passphrase and timing out the Travis build when `DOCUMENTER_KEY` is broken. ([#697], [#907])

* `deploydocs` now have a `forcepush` keyword argument that can be used to
  force-push the built documentation instead of adding a new commit. ([#905])

## Version [v0.20.0] - 2018-10-27

### Version changes

* Documenter v0.20 requires at least Julia v0.7. ([#795])

### Breaking

* Documentation deployment via the `deploydocs` function has changed considerably.

  - The user-facing directories (URLs) of different versions and what gets displayed in the version selector have changed. By default, Documenter now creates the `stable/` directory (as before) and a directory for every minor version (`vX.Y/`). The `release-X.Y` directories are no longer created. ([#706], [#813], [#817])

    Technically, Documenter now deploys actual files only to `dev/` and `vX.Y.Z/` directories. The directories (URLs) that change from version to version (e.g. `latest/`, `vX.Y`) are implemented as symlinks on the `gh-pages` branch.

    The version selector will only display `vX.Y/`, `stable/` and `dev/` directories by default. This behavior can be customized with the `versions` keyword of `deploydocs`.

  - Documentation from the development branch (e.g. `master`) now deploys to `dev/` by default (instead of `latest/`). This can be customized with the `devurl` keyword. ([#802])

  - The `latest` keyword to `deploydocs` has been deprecated and renamed to `devbranch`. ([#802])

  - The `julia` and `osname` keywords to `deploydocs` are now deprecated. ([#816])

  - The default values of the `target`, `deps` and `make` keywords to `deploydocs` have been changed. See the default format change below for more information. ([#826])

  **For upgrading:**

  - If you are using the `latest` keyword, then just use `devbranch` with the same value instead.

  - Update links that point to `latest/` to point to `dev/` instead (e.g. in the README).

  - Remove any links to the `release-X.Y` branches and remove the directories from your `gh-pages` branch.

  - The operating system and Julia version should be specified in the Travis build stage configuration (via `julia:` and `os:` options, see "Hosting Documentation" in the manual for more details) or by checking the `TRAVIS_JULIA_VERSION` and `TRAVIS_OS_NAME` environment variables in `make.jl` yourself.

* `makedocs` will now build Documenter's native HTML output by default and `deploydocs`' defaults now assume the HTML output. ([#826])

  - The default value of the `format` keyword of `makedocs` has been changed to `:html`.

  - The default value of the `target` keyword to `deploydocs` has been changed to `"build"`.

  - The default value of the `make` and `deps` keywords to `deploydocs` have been changed to `nothing`.

  **For upgrading:** If you are relying on the Markdown/MkDocs output, you now need to:

  - In `makedocs`, explicitly set `format = :markdown`

  - In `deploydocs`, explicitly set

    ```julia
    target = "site"
    deps = Deps.pip("pygments", "mkdocs")
    make = () -> run(`mkdocs build`)
    ```

  - Explicitly import `DocumenterMarkdown` in `make.jl`. See the `MarkdownWriter` deprecation below.

  If you already specify any of the changed keywords, then you do not need to make any changes to those keywords you already set.

  However, if you are setting any of the values to the new defaults (e.g. when you are already using the HTML output), you may now rely on the new defaults.

* "Pretty URLs" are enabled by default now for the HTML output. The default value of the `html_prettyurls` has been changed to `true`.

  For a page `foo/page.md` Documenter now generates `foo/page/index.html`, instead of `foo/page.html`.
  On GitHub pages deployments it means that your URLs look like  `foo/page/` instead of `foo/page.html`.

  For local builds you should explicitly set `html_prettyurls = false`.

  **For upgrading:** If you wish to retain the old behavior, set `html_prettyurls = false` in `makedocs`. If you already set `html_prettyurls`, you do not need to change anything.

* The `Travis.genkeys` and `Documenter.generate` functions have been moved to a separate [DocumenterTools.jl package](https://github.com/JuliaDocs/DocumenterTools.jl). ([#789])

### Deprecated

* The Markdown/MkDocs (`format = :markdown`) and PDF/LaTeX (`format = :latex`) outputs now require an external package to be loaded ([DocumenterMarkdown](https://github.com/JuliaDocs/DocumenterMarkdown.jl) and [DocumenterLaTeX](https://github.com/JuliaDocs/DocumenterLaTeX.jl), respectively). ([#833])

  **For upgrading:** Make sure that the respective extra package is installed and then just add `using DocumenterMarkdown` or `using DocumenterLaTeX` to `make.jl`.

### Added

* If Documenter is not able to determine which Git hosting service is being used to host the source, the "Edit on XXX" links become "Edit source" with a generic icon. ([#804])

* The at-blocks now support `MIME"text/html"` rendering of objects (e.g. for interactive plots). I.e. if a type has `show(io, ::MIME"text/html", x)` defined, Documenter now uses that when rendering the objects in the document. ([#764])

* Addeds to the sidebar. When loading a page, the sidebar will jump to the current page now. Also, the scrollbar in WebKit-based browsers look less intrusive now. ([#792], [#854], [#863])

* Minor style enhancements to admonitions. ([#841])

### Fixed

* The at-blocks that execute code can now handle `include` statements. ([#793], [#794])

* At-docs blocks no longer give an error when containing empty lines. ([#823], [#824])


<!-- Links generated by Changelog.jl -->

[v0.20.0]: https://github.com/JuliaDocs/Documenter.jl/releases/tag/v0.20.0
[v0.21.0]: https://github.com/JuliaDocs/Documenter.jl/releases/tag/v0.21.0
[v0.21.1]: https://github.com/JuliaDocs/Documenter.jl/releases/tag/v0.21.1
[v0.21.2]: https://github.com/JuliaDocs/Documenter.jl/releases/tag/v0.21.2
[v0.21.3]: https://github.com/JuliaDocs/Documenter.jl/releases/tag/v0.21.3
[v0.21.4]: https://github.com/JuliaDocs/Documenter.jl/releases/tag/v0.21.4
[v0.21.5]: https://github.com/JuliaDocs/Documenter.jl/releases/tag/v0.21.5
[v0.22.0]: https://github.com/JuliaDocs/Documenter.jl/releases/tag/v0.22.0
[v0.22.1]: https://github.com/JuliaDocs/Documenter.jl/releases/tag/v0.22.1
[v0.22.2]: https://github.com/JuliaDocs/Documenter.jl/releases/tag/v0.22.2
[v0.22.3]: https://github.com/JuliaDocs/Documenter.jl/releases/tag/v0.22.3
[v0.22.4]: https://github.com/JuliaDocs/Documenter.jl/releases/tag/v0.22.4
[v0.22.5]: https://github.com/JuliaDocs/Documenter.jl/releases/tag/v0.22.5
[v0.22.6]: https://github.com/JuliaDocs/Documenter.jl/releases/tag/v0.22.6
[v0.23.0]: https://github.com/JuliaDocs/Documenter.jl/releases/tag/v0.23.0
[v0.23.1]: https://github.com/JuliaDocs/Documenter.jl/releases/tag/v0.23.1
[v0.23.2]: https://github.com/JuliaDocs/Documenter.jl/releases/tag/v0.23.2
[v0.23.3]: https://github.com/JuliaDocs/Documenter.jl/releases/tag/v0.23.3
[v0.23.4]: https://github.com/JuliaDocs/Documenter.jl/releases/tag/v0.23.4
[v0.24.0]: https://github.com/JuliaDocs/Documenter.jl/releases/tag/v0.24.0
[v0.24.1]: https://github.com/JuliaDocs/Documenter.jl/releases/tag/v0.24.1
[v0.24.2]: https://github.com/JuliaDocs/Documenter.jl/releases/tag/v0.24.2
[v0.24.3]: https://github.com/JuliaDocs/Documenter.jl/releases/tag/v0.24.3
[v0.24.4]: https://github.com/JuliaDocs/Documenter.jl/releases/tag/v0.24.4
[v0.24.5]: https://github.com/JuliaDocs/Documenter.jl/releases/tag/v0.24.5
[v0.24.6]: https://github.com/JuliaDocs/Documenter.jl/releases/tag/v0.24.6
[v0.24.7]: https://github.com/JuliaDocs/Documenter.jl/releases/tag/v0.24.7
[v0.24.8]: https://github.com/JuliaDocs/Documenter.jl/releases/tag/v0.24.8
[v0.24.9]: https://github.com/JuliaDocs/Documenter.jl/releases/tag/v0.24.9
[v0.24.10]: https://github.com/JuliaDocs/Documenter.jl/releases/tag/v0.24.10
[v0.24.11]: https://github.com/JuliaDocs/Documenter.jl/releases/tag/v0.24.11
[v0.25.0]: https://github.com/JuliaDocs/Documenter.jl/releases/tag/v0.25.0
[v0.25.1]: https://github.com/JuliaDocs/Documenter.jl/releases/tag/v0.25.1
[v0.25.2]: https://github.com/JuliaDocs/Documenter.jl/releases/tag/v0.25.2
[v0.25.3]: https://github.com/JuliaDocs/Documenter.jl/releases/tag/v0.25.3
[v0.25.4]: https://github.com/JuliaDocs/Documenter.jl/releases/tag/v0.25.4
[v0.25.5]: https://github.com/JuliaDocs/Documenter.jl/releases/tag/v0.25.5
[v0.26.0]: https://github.com/JuliaDocs/Documenter.jl/releases/tag/v0.26.0
[v0.26.1]: https://github.com/JuliaDocs/Documenter.jl/releases/tag/v0.26.1
[v0.26.2]: https://github.com/JuliaDocs/Documenter.jl/releases/tag/v0.26.2
[v0.26.3]: https://github.com/JuliaDocs/Documenter.jl/releases/tag/v0.26.3
[v0.27.0]: https://github.com/JuliaDocs/Documenter.jl/releases/tag/v0.27.0
[v0.27.1]: https://github.com/JuliaDocs/Documenter.jl/releases/tag/v0.27.1
[v0.27.2]: https://github.com/JuliaDocs/Documenter.jl/releases/tag/v0.27.2
[v0.27.3]: https://github.com/JuliaDocs/Documenter.jl/releases/tag/v0.27.3
[v0.27.4]: https://github.com/JuliaDocs/Documenter.jl/releases/tag/v0.27.4
[v0.27.5]: https://github.com/JuliaDocs/Documenter.jl/releases/tag/v0.27.5
[v0.27.6]: https://github.com/JuliaDocs/Documenter.jl/releases/tag/v0.27.6
[v0.27.7]: https://github.com/JuliaDocs/Documenter.jl/releases/tag/v0.27.7
[v0.27.8]: https://github.com/JuliaDocs/Documenter.jl/releases/tag/v0.27.8
[v0.27.9]: https://github.com/JuliaDocs/Documenter.jl/releases/tag/v0.27.9
[v0.27.10]: https://github.com/JuliaDocs/Documenter.jl/releases/tag/v0.27.10
[v0.27.11]: https://github.com/JuliaDocs/Documenter.jl/releases/tag/v0.27.11
[v0.27.12]: https://github.com/JuliaDocs/Documenter.jl/releases/tag/v0.27.12
[v0.27.13]: https://github.com/JuliaDocs/Documenter.jl/releases/tag/v0.27.13
[v0.27.14]: https://github.com/JuliaDocs/Documenter.jl/releases/tag/v0.27.14
[v0.27.15]: https://github.com/JuliaDocs/Documenter.jl/releases/tag/v0.27.15
[v0.27.16]: https://github.com/JuliaDocs/Documenter.jl/releases/tag/v0.27.16
[v0.27.17]: https://github.com/JuliaDocs/Documenter.jl/releases/tag/v0.27.17
[v0.27.18]: https://github.com/JuliaDocs/Documenter.jl/releases/tag/v0.27.18
[v0.27.19]: https://github.com/JuliaDocs/Documenter.jl/releases/tag/v0.27.19
[v0.27.20]: https://github.com/JuliaDocs/Documenter.jl/releases/tag/v0.27.20
[v0.27.21]: https://github.com/JuliaDocs/Documenter.jl/releases/tag/v0.27.21
[v0.27.22]: https://github.com/JuliaDocs/Documenter.jl/releases/tag/v0.27.22
[v0.27.23]: https://github.com/JuliaDocs/Documenter.jl/releases/tag/v0.27.23
[v0.27.24]: https://github.com/JuliaDocs/Documenter.jl/releases/tag/v0.27.24
[v0.27.25]: https://github.com/JuliaDocs/Documenter.jl/releases/tag/v0.27.25
[v1.0.0]: https://github.com/JuliaDocs/Documenter.jl/releases/tag/v1.0.0
[v1.0.1]: https://github.com/JuliaDocs/Documenter.jl/releases/tag/v1.0.1
[v1.1.0]: https://github.com/JuliaDocs/Documenter.jl/releases/tag/v1.1.0
[v1.1.1]: https://github.com/JuliaDocs/Documenter.jl/releases/tag/v1.1.1
[v1.1.2]: https://github.com/JuliaDocs/Documenter.jl/releases/tag/v1.1.2
[v1.2.0]: https://github.com/JuliaDocs/Documenter.jl/releases/tag/v1.2.0
[v1.2.1]: https://github.com/JuliaDocs/Documenter.jl/releases/tag/v1.2.1
[v1.3.0]: https://github.com/JuliaDocs/Documenter.jl/releases/tag/v1.3.0
[v1.4.0]: https://github.com/JuliaDocs/Documenter.jl/releases/tag/v1.4.0
[v1.4.1]: https://github.com/JuliaDocs/Documenter.jl/releases/tag/v1.4.1
[v1.5.0]: https://github.com/JuliaDocs/Documenter.jl/releases/tag/v1.5.0
[v1.6.0]: https://github.com/JuliaDocs/Documenter.jl/releases/tag/v1.6.0
[v1.7.0]: https://github.com/JuliaDocs/Documenter.jl/releases/tag/v1.7.0
[v1.8.0]: https://github.com/JuliaDocs/Documenter.jl/releases/tag/v1.8.0
[v1.8.1]: https://github.com/JuliaDocs/Documenter.jl/releases/tag/v1.8.1
[#198]: https://github.com/JuliaDocs/Documenter.jl/issues/198
[#245]: https://github.com/JuliaDocs/Documenter.jl/issues/245
[#487]: https://github.com/JuliaDocs/Documenter.jl/issues/487
[#491]: https://github.com/JuliaDocs/Documenter.jl/issues/491
[#505]: https://github.com/JuliaDocs/Documenter.jl/issues/505
[#511]: https://github.com/JuliaDocs/Documenter.jl/issues/511
[#535]: https://github.com/JuliaDocs/Documenter.jl/issues/535
[#618]: https://github.com/JuliaDocs/Documenter.jl/issues/618
[#631]: https://github.com/JuliaDocs/Documenter.jl/issues/631
[#697]: https://github.com/JuliaDocs/Documenter.jl/issues/697
[#706]: https://github.com/JuliaDocs/Documenter.jl/issues/706
[#744]: https://github.com/JuliaDocs/Documenter.jl/issues/744
[#756]: https://github.com/JuliaDocs/Documenter.jl/issues/756
[#764]: https://github.com/JuliaDocs/Documenter.jl/issues/764
[#774]: https://github.com/JuliaDocs/Documenter.jl/issues/774
[#781]: https://github.com/JuliaDocs/Documenter.jl/issues/781
[#789]: https://github.com/JuliaDocs/Documenter.jl/issues/789
[#792]: https://github.com/JuliaDocs/Documenter.jl/issues/792
[#793]: https://github.com/JuliaDocs/Documenter.jl/issues/793
[#794]: https://github.com/JuliaDocs/Documenter.jl/issues/794
[#795]: https://github.com/JuliaDocs/Documenter.jl/issues/795
[#802]: https://github.com/JuliaDocs/Documenter.jl/issues/802
[#803]: https://github.com/JuliaDocs/Documenter.jl/issues/803
[#804]: https://github.com/JuliaDocs/Documenter.jl/issues/804
[#813]: https://github.com/JuliaDocs/Documenter.jl/issues/813
[#816]: https://github.com/JuliaDocs/Documenter.jl/issues/816
[#817]: https://github.com/JuliaDocs/Documenter.jl/issues/817
[#823]: https://github.com/JuliaDocs/Documenter.jl/issues/823
[#824]: https://github.com/JuliaDocs/Documenter.jl/issues/824
[#826]: https://github.com/JuliaDocs/Documenter.jl/issues/826
[#833]: https://github.com/JuliaDocs/Documenter.jl/issues/833
[#841]: https://github.com/JuliaDocs/Documenter.jl/issues/841
[#854]: https://github.com/JuliaDocs/Documenter.jl/issues/854
[#863]: https://github.com/JuliaDocs/Documenter.jl/issues/863
[#864]: https://github.com/JuliaDocs/Documenter.jl/issues/864
[#876]: https://github.com/JuliaDocs/Documenter.jl/issues/876
[#879]: https://github.com/JuliaDocs/Documenter.jl/issues/879
[#885]: https://github.com/JuliaDocs/Documenter.jl/issues/885
[#886]: https://github.com/JuliaDocs/Documenter.jl/issues/886
[#890]: https://github.com/JuliaDocs/Documenter.jl/issues/890
[#891]: https://github.com/JuliaDocs/Documenter.jl/issues/891
[#898]: https://github.com/JuliaDocs/Documenter.jl/issues/898
[#905]: https://github.com/JuliaDocs/Documenter.jl/issues/905
[#907]: https://github.com/JuliaDocs/Documenter.jl/issues/907
[#917]: https://github.com/JuliaDocs/Documenter.jl/issues/917
[#923]: https://github.com/JuliaDocs/Documenter.jl/issues/923
[#926]: https://github.com/JuliaDocs/Documenter.jl/issues/926
[#927]: https://github.com/JuliaDocs/Documenter.jl/issues/927
[#928]: https://github.com/JuliaDocs/Documenter.jl/issues/928
[#929]: https://github.com/JuliaDocs/Documenter.jl/issues/929
[#934]: https://github.com/JuliaDocs/Documenter.jl/issues/934
[#935]: https://github.com/JuliaDocs/Documenter.jl/issues/935
[#937]: https://github.com/JuliaDocs/Documenter.jl/issues/937
[#938]: https://github.com/JuliaDocs/Documenter.jl/issues/938
[#941]: https://github.com/JuliaDocs/Documenter.jl/issues/941
[#946]: https://github.com/JuliaDocs/Documenter.jl/issues/946
[#948]: https://github.com/JuliaDocs/Documenter.jl/issues/948
[#953]: https://github.com/JuliaDocs/Documenter.jl/issues/953
[#958]: https://github.com/JuliaDocs/Documenter.jl/issues/958
[#959]: https://github.com/JuliaDocs/Documenter.jl/issues/959
[#960]: https://github.com/JuliaDocs/Documenter.jl/issues/960
[#964]: https://github.com/JuliaDocs/Documenter.jl/issues/964
[#966]: https://github.com/JuliaDocs/Documenter.jl/issues/966
[#967]: https://github.com/JuliaDocs/Documenter.jl/issues/967
[#971]: https://github.com/JuliaDocs/Documenter.jl/issues/971
[#974]: https://github.com/JuliaDocs/Documenter.jl/issues/974
[#980]: https://github.com/JuliaDocs/Documenter.jl/issues/980
[#989]: https://github.com/JuliaDocs/Documenter.jl/issues/989
[#991]: https://github.com/JuliaDocs/Documenter.jl/issues/991
[#994]: https://github.com/JuliaDocs/Documenter.jl/issues/994
[#995]: https://github.com/JuliaDocs/Documenter.jl/issues/995
[#996]: https://github.com/JuliaDocs/Documenter.jl/issues/996
[#999]: https://github.com/JuliaDocs/Documenter.jl/issues/999
[#1000]: https://github.com/JuliaDocs/Documenter.jl/issues/1000
[#1002]: https://github.com/JuliaDocs/Documenter.jl/issues/1002
[#1003]: https://github.com/JuliaDocs/Documenter.jl/issues/1003
[#1004]: https://github.com/JuliaDocs/Documenter.jl/issues/1004
[#1005]: https://github.com/JuliaDocs/Documenter.jl/issues/1005
[#1009]: https://github.com/JuliaDocs/Documenter.jl/issues/1009
[#1013]: https://github.com/JuliaDocs/Documenter.jl/issues/1013
[#1014]: https://github.com/JuliaDocs/Documenter.jl/issues/1014
[#1015]: https://github.com/JuliaDocs/Documenter.jl/issues/1015
[#1025]: https://github.com/JuliaDocs/Documenter.jl/issues/1025
[#1026]: https://github.com/JuliaDocs/Documenter.jl/issues/1026
[#1027]: https://github.com/JuliaDocs/Documenter.jl/issues/1027
[#1028]: https://github.com/JuliaDocs/Documenter.jl/issues/1028
[#1029]: https://github.com/JuliaDocs/Documenter.jl/issues/1029
[#1031]: https://github.com/JuliaDocs/Documenter.jl/issues/1031
[#1034]: https://github.com/JuliaDocs/Documenter.jl/issues/1034
[#1037]: https://github.com/JuliaDocs/Documenter.jl/issues/1037
[#1043]: https://github.com/JuliaDocs/Documenter.jl/issues/1043
[#1046]: https://github.com/JuliaDocs/Documenter.jl/issues/1046
[#1047]: https://github.com/JuliaDocs/Documenter.jl/issues/1047
[#1054]: https://github.com/JuliaDocs/Documenter.jl/issues/1054
[#1057]: https://github.com/JuliaDocs/Documenter.jl/issues/1057
[#1061]: https://github.com/JuliaDocs/Documenter.jl/issues/1061
[#1062]: https://github.com/JuliaDocs/Documenter.jl/issues/1062
[#1066]: https://github.com/JuliaDocs/Documenter.jl/issues/1066
[#1071]: https://github.com/JuliaDocs/Documenter.jl/issues/1071
[#1073]: https://github.com/JuliaDocs/Documenter.jl/issues/1073
[#1075]: https://github.com/JuliaDocs/Documenter.jl/issues/1075
[#1076]: https://github.com/JuliaDocs/Documenter.jl/issues/1076
[#1077]: https://github.com/JuliaDocs/Documenter.jl/issues/1077
[#1079]: https://github.com/JuliaDocs/Documenter.jl/issues/1079
[#1081]: https://github.com/JuliaDocs/Documenter.jl/issues/1081
[#1082]: https://github.com/JuliaDocs/Documenter.jl/issues/1082
[#1088]: https://github.com/JuliaDocs/Documenter.jl/issues/1088
[#1089]: https://github.com/JuliaDocs/Documenter.jl/issues/1089
[#1094]: https://github.com/JuliaDocs/Documenter.jl/issues/1094
[#1097]: https://github.com/JuliaDocs/Documenter.jl/issues/1097
[#1107]: https://github.com/JuliaDocs/Documenter.jl/issues/1107
[#1108]: https://github.com/JuliaDocs/Documenter.jl/issues/1108
[#1112]: https://github.com/JuliaDocs/Documenter.jl/issues/1112
[#1113]: https://github.com/JuliaDocs/Documenter.jl/issues/1113
[#1115]: https://github.com/JuliaDocs/Documenter.jl/issues/1115
[#1118]: https://github.com/JuliaDocs/Documenter.jl/issues/1118
[#1119]: https://github.com/JuliaDocs/Documenter.jl/issues/1119
[#1121]: https://github.com/JuliaDocs/Documenter.jl/issues/1121
[#1137]: https://github.com/JuliaDocs/Documenter.jl/issues/1137
[#1144]: https://github.com/JuliaDocs/Documenter.jl/issues/1144
[#1147]: https://github.com/JuliaDocs/Documenter.jl/issues/1147
[#1148]: https://github.com/JuliaDocs/Documenter.jl/issues/1148
[#1151]: https://github.com/JuliaDocs/Documenter.jl/issues/1151
[#1152]: https://github.com/JuliaDocs/Documenter.jl/issues/1152
[#1153]: https://github.com/JuliaDocs/Documenter.jl/issues/1153
[#1166]: https://github.com/JuliaDocs/Documenter.jl/issues/1166
[#1171]: https://github.com/JuliaDocs/Documenter.jl/issues/1171
[#1173]: https://github.com/JuliaDocs/Documenter.jl/issues/1173
[#1180]: https://github.com/JuliaDocs/Documenter.jl/issues/1180
[#1184]: https://github.com/JuliaDocs/Documenter.jl/issues/1184
[#1186]: https://github.com/JuliaDocs/Documenter.jl/issues/1186
[#1189]: https://github.com/JuliaDocs/Documenter.jl/issues/1189
[#1192]: https://github.com/JuliaDocs/Documenter.jl/issues/1192
[#1194]: https://github.com/JuliaDocs/Documenter.jl/issues/1194
[#1195]: https://github.com/JuliaDocs/Documenter.jl/issues/1195
[#1200]: https://github.com/JuliaDocs/Documenter.jl/issues/1200
[#1201]: https://github.com/JuliaDocs/Documenter.jl/issues/1201
[#1212]: https://github.com/JuliaDocs/Documenter.jl/issues/1212
[#1216]: https://github.com/JuliaDocs/Documenter.jl/issues/1216
[#1222]: https://github.com/JuliaDocs/Documenter.jl/issues/1222
[#1223]: https://github.com/JuliaDocs/Documenter.jl/issues/1223
[#1232]: https://github.com/JuliaDocs/Documenter.jl/issues/1232
[#1240]: https://github.com/JuliaDocs/Documenter.jl/issues/1240
[#1254]: https://github.com/JuliaDocs/Documenter.jl/issues/1254
[#1258]: https://github.com/JuliaDocs/Documenter.jl/issues/1258
[#1264]: https://github.com/JuliaDocs/Documenter.jl/issues/1264
[#1269]: https://github.com/JuliaDocs/Documenter.jl/issues/1269
[#1271]: https://github.com/JuliaDocs/Documenter.jl/issues/1271
[#1278]: https://github.com/JuliaDocs/Documenter.jl/issues/1278
[#1279]: https://github.com/JuliaDocs/Documenter.jl/issues/1279
[#1280]: https://github.com/JuliaDocs/Documenter.jl/issues/1280
[#1283]: https://github.com/JuliaDocs/Documenter.jl/issues/1283
[#1285]: https://github.com/JuliaDocs/Documenter.jl/issues/1285
[#1291]: https://github.com/JuliaDocs/Documenter.jl/issues/1291
[#1292]: https://github.com/JuliaDocs/Documenter.jl/issues/1292
[#1293]: https://github.com/JuliaDocs/Documenter.jl/issues/1293
[#1295]: https://github.com/JuliaDocs/Documenter.jl/issues/1295
[#1298]: https://github.com/JuliaDocs/Documenter.jl/issues/1298
[#1299]: https://github.com/JuliaDocs/Documenter.jl/issues/1299
[#1302]: https://github.com/JuliaDocs/Documenter.jl/issues/1302
[#1307]: https://github.com/JuliaDocs/Documenter.jl/issues/1307
[#1310]: https://github.com/JuliaDocs/Documenter.jl/issues/1310
[#1311]: https://github.com/JuliaDocs/Documenter.jl/issues/1311
[#1312]: https://github.com/JuliaDocs/Documenter.jl/issues/1312
[#1315]: https://github.com/JuliaDocs/Documenter.jl/issues/1315
[#1320]: https://github.com/JuliaDocs/Documenter.jl/issues/1320
[#1321]: https://github.com/JuliaDocs/Documenter.jl/issues/1321
[#1323]: https://github.com/JuliaDocs/Documenter.jl/issues/1323
[#1328]: https://github.com/JuliaDocs/Documenter.jl/issues/1328
[#1337]: https://github.com/JuliaDocs/Documenter.jl/issues/1337
[#1338]: https://github.com/JuliaDocs/Documenter.jl/issues/1338
[#1339]: https://github.com/JuliaDocs/Documenter.jl/issues/1339
[#1342]: https://github.com/JuliaDocs/Documenter.jl/issues/1342
[#1344]: https://github.com/JuliaDocs/Documenter.jl/issues/1344
[#1345]: https://github.com/JuliaDocs/Documenter.jl/issues/1345
[#1349]: https://github.com/JuliaDocs/Documenter.jl/issues/1349
[#1355]: https://github.com/JuliaDocs/Documenter.jl/issues/1355
[#1357]: https://github.com/JuliaDocs/Documenter.jl/issues/1357
[#1360]: https://github.com/JuliaDocs/Documenter.jl/issues/1360
[#1362]: https://github.com/JuliaDocs/Documenter.jl/issues/1362
[#1364]: https://github.com/JuliaDocs/Documenter.jl/issues/1364
[#1365]: https://github.com/JuliaDocs/Documenter.jl/issues/1365
[#1367]: https://github.com/JuliaDocs/Documenter.jl/issues/1367
[#1368]: https://github.com/JuliaDocs/Documenter.jl/issues/1368
[#1369]: https://github.com/JuliaDocs/Documenter.jl/issues/1369
[#1379]: https://github.com/JuliaDocs/Documenter.jl/issues/1379
[#1388]: https://github.com/JuliaDocs/Documenter.jl/issues/1388
[#1389]: https://github.com/JuliaDocs/Documenter.jl/issues/1389
[#1392]: https://github.com/JuliaDocs/Documenter.jl/issues/1392
[#1393]: https://github.com/JuliaDocs/Documenter.jl/issues/1393
[#1400]: https://github.com/JuliaDocs/Documenter.jl/issues/1400
[#1426]: https://github.com/JuliaDocs/Documenter.jl/issues/1426
[#1428]: https://github.com/JuliaDocs/Documenter.jl/issues/1428
[#1430]: https://github.com/JuliaDocs/Documenter.jl/issues/1430
[#1435]: https://github.com/JuliaDocs/Documenter.jl/issues/1435
[#1437]: https://github.com/JuliaDocs/Documenter.jl/issues/1437
[#1438]: https://github.com/JuliaDocs/Documenter.jl/issues/1438
[#1440]: https://github.com/JuliaDocs/Documenter.jl/issues/1440
[#1441]: https://github.com/JuliaDocs/Documenter.jl/issues/1441
[#1443]: https://github.com/JuliaDocs/Documenter.jl/issues/1443
[#1448]: https://github.com/JuliaDocs/Documenter.jl/issues/1448
[#1449]: https://github.com/JuliaDocs/Documenter.jl/issues/1449
[#1452]: https://github.com/JuliaDocs/Documenter.jl/issues/1452
[#1456]: https://github.com/JuliaDocs/Documenter.jl/issues/1456
[#1462]: https://github.com/JuliaDocs/Documenter.jl/issues/1462
[#1463]: https://github.com/JuliaDocs/Documenter.jl/issues/1463
[#1466]: https://github.com/JuliaDocs/Documenter.jl/issues/1466
[#1468]: https://github.com/JuliaDocs/Documenter.jl/issues/1468
[#1469]: https://github.com/JuliaDocs/Documenter.jl/issues/1469
[#1470]: https://github.com/JuliaDocs/Documenter.jl/issues/1470
[#1471]: https://github.com/JuliaDocs/Documenter.jl/issues/1471
[#1472]: https://github.com/JuliaDocs/Documenter.jl/issues/1472
[#1474]: https://github.com/JuliaDocs/Documenter.jl/issues/1474
[#1476]: https://github.com/JuliaDocs/Documenter.jl/issues/1476
[#1489]: https://github.com/JuliaDocs/Documenter.jl/issues/1489
[#1491]: https://github.com/JuliaDocs/Documenter.jl/issues/1491
[#1493]: https://github.com/JuliaDocs/Documenter.jl/issues/1493
[#1497]: https://github.com/JuliaDocs/Documenter.jl/issues/1497
[#1503]: https://github.com/JuliaDocs/Documenter.jl/issues/1503
[#1510]: https://github.com/JuliaDocs/Documenter.jl/issues/1510
[#1511]: https://github.com/JuliaDocs/Documenter.jl/issues/1511
[#1513]: https://github.com/JuliaDocs/Documenter.jl/issues/1513
[#1516]: https://github.com/JuliaDocs/Documenter.jl/issues/1516
[#1518]: https://github.com/JuliaDocs/Documenter.jl/issues/1518
[#1519]: https://github.com/JuliaDocs/Documenter.jl/issues/1519
[#1520]: https://github.com/JuliaDocs/Documenter.jl/issues/1520
[#1526]: https://github.com/JuliaDocs/Documenter.jl/issues/1526
[#1527]: https://github.com/JuliaDocs/Documenter.jl/issues/1527
[#1529]: https://github.com/JuliaDocs/Documenter.jl/issues/1529
[#1531]: https://github.com/JuliaDocs/Documenter.jl/issues/1531
[#1533]: https://github.com/JuliaDocs/Documenter.jl/issues/1533
[#1534]: https://github.com/JuliaDocs/Documenter.jl/issues/1534
[#1536]: https://github.com/JuliaDocs/Documenter.jl/issues/1536
[#1537]: https://github.com/JuliaDocs/Documenter.jl/issues/1537
[#1538]: https://github.com/JuliaDocs/Documenter.jl/issues/1538
[#1540]: https://github.com/JuliaDocs/Documenter.jl/issues/1540
[#1549]: https://github.com/JuliaDocs/Documenter.jl/issues/1549
[#1551]: https://github.com/JuliaDocs/Documenter.jl/issues/1551
[#1553]: https://github.com/JuliaDocs/Documenter.jl/issues/1553
[#1554]: https://github.com/JuliaDocs/Documenter.jl/issues/1554
[#1556]: https://github.com/JuliaDocs/Documenter.jl/issues/1556
[#1557]: https://github.com/JuliaDocs/Documenter.jl/issues/1557
[#1559]: https://github.com/JuliaDocs/Documenter.jl/issues/1559
[#1561]: https://github.com/JuliaDocs/Documenter.jl/issues/1561
[#1567]: https://github.com/JuliaDocs/Documenter.jl/issues/1567
[#1568]: https://github.com/JuliaDocs/Documenter.jl/issues/1568
[#1569]: https://github.com/JuliaDocs/Documenter.jl/issues/1569
[#1570]: https://github.com/JuliaDocs/Documenter.jl/issues/1570
[#1575]: https://github.com/JuliaDocs/Documenter.jl/issues/1575
[#1577]: https://github.com/JuliaDocs/Documenter.jl/issues/1577
[#1590]: https://github.com/JuliaDocs/Documenter.jl/issues/1590
[#1594]: https://github.com/JuliaDocs/Documenter.jl/issues/1594
[#1595]: https://github.com/JuliaDocs/Documenter.jl/issues/1595
[#1596]: https://github.com/JuliaDocs/Documenter.jl/issues/1596
[#1602]: https://github.com/JuliaDocs/Documenter.jl/issues/1602
[#1604]: https://github.com/JuliaDocs/Documenter.jl/issues/1604
[#1609]: https://github.com/JuliaDocs/Documenter.jl/issues/1609
[#1610]: https://github.com/JuliaDocs/Documenter.jl/issues/1610
[#1611]: https://github.com/JuliaDocs/Documenter.jl/issues/1611
[#1615]: https://github.com/JuliaDocs/Documenter.jl/issues/1615
[#1616]: https://github.com/JuliaDocs/Documenter.jl/issues/1616
[#1617]: https://github.com/JuliaDocs/Documenter.jl/issues/1617
[#1625]: https://github.com/JuliaDocs/Documenter.jl/issues/1625
[#1627]: https://github.com/JuliaDocs/Documenter.jl/issues/1627
[#1628]: https://github.com/JuliaDocs/Documenter.jl/issues/1628
[#1629]: https://github.com/JuliaDocs/Documenter.jl/issues/1629
[#1633]: https://github.com/JuliaDocs/Documenter.jl/issues/1633
[#1634]: https://github.com/JuliaDocs/Documenter.jl/issues/1634
[#1639]: https://github.com/JuliaDocs/Documenter.jl/issues/1639
[#1641]: https://github.com/JuliaDocs/Documenter.jl/issues/1641
[#1645]: https://github.com/JuliaDocs/Documenter.jl/issues/1645
[#1647]: https://github.com/JuliaDocs/Documenter.jl/issues/1647
[#1649]: https://github.com/JuliaDocs/Documenter.jl/issues/1649
[#1655]: https://github.com/JuliaDocs/Documenter.jl/issues/1655
[#1657]: https://github.com/JuliaDocs/Documenter.jl/issues/1657
[#1658]: https://github.com/JuliaDocs/Documenter.jl/issues/1658
[#1661]: https://github.com/JuliaDocs/Documenter.jl/issues/1661
[#1665]: https://github.com/JuliaDocs/Documenter.jl/issues/1665
[#1667]: https://github.com/JuliaDocs/Documenter.jl/issues/1667
[#1673]: https://github.com/JuliaDocs/Documenter.jl/issues/1673
[#1687]: https://github.com/JuliaDocs/Documenter.jl/issues/1687
[#1689]: https://github.com/JuliaDocs/Documenter.jl/issues/1689
[#1691]: https://github.com/JuliaDocs/Documenter.jl/issues/1691
[#1693]: https://github.com/JuliaDocs/Documenter.jl/issues/1693
[#1695]: https://github.com/JuliaDocs/Documenter.jl/issues/1695
[#1696]: https://github.com/JuliaDocs/Documenter.jl/issues/1696
[#1698]: https://github.com/JuliaDocs/Documenter.jl/issues/1698
[#1699]: https://github.com/JuliaDocs/Documenter.jl/issues/1699
[#1704]: https://github.com/JuliaDocs/Documenter.jl/issues/1704
[#1706]: https://github.com/JuliaDocs/Documenter.jl/issues/1706
[#1709]: https://github.com/JuliaDocs/Documenter.jl/issues/1709
[#1716]: https://github.com/JuliaDocs/Documenter.jl/issues/1716
[#1727]: https://github.com/JuliaDocs/Documenter.jl/issues/1727
[#1728]: https://github.com/JuliaDocs/Documenter.jl/issues/1728
[#1743]: https://github.com/JuliaDocs/Documenter.jl/issues/1743
[#1745]: https://github.com/JuliaDocs/Documenter.jl/issues/1745
[#1746]: https://github.com/JuliaDocs/Documenter.jl/issues/1746
[#1748]: https://github.com/JuliaDocs/Documenter.jl/issues/1748
[#1750]: https://github.com/JuliaDocs/Documenter.jl/issues/1750
[#1751]: https://github.com/JuliaDocs/Documenter.jl/issues/1751
[#1752]: https://github.com/JuliaDocs/Documenter.jl/issues/1752
[#1754]: https://github.com/JuliaDocs/Documenter.jl/issues/1754
[#1756]: https://github.com/JuliaDocs/Documenter.jl/issues/1756
[#1758]: https://github.com/JuliaDocs/Documenter.jl/issues/1758
[#1759]: https://github.com/JuliaDocs/Documenter.jl/issues/1759
[#1760]: https://github.com/JuliaDocs/Documenter.jl/issues/1760
[#1762]: https://github.com/JuliaDocs/Documenter.jl/issues/1762
[#1766]: https://github.com/JuliaDocs/Documenter.jl/issues/1766
[#1770]: https://github.com/JuliaDocs/Documenter.jl/issues/1770
[#1771]: https://github.com/JuliaDocs/Documenter.jl/issues/1771
[#1772]: https://github.com/JuliaDocs/Documenter.jl/issues/1772
[#1773]: https://github.com/JuliaDocs/Documenter.jl/issues/1773
[#1774]: https://github.com/JuliaDocs/Documenter.jl/issues/1774
[#1776]: https://github.com/JuliaDocs/Documenter.jl/issues/1776
[#1780]: https://github.com/JuliaDocs/Documenter.jl/issues/1780
[#1784]: https://github.com/JuliaDocs/Documenter.jl/issues/1784
[#1785]: https://github.com/JuliaDocs/Documenter.jl/issues/1785
[#1788]: https://github.com/JuliaDocs/Documenter.jl/issues/1788
[#1792]: https://github.com/JuliaDocs/Documenter.jl/issues/1792
[#1795]: https://github.com/JuliaDocs/Documenter.jl/issues/1795
[#1796]: https://github.com/JuliaDocs/Documenter.jl/issues/1796
[#1797]: https://github.com/JuliaDocs/Documenter.jl/issues/1797
[#1802]: https://github.com/JuliaDocs/Documenter.jl/issues/1802
[#1803]: https://github.com/JuliaDocs/Documenter.jl/issues/1803
[#1805]: https://github.com/JuliaDocs/Documenter.jl/issues/1805
[#1806]: https://github.com/JuliaDocs/Documenter.jl/issues/1806
[#1807]: https://github.com/JuliaDocs/Documenter.jl/issues/1807
[#1808]: https://github.com/JuliaDocs/Documenter.jl/issues/1808
[#1810]: https://github.com/JuliaDocs/Documenter.jl/issues/1810
[#1811]: https://github.com/JuliaDocs/Documenter.jl/issues/1811
[#1814]: https://github.com/JuliaDocs/Documenter.jl/issues/1814
[#1816]: https://github.com/JuliaDocs/Documenter.jl/issues/1816
[#1818]: https://github.com/JuliaDocs/Documenter.jl/issues/1818
[#1821]: https://github.com/JuliaDocs/Documenter.jl/issues/1821
[#1825]: https://github.com/JuliaDocs/Documenter.jl/issues/1825
[#1826]: https://github.com/JuliaDocs/Documenter.jl/issues/1826
[#1827]: https://github.com/JuliaDocs/Documenter.jl/issues/1827
[#1828]: https://github.com/JuliaDocs/Documenter.jl/issues/1828
[#1829]: https://github.com/JuliaDocs/Documenter.jl/issues/1829
[#1833]: https://github.com/JuliaDocs/Documenter.jl/issues/1833
[#1834]: https://github.com/JuliaDocs/Documenter.jl/issues/1834
[#1835]: https://github.com/JuliaDocs/Documenter.jl/issues/1835
[#1836]: https://github.com/JuliaDocs/Documenter.jl/issues/1836
[#1838]: https://github.com/JuliaDocs/Documenter.jl/issues/1838
[#1841]: https://github.com/JuliaDocs/Documenter.jl/issues/1841
[#1842]: https://github.com/JuliaDocs/Documenter.jl/issues/1842
[#1844]: https://github.com/JuliaDocs/Documenter.jl/issues/1844
[#1846]: https://github.com/JuliaDocs/Documenter.jl/issues/1846
[#1857]: https://github.com/JuliaDocs/Documenter.jl/issues/1857
[#1861]: https://github.com/JuliaDocs/Documenter.jl/issues/1861
[#1862]: https://github.com/JuliaDocs/Documenter.jl/issues/1862
[#1865]: https://github.com/JuliaDocs/Documenter.jl/issues/1865
[#1870]: https://github.com/JuliaDocs/Documenter.jl/issues/1870
[#1871]: https://github.com/JuliaDocs/Documenter.jl/issues/1871
[#1880]: https://github.com/JuliaDocs/Documenter.jl/issues/1880
[#1881]: https://github.com/JuliaDocs/Documenter.jl/issues/1881
[#1885]: https://github.com/JuliaDocs/Documenter.jl/issues/1885
[#1886]: https://github.com/JuliaDocs/Documenter.jl/issues/1886
[#1890]: https://github.com/JuliaDocs/Documenter.jl/issues/1890
[#1892]: https://github.com/JuliaDocs/Documenter.jl/issues/1892
[#1900]: https://github.com/JuliaDocs/Documenter.jl/issues/1900
[#1903]: https://github.com/JuliaDocs/Documenter.jl/issues/1903
[#1906]: https://github.com/JuliaDocs/Documenter.jl/issues/1906
[#1908]: https://github.com/JuliaDocs/Documenter.jl/issues/1908
[#1909]: https://github.com/JuliaDocs/Documenter.jl/issues/1909
[#1912]: https://github.com/JuliaDocs/Documenter.jl/issues/1912
[#1919]: https://github.com/JuliaDocs/Documenter.jl/issues/1919
[#1924]: https://github.com/JuliaDocs/Documenter.jl/issues/1924
[#1930]: https://github.com/JuliaDocs/Documenter.jl/issues/1930
[#1931]: https://github.com/JuliaDocs/Documenter.jl/issues/1931
[#1932]: https://github.com/JuliaDocs/Documenter.jl/issues/1932
[#1933]: https://github.com/JuliaDocs/Documenter.jl/issues/1933
[#1935]: https://github.com/JuliaDocs/Documenter.jl/issues/1935
[#1936]: https://github.com/JuliaDocs/Documenter.jl/issues/1936
[#1937]: https://github.com/JuliaDocs/Documenter.jl/issues/1937
[#1944]: https://github.com/JuliaDocs/Documenter.jl/issues/1944
[#1946]: https://github.com/JuliaDocs/Documenter.jl/issues/1946
[#1948]: https://github.com/JuliaDocs/Documenter.jl/issues/1948
[#1955]: https://github.com/JuliaDocs/Documenter.jl/issues/1955
[#1956]: https://github.com/JuliaDocs/Documenter.jl/issues/1956
[#1957]: https://github.com/JuliaDocs/Documenter.jl/issues/1957
[#1958]: https://github.com/JuliaDocs/Documenter.jl/issues/1958
[#1962]: https://github.com/JuliaDocs/Documenter.jl/issues/1962
[#1969]: https://github.com/JuliaDocs/Documenter.jl/issues/1969
[#1970]: https://github.com/JuliaDocs/Documenter.jl/issues/1970
[#1976]: https://github.com/JuliaDocs/Documenter.jl/issues/1976
[#1977]: https://github.com/JuliaDocs/Documenter.jl/issues/1977
[#1980]: https://github.com/JuliaDocs/Documenter.jl/issues/1980
[#1983]: https://github.com/JuliaDocs/Documenter.jl/issues/1983
[#1989]: https://github.com/JuliaDocs/Documenter.jl/issues/1989
[#1991]: https://github.com/JuliaDocs/Documenter.jl/issues/1991
[#1993]: https://github.com/JuliaDocs/Documenter.jl/issues/1993
[#2012]: https://github.com/JuliaDocs/Documenter.jl/issues/2012
[#2018]: https://github.com/JuliaDocs/Documenter.jl/issues/2018
[#2019]: https://github.com/JuliaDocs/Documenter.jl/issues/2019
[#2027]: https://github.com/JuliaDocs/Documenter.jl/issues/2027
[#2051]: https://github.com/JuliaDocs/Documenter.jl/issues/2051
[#2066]: https://github.com/JuliaDocs/Documenter.jl/issues/2066
[#2067]: https://github.com/JuliaDocs/Documenter.jl/issues/2067
[#2070]: https://github.com/JuliaDocs/Documenter.jl/issues/2070
[#2071]: https://github.com/JuliaDocs/Documenter.jl/issues/2071
[#2076]: https://github.com/JuliaDocs/Documenter.jl/issues/2076
[#2078]: https://github.com/JuliaDocs/Documenter.jl/issues/2078
[#2081]: https://github.com/JuliaDocs/Documenter.jl/issues/2081
[#2085]: https://github.com/JuliaDocs/Documenter.jl/issues/2085
[#2100]: https://github.com/JuliaDocs/Documenter.jl/issues/2100
[#2103]: https://github.com/JuliaDocs/Documenter.jl/issues/2103
[#2128]: https://github.com/JuliaDocs/Documenter.jl/issues/2128
[#2130]: https://github.com/JuliaDocs/Documenter.jl/issues/2130
[#2134]: https://github.com/JuliaDocs/Documenter.jl/issues/2134
[#2141]: https://github.com/JuliaDocs/Documenter.jl/issues/2141
[#2142]: https://github.com/JuliaDocs/Documenter.jl/issues/2142
[#2143]: https://github.com/JuliaDocs/Documenter.jl/issues/2143
[#2145]: https://github.com/JuliaDocs/Documenter.jl/issues/2145
[#2147]: https://github.com/JuliaDocs/Documenter.jl/issues/2147
[#2153]: https://github.com/JuliaDocs/Documenter.jl/issues/2153
[#2157]: https://github.com/JuliaDocs/Documenter.jl/issues/2157
[#2169]: https://github.com/JuliaDocs/Documenter.jl/issues/2169
[#2170]: https://github.com/JuliaDocs/Documenter.jl/issues/2170
[#2181]: https://github.com/JuliaDocs/Documenter.jl/issues/2181
[#2187]: https://github.com/JuliaDocs/Documenter.jl/issues/2187
[#2191]: https://github.com/JuliaDocs/Documenter.jl/issues/2191
[#2194]: https://github.com/JuliaDocs/Documenter.jl/issues/2194
[#2202]: https://github.com/JuliaDocs/Documenter.jl/issues/2202
[#2203]: https://github.com/JuliaDocs/Documenter.jl/issues/2203
[#2204]: https://github.com/JuliaDocs/Documenter.jl/issues/2204
[#2205]: https://github.com/JuliaDocs/Documenter.jl/issues/2205
[#2211]: https://github.com/JuliaDocs/Documenter.jl/issues/2211
[#2213]: https://github.com/JuliaDocs/Documenter.jl/issues/2213
[#2214]: https://github.com/JuliaDocs/Documenter.jl/issues/2214
[#2215]: https://github.com/JuliaDocs/Documenter.jl/issues/2215
[#2216]: https://github.com/JuliaDocs/Documenter.jl/issues/2216
[#2217]: https://github.com/JuliaDocs/Documenter.jl/issues/2217
[#2232]: https://github.com/JuliaDocs/Documenter.jl/issues/2232
[#2233]: https://github.com/JuliaDocs/Documenter.jl/issues/2233
[#2236]: https://github.com/JuliaDocs/Documenter.jl/issues/2236
[#2237]: https://github.com/JuliaDocs/Documenter.jl/issues/2237
[#2245]: https://github.com/JuliaDocs/Documenter.jl/issues/2245
[#2247]: https://github.com/JuliaDocs/Documenter.jl/issues/2247
[#2249]: https://github.com/JuliaDocs/Documenter.jl/issues/2249
[#2252]: https://github.com/JuliaDocs/Documenter.jl/issues/2252
[#2259]: https://github.com/JuliaDocs/Documenter.jl/issues/2259
[#2260]: https://github.com/JuliaDocs/Documenter.jl/issues/2260
[#2269]: https://github.com/JuliaDocs/Documenter.jl/issues/2269
[#2272]: https://github.com/JuliaDocs/Documenter.jl/issues/2272
[#2273]: https://github.com/JuliaDocs/Documenter.jl/issues/2273
[#2274]: https://github.com/JuliaDocs/Documenter.jl/issues/2274
[#2279]: https://github.com/JuliaDocs/Documenter.jl/issues/2279
[#2280]: https://github.com/JuliaDocs/Documenter.jl/issues/2280
[#2281]: https://github.com/JuliaDocs/Documenter.jl/issues/2281
[#2282]: https://github.com/JuliaDocs/Documenter.jl/issues/2282
[#2285]: https://github.com/JuliaDocs/Documenter.jl/issues/2285
[#2288]: https://github.com/JuliaDocs/Documenter.jl/issues/2288
[#2293]: https://github.com/JuliaDocs/Documenter.jl/issues/2293
[#2300]: https://github.com/JuliaDocs/Documenter.jl/issues/2300
[#2303]: https://github.com/JuliaDocs/Documenter.jl/issues/2303
[#2306]: https://github.com/JuliaDocs/Documenter.jl/issues/2306
[#2307]: https://github.com/JuliaDocs/Documenter.jl/issues/2307
[#2308]: https://github.com/JuliaDocs/Documenter.jl/issues/2308
[#2313]: https://github.com/JuliaDocs/Documenter.jl/issues/2313
[#2317]: https://github.com/JuliaDocs/Documenter.jl/issues/2317
[#2324]: https://github.com/JuliaDocs/Documenter.jl/issues/2324
[#2325]: https://github.com/JuliaDocs/Documenter.jl/issues/2325
[#2327]: https://github.com/JuliaDocs/Documenter.jl/issues/2327
[#2329]: https://github.com/JuliaDocs/Documenter.jl/issues/2329
[#2330]: https://github.com/JuliaDocs/Documenter.jl/issues/2330
[#2335]: https://github.com/JuliaDocs/Documenter.jl/issues/2335
[#2337]: https://github.com/JuliaDocs/Documenter.jl/issues/2337
[#2339]: https://github.com/JuliaDocs/Documenter.jl/issues/2339
[#2344]: https://github.com/JuliaDocs/Documenter.jl/issues/2344
[#2348]: https://github.com/JuliaDocs/Documenter.jl/issues/2348
[#2364]: https://github.com/JuliaDocs/Documenter.jl/issues/2364
[#2365]: https://github.com/JuliaDocs/Documenter.jl/issues/2365
[#2366]: https://github.com/JuliaDocs/Documenter.jl/issues/2366
[#2373]: https://github.com/JuliaDocs/Documenter.jl/issues/2373
[#2374]: https://github.com/JuliaDocs/Documenter.jl/issues/2374
[#2375]: https://github.com/JuliaDocs/Documenter.jl/issues/2375
[#2378]: https://github.com/JuliaDocs/Documenter.jl/issues/2378
[#2394]: https://github.com/JuliaDocs/Documenter.jl/issues/2394
[#2406]: https://github.com/JuliaDocs/Documenter.jl/issues/2406
[#2408]: https://github.com/JuliaDocs/Documenter.jl/issues/2408
[#2414]: https://github.com/JuliaDocs/Documenter.jl/issues/2414
[#2415]: https://github.com/JuliaDocs/Documenter.jl/issues/2415
[#2424]: https://github.com/JuliaDocs/Documenter.jl/issues/2424
[#2430]: https://github.com/JuliaDocs/Documenter.jl/issues/2430
[#2438]: https://github.com/JuliaDocs/Documenter.jl/issues/2438
[#2441]: https://github.com/JuliaDocs/Documenter.jl/issues/2441
[#2449]: https://github.com/JuliaDocs/Documenter.jl/issues/2449
[#2458]: https://github.com/JuliaDocs/Documenter.jl/issues/2458
[#2459]: https://github.com/JuliaDocs/Documenter.jl/issues/2459
[#2460]: https://github.com/JuliaDocs/Documenter.jl/issues/2460
[#2461]: https://github.com/JuliaDocs/Documenter.jl/issues/2461
[#2470]: https://github.com/JuliaDocs/Documenter.jl/issues/2470
[#2475]: https://github.com/JuliaDocs/Documenter.jl/issues/2475
[#2480]: https://github.com/JuliaDocs/Documenter.jl/issues/2480
[#2482]: https://github.com/JuliaDocs/Documenter.jl/issues/2482
[#2496]: https://github.com/JuliaDocs/Documenter.jl/issues/2496
[#2497]: https://github.com/JuliaDocs/Documenter.jl/issues/2497
[#2499]: https://github.com/JuliaDocs/Documenter.jl/issues/2499
[#2513]: https://github.com/JuliaDocs/Documenter.jl/issues/2513
[#2514]: https://github.com/JuliaDocs/Documenter.jl/issues/2514
[#2526]: https://github.com/JuliaDocs/Documenter.jl/issues/2526
[#2549]: https://github.com/JuliaDocs/Documenter.jl/issues/2549
[#2551]: https://github.com/JuliaDocs/Documenter.jl/issues/2551
[#2557]: https://github.com/JuliaDocs/Documenter.jl/issues/2557
[#2560]: https://github.com/JuliaDocs/Documenter.jl/issues/2560
[#2561]: https://github.com/JuliaDocs/Documenter.jl/issues/2561
[#2562]: https://github.com/JuliaDocs/Documenter.jl/issues/2562
[#2569]: https://github.com/JuliaDocs/Documenter.jl/issues/2569
[#2571]: https://github.com/JuliaDocs/Documenter.jl/issues/2571
[#2592]: https://github.com/JuliaDocs/Documenter.jl/issues/2592
[#2593]: https://github.com/JuliaDocs/Documenter.jl/issues/2593
[#2610]: https://github.com/JuliaDocs/Documenter.jl/issues/2610
[#2621]: https://github.com/JuliaDocs/Documenter.jl/issues/2621
[#2622]: https://github.com/JuliaDocs/Documenter.jl/issues/2622
[#2624]: https://github.com/JuliaDocs/Documenter.jl/issues/2624
[#2636]: https://github.com/JuliaDocs/Documenter.jl/issues/2636
[JuliaLang/julia#36953]: https://github.com/JuliaLang/julia/issues/36953
[JuliaLang/julia#38054]: https://github.com/JuliaLang/julia/issues/38054
[JuliaLang/julia#39841]: https://github.com/JuliaLang/julia/issues/39841
[JuliaLang/julia#43652]: https://github.com/JuliaLang/julia/issues/43652
[JuliaLang/julia#45174]: https://github.com/JuliaLang/julia/issues/45174<|MERGE_RESOLUTION|>--- conflicted
+++ resolved
@@ -8,7 +8,7 @@
 ### Changed
 
 * Symlinks are now followed when walking the docs directory. ([#2610])
-<<<<<<< HEAD
+* PDF/LaTeX builds now throw a more informative error when `sitename` is not provided. ([#2636])
 * `@autodocs` now lists public unexported symbols by default (i.e. when `Public = true`). ([#2629])
 
   This is **potentially breaking** as it can cause previously working builds to fail if they are being run in strict mode.
@@ -16,9 +16,6 @@
   The solution is to remove the duplicate inclusion.
 
 * `checkdocs` has a new option `:public` to check for unincluded public symbols that are marked with `public`, but are unexported. ([#2629])
-=======
-* PDF/LaTeX builds now throw a more informative error when `sitename` is not provided. ([#2636])
->>>>>>> 1013bc26
 
 ## Version [v1.8.1] - 2025-02-11
 
