--- conflicted
+++ resolved
@@ -9,14 +9,10 @@
 
 * Now the cursor remain focused on search box even after selecting the filter. ([#2410])
 
-<<<<<<< HEAD
+## Fixed
+
+* Don't require custom themes to set a color for the 'todo' admonition. ([#2576])
 * Entries in `@repl` blocks that were hidden with `# hide` no longer produce erroneous empty lines ([#2054], [#1521], [#2399])
-=======
-## Fixed
-
-* Don't require custom themes to set a color for the 'todo' admonition. ([#2576])
-
->>>>>>> 2a36a4a1
 
 ## Version [v1.9.0] - 2025-03-17
 
