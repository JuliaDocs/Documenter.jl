# Documenter.jl changelog

## Version `v0.28.0` (unreleased)

* The (minimum) required Julia version has been raised from 1.0 to 1.6. For older Julia versions the 0.27.X release can still be used. ([#1835][github-1835], [#1841][github-1841])
* ![BREAKING][badge-breaking] The Markdown backend has been fully removed from the Documenter package, in favor of the external [DocumenterMarkdown package][documentermarkdown]. This includes the removal of the exported `Deps` module. ([#1826][github-1826])

  **For upgrading:** To keep using the Markdown backend, refer to the [DocumenterMarkdown package][documentermarkdown]. That package might not immediately support the latest Documenter version, however.

* ![Enhancement][badge-enhancement] The `ansicolor` keyword to `HTML()` now defaults to true, meaning that executed outputs from `@example`- and `@repl`-blocks are now by default colored (if they emit colored output). ([#1828][github-1828])
<<<<<<< HEAD
* ![Enhancement][badge-enhancement] A more general API is now available to configure the remote repository URLs via the `repo` argument of `makedocs` by passing objects that are subtypes of `Remotes.Remote` and implement its interface (e.g. `Remotes.GitHub`). Documenter will also try to determine `repo` automatically from the `GITHUB_REPOSITORY` environment variable if other fallbacks have failed. ([#1808][github-1808], [#1881][github-1881])
=======
* ![Enhancement][badge-enhancement] Documenter now shows a link to the root of the repository in the top navigation bar. The link is determined automatically from the remote repository, unless overridden or disabled via the `repolink` argument of `HTML`. ([#1254][github-1254])
* ![Enhancement][badge-enhancement] A more general API is now available to configure the remote repository URLs via the `repo` argument of `makedocs` by passing objects that are subtypes of `Remotes.Remote` and implement its interface (e.g. `Remotes.GitHub`). ([#1808][github-1808])
>>>>>>> ef4412f6
* ![Enhancement][badge-enhancement] Broken issue references (i.e. links like `[#1234](@ref)`, but when Documenter is unable to determine the remote GitHub repository) now generate `:cross_references` errors that can be caught via the `strict` keyword. ([#1808][github-1808])

  This is **potentially breaking** as it can cause previously working builds to fail if they are being run in strict mode. However, such builds were already leaving broken links in the generated documentation.

  **For upgrading:** the easiest way to fix the build is to remove the offending `@ref` links. Alternatively, the `repo` argument to `makedocs` can be set to the appropriate `Remotes.Remote` object that implements the `Remotes.issueurl` function, which would make sure that correct URLs are generated.

* ![Bugfix][badge-bugfix] Documenter now generates the correct source URLs for docstrings from other packages when the `repo` argument to `makedocs` is set (note: the source links to such docstrings only work if the external package is cloned from GitHub and added as a dev-dependency). However, this change **breaks** the case where the `repo` argument is used to override the main package/repository URL, assuming the repository is cloned from GitHub. ([#1808][github-1808])
* ![Bugfix][badge-bugfix] Documenter no longer uses the `TRAVIS_REPO_SLUG` environment variable to determine the Git remote of non-main repositories (when inferring it from the Git repository configuration has failed), which could previously lead to bad source links. ([#1881][github-1881])

## Version `v0.27.21`

* ![Bugfix][badge-bugfix] Fix a regression where Documenter throws an error on systems that do not have Git available. ([#1870][github-1870], [#1871][github-1871])

## Version `v0.27.20`

* ![Enhancement][badge-enhancement] The various JS and font dependencies of the HTML backend have been updated to the latest non-breaking versions. ([#1844][github-1844], [#1846][github-1846])

  - MathJax 3 has been updated from `v3.2.0` to `v3.2.2`.
  - JuliaMono has been updated from `v0.044` to `v0.045`.
  - Font Awesome has been updated from `v5.15.3` to `v5.15.4`.
  - highlight.js has been updated from `v11.0.1` to `v11.5.1`.
  - KaTeX has been updated from `v0.13.11` to `v0.13.24`.

* ![Experimental][badge-experimental] `deploydocs` now supports "deploying to tarball" (rather than pushing to the `gh-pages` branch) via the undocumented experiments `archive` keyword. ([#1865][github-1865])
* ![Bugfix][badge-bugfix] When including docstrings for an alias, Documenter now correctly tries to include the exactly matching docstring first, before checking for signature subtypes. ([#1842][github-1842])
* ![Bugfix][badge-bugfix] When checking for missing docstrings, Documenter now correctly handles docstrings for methods that extend bindings from other modules that have not been imported into the current module. ([#1695][github-1695], [#1857][github-1857], [#1861][github-1861])
* ![Bugfix][badge-bugfix] By overriding `GIT_TEMPLATE_DIR`, `git` no longer picks up arbitrary user templates and hooks when internally called by Documenter. ([#1862][github-1862])

## Version `v0.27.19`

* ![Enhancement][badge-enhancement] Documenter can now build draft version of HTML documentation by passing `draft=true` to `makedocs`. Draft mode skips potentially expensive parts of the building process and can be useful to get faster feedback when writing documentation. Draft mode currently skips doctests, `@example`-, `@repl`-, `@eval`-, and `@setup`-blocks. Draft mode can be disabled (or enabled) on a per-page basis by setting `Draft = true` in an `@meta` block. ([#1836][github-1836])
* ![Enhancement][badge-enhancement] On the HTML search page, pressing enter no longer causes the page to refresh (and therefore does not trigger the slow search index rebuild). ([#1728][github-1728], [#1833][github-1833], [#1834][github-1834])
* ![Enhancement][badge-enhancement] For the `edit_link` keyword to `HTML()`, Documenter automatically tries to figure out if the remote default branch is `main`, `master`, or something else. It will print a warning if it is unable to reliably determine either `edit_link` or `devbranch` (for `deploydocs`). ([#1827][github-1827], [#1829][github-1829])
* ![Enhancement][badge-enhancement] Profiling showed that a significant amount of the HTML page build time was due to external `git` commands (used to find remote URLs for docstrings). These results are now cached on a per-source-file basis resulting in faster build times. This is particularly useful when using [LiveServer.jl][liveserver]s functionality for live-updating the docs while writing. ([#1838][github-1838])

## Version `v0.27.18`

* ![Enhancement][badge-enhancement] The padding of the various container elements in the HTML style has been reduced, to improve the look of the generated HTML pages. ([#1814][github-1814], [#1818][github-1818])
* ![Bugfix][badge-bugfix] When deploying unversioned docs, Documenter now generates a `siteinfo.js` file that disables the version selector, even if a `../versions.js` happens to exists. ([#1667][github-1667], [#1825][github-1825])
* ![Bugfix][badge-bugfix] Build failures now only show fatal errors, rather than all errors. ([#1816][github-1816])
* ![Bugfix][badge-bugfix] Disable git terminal prompt when detecting remote HEAD branch for ssh remotes, and allow ssh-agent authentication (by appending rather than overriding ENV). ([#1821][github-1821])

## Version `v0.27.17`

* ![Enhancement][badge-enhancement] PDF/LaTeX output can now be compiled with the [Tectonic](https://tectonic-typesetting.github.io) LaTeX engine. ([#1802][github-1802], [#1803][github-1803])
* ![Enhancement][badge-enhancement] The phrasing of the outdated version warning in the HTML output has been improved. ([#1805][github-1805])
* ![Enhancement][badge-enhancement] Documenter now provides the `Documenter.except` function which can be used to "invert" the list of errors that are passed to `makedocs` via the `strict` keyword. ([#1811][github-1811])
* ![Bugfix][badge-bugfix] When linkchecking HTTP and HTTPS URLs, Documenter now also passes a realistic `accept-encoding` header along with the request, in order to work around servers that try to block non-browser requests. ([#1807][github-1807])
* ![Bugfix][badge-bugfix] LaTeX build logs are now properly outputted to the `LaTeXWriter.{stdout,stderr}` files when using the Docker build option. ([#1806][github-1806])
* ![Bugfix][badge-bugfix] `makedocs` no longer fails with an `UndefVarError` if it encounters a specific kind of bad docsystem state related to docstrings attached to the call syntax, but issues an `@autodocs` error/warning instead. ([JuliaLang/julia#45174][julia-45174], [#1192][github-1192], [#1810][github-1810], [#1811][github-1811])

## Version `v0.27.16`

* ![Enhancement][badge-enhancement] Update CSS source file for JuliaMono, so that all font variations are included (not just `JuliaMono Regular`) and that the latest version (0.039 -> 0.044) of the font would be used. ([#1780][github-1780], [#1784][github-1784])
* ![Enhancement][badge-enhancement] The table of contents in the generated PDFs have more space between section numbers and titles to avoid them overlapping. ([#1785][github-1785])
* ![Enhancement][badge-enhancement] The preamble of the LaTeX source of the PDF build can now be customized by the user. ([#1746][github-1746], [#1788][github-1788])
* ![Enhancement][badge-enhancement] The package version number shown in the PDF manual can now be set by the user by passing the `version` option to `format = LaTeX()`. ([#1795][github-1795])
* ![Bugfix][badge-bugfix] Fix `strict` mode to properly print errors, not just a warnings. ([#1756][github-1756], [#1776][github-1776])
* ![Bugfix][badge-bugfix] Disable git terminal prompt when detecting remote HEAD branch. ([#1797][github-1797])
* ![Bugfix][badge-bugfix] When linkchecking HTTP and HTTPS URLs, Documenter now passes a realistic browser (Chrome) `User-Agent` header along with the request, in order to work around servers that try to use the `User-Agent` to block non-browser requests. ([#1796][github-1796])

## Version `v0.27.15`

* ![Enhancement][badge-enhancement] Documenter now deploys documentation from scheduled jobs (`schedule` on GitHub actions). ([#1772][github-1772], [#1773][github-1773])
* ![Enhancement][badge-enhancement] Improve layout of the table of contents section in the LaTeX/PDF output. ([#1750][github-1750])
* ![Bugfix][badge-bugfix] Improve the fix for extraneous whitespace in REPL blocks. ([#1774][github-1774])

## Version `v0.27.14`

* ![Bugfix][badge-bugfix] Fix a CSS bug causing REPL code blocks to contain extraneous whitespace. ([#1770][github-1770], [#1771][github-1771])

## Version `v0.27.13`

* ![Bugfix][badge-bugfix] Fix a CSS bug causing the location of the code copy button to not be fixed in the upper right corner. ([#1758][github-1758], [#1759][github-1759])
* ![Bugfix][badge-bugfix] Fix a bug when loading the `copy.js` script for the code copy button. ([#1760][github-1760], [#1762][github-1762])

## Version `v0.27.12`

* ![Bugfix][badge-bugfix] Fix code copy button in insecure contexts (e.g. pages hosted without https). ([#1754][github-1754])

## Version `v0.27.11`

* ![Enhancement][badge-enhancement] Documenter now deploys documentation from manually triggered events (`workflow_dispatch` on GitHub actions). ([#1554][github-1554], [#1752][github-1752])
* ![Enhancement][badge-enhancement] MathJax 3 has been updated to `v3.2.0` (minor version bump). ([#1743][github-1743])
* ![Enhancement][badge-enhancement] HTML code blocks now have a copy button. ([#1748][github-1748])
* ![Enhancement][badge-enhancement] Documenter now tries to detect the development branch using `git` with the old default (`master`) as fallback. If you use `main` as the development branch you shouldn't need to specify `devbranch = "main"` as an argument to deploydocs anymore. ([#1443][github-1443], [#1727][github-1727], [#1751][github-1751])

## Version `v0.27.10`

* ![Bugfix][badge-bugfix] Fix depth of headers in LaTeXWriter. ([#1716][github-1716])

## Version `v0.27.9`

* ![Bugfix][badge-bugfix] Fix some errors with text/latex MIME type in LaTeXWriter. ([#1709][github-1709])

## Version `v0.27.8`

* ![Feature][badge-feature] The keyword argument `strict` in `makedocs` is more flexible: in addition to a boolean indicating whether or not any error should result in a failure, `strict` also accepts a `Symbol` or `Vector{Symbol}` indicating which error(s) should result in a build failure. ([#1689][github-1689])

* ![Feature][badge-feature] Allow users to inject custom JavaScript resources to enable alternatives to Google Analytics like plausible.io. ([#1706][github-1706])

* ![Bugfix][badge-bugfix] Fix a few accessibility issues in the HTML output. ([#1673][github-1673])

## Version `v0.27.7`

* ![Bugfix][badge-bugfix] Fix an error when building documentation for the first time with `push_preview`. ([#1693][github-1693], [#1704][github-1704])
* ![Bugfix][badge-bugfix] Fix a rare logger error for failed doctests. ([#1698][github-1698], [#1699][github-1699])
* ![Bugfix][badge-bugfix] Fix an error occuring with `DocTestFilters = nothing` in `@meta` blocks. ([#1696][github-1696])

## Version `v0.27.6`

* ![Feature][badge-feature] Add support for generating `index.html` to redirect to `dev` or `stable`. The redirected destination is the same as the outdated warning. If there's already user-generated `index.html`, Documenter will not overwrite the file. ([#937][github-937], [#1657][github-1657], [#1658][github-1658])

* ![Bugfix][badge-bugfix] Checking whether a PR comes from the correct repository when deciding to deploy a preview on GitHub Actions now works on Julia 1.0 too. ([#1665][github-1665])

* ![Bugfix][badge-bugfix] When a doctest fails, pass file and line information associated to the location of the doctest instead of the location of the testing code in Documenter to the logger. ([#1687][github-1687])

* ![Bugfix][badge-bugfix] Enabled colored printing for each output of `@repl`-blocks. ([#1691][github-1691])

## Version `v0.27.5`

* ![Bugfix][badge-bugfix] Fix an error introduced in version `v0.27.4` (PR[#1634][github-1634]) which was triggered by trailing comments in `@eval`/`@repl`/`@example` blocks. ([#1655][github-1655], [#1661][github-1661])

## Version `v0.27.4`

* ![Feature][badge-feature] `@example`- and `@repl`-blocks now support colored output by mapping ANSI escape sequences to HTML. This requires Julia >= 1.6 and passing `ansicolor=true` to `Documenter.HTML` (e.g. `makedocs(format=Documenter.HTML(ansicolor=true, ...), ...)`). In Documenter 0.28.0 this will be the default so to (preemptively) opt-out pass `ansicolor=false`. ([#1441][github-1441], [#1628][github-1628], [#1629][github-1629], [#1647][github-1647])

* ![Experimental][badge-experimental] ![Feature][badge-feature] Documenter's HTML output can now prerender syntax highlighting of code blocks, i.e. syntax highlighting is applied when generating the HTML page rather than on the fly in the browser after the page is loaded. This requires (i) passing `prerender=true` to `Documenter.HTML` and (ii) a `node` (NodeJS) executable available in `PATH`. A path to a `node` executable can be specified by passing the `node` keyword argument to `Documenter.HTML` (for example from the `NodeJS_16_jll` Julia package). In addition, the `highlightjs` keyword argument can be used to specify a file path to a highlight.js library (if this is not given the release used by Documenter will be used). Example configuration:
  ```julia
  using Documenter, NodeJS_16_jll

  makedocs(;
      format = Documenter.HTML(
          prerender = true,            # enable prerendering
          node = NodeJS_16_jll.node(), # specify node executable (required if not available in PATH)
          # ...
      )
      # ...
  )
  ```
  _This feature is experimental and subject to change in future releases._ ([#1627][github-1627])

* ![Enhancement][badge-enhancement] The `julia>` prompt is now colored in green in the `julia-repl` language highlighting. ([#1639][github-1639], [#1641][github-1641])

* ![Enhancement][badge-enhancement] The `.hljs` CSS class is now added to all code blocks to make sure that the correct text color is used for non-highlighted code blocks and if JavaScript is disabled. ([#1645][github-1645])

* ![Enhancement][badge-enhancement] The sandbox module used for evaluating `@repl` and `@example` blocks is now removed (replaced with `Main`) in text output. ([#1633][github-1633])

* ![Enhancement][badge-enhancement] `@repl`, `@example`, and `@eval` blocks now have `LineNumberNodes` inserted such that e.g. `@__FILE__` and `@__LINE__` give better output and not just `"none"` for the file and `1` for the line. This requires Julia 1.6 or higher (no change on earlier Julia versions). ([#1634][github-1634])

* ![Bugfix][badge-bugfix] Dollar signs in the HTML output no longer get accidentally misinterpreted as math delimiters in the browser. ([#890][github-890], [#1625][github-1625])

* ![Bugfix][badge-bugfix] Fix overflow behavior for math environments to hide unnecessary vertical scrollbars. ([#1575][github-1575], [#1649][github-1649])

## Version `v0.27.3`

* ![Feature][badge-feature] Documenter can now deploy documentation directly to the "root" instead of versioned folders. ([#1615][github-1615], [#1616][github-1616])

* ![Enhancement][badge-enhancement] The version of Documenter used for generating a document is now displayed in the build information. ([#1609][github-1609], [#1611][github-1611])

* ![Bugfix][badge-bugfix] The HTML front end no longer uses ligatures when displaying code (with JuliaMono). ([#1610][github-1610], [#1617][github-1617])

## Version `v0.27.2`

* ![Enhancement][badge-enhancement] The default font has been changed to `Lato Medium` so that the look of the text would be closer to the old Google Fonts version of Lato. ([#1602][github-1602], [#1604][github-1604])

## Version `v0.27.1`

* ![Enhancement][badge-enhancement] The HTML output now uses [JuliaMono][juliamono] as the default monospace font, retrieved from CDNJS. Relatedly, the Lato font is also now retrieved from CDNJS, and the generated HTML pages no longer depend on Google Fonts. ([#618][github-618], [#1561][github-1561], [#1568][github-1568], [#1569][github-1569], [JuliaLang/www.julialang.org][julialangorg-1272])

* ![Enhancement][badge-enhancement] The wording of the text in the the old version warning box was improved. ([#1595][github-1595])

* ![Bugfix][badge-bugfix] Documenter no longer throws an error when generating the version selector if there are no deployed versions. ([#1594][github-1594], [#1596][github-1596])

## Version `v0.27.0`

* ![Enhancement][badge-enhancement] The JS dependencies have been updated to their respective latest versions.

  - highlight.js has been updated to `v11.0.1` (major version bump), which also brings various updates to the highlighting of Julia code. Due to the changes in highlight.js, code highlighting will not work on IE11. ([#1503][github-1503], [#1551][github-1551], [#1590][github-1590])

  - Headroom.js has been updated to `v0.12.0` (major version bump). ([#1590][github-1590])

  - KaTeX been updated to `v0.13.11` (major version bump). ([#1590][github-1590])

  - MathJax versions have been updated to `v2.7.7` (patch version bump) and `v3.1.4` (minor version bump), for MathJax 2 and 3, respectively. ([#1590][github-1590])

  - jQuery been updated to `v3.6.0` (minor version bump). ([#1590][github-1590])

  - Font Awesome has been updated to `v5.15.3` (patch version bump). ([#1590][github-1590])

  - lunr.js has been updated to `v2.3.9` (patch version bump). ([#1590][github-1590])

  - lodash.js has been updated to `v4.17.21` (patch version bump). ([#1590][github-1590])

* ![Enhancement][badge-enhancement] `deploydocs` now throws an error if something goes wrong with the Git invocations used to deploy to `gh-pages`. ([#1529][github-1529])

* ![Enhancement][badge-enhancement] In the HTML output, the site name at the top of the sidebar now also links back to the main page of the documentation (just like the logo). ([#1553][github-1553])

* ![Enhancement][badge-enhancement] The generated HTML sites can now detect if the version the user is browsing is not for the latest version of the package and display a notice box to the user with a link to the latest version. In addition, the pages get a `noindex` tag which should aid in removing outdated versions from search engine results. ([#1302][github-1302], [#1449][github-1449], [#1577][github-1577])

* ![Enhancement][badge-enhancement] The analytics in the HTML output now use the `gtag.js` script, replacing the old deprecated setup. ([#1559][github-1559])

* ![Bugfix][badge-bugfix] A bad `repo` argument to `deploydocs` containing a protocol now throws an error instead of being misinterpreted. ([#1531][github-1531], [#1533][github-1533])

* ![Bugfix][badge-bugfix] SVG images generated by `@example` blocks are now properly scaled to page width by URI-encoding the images, instead of directly embedding the SVG tags into the HTML. ([#1537][github-1537], [#1538][github-1538])

* ![Bugfix][badge-bugfix] `deploydocs` no longer tries to deploy pull request previews from forks on GitHub Actions. ([#1534][github-1534], [#1567][github-1567])

* ![Maintenance][badge-maintenance] Documenter is no longer compatible with IOCapture v0.1 and now requires IOCapture v0.2. ([#1549][github-1549])


## Version `v0.26.3`

* ![Maintenance][badge-maintenance] The internal naming of the temporary modules used to run doctests changed to accommodate upcoming printing changes in Julia. ([JuliaLang/julia#39841][julia-39841], [#1540][github-1540])

## Version `v0.26.2`

* ![Enhancement][badge-enhancement] `doctest()` no longer throws an error if cleaning up the temporary directory fails for some reason. ([#1513][github-1513], [#1526][github-1526])

* ![Enhancement][badge-enhancement] Cosmetic improvements to the PDF output. ([#1342][github-1342], [#1527][github-1527])

* ![Enhancement][badge-enhancement] If `jldoctest` keyword arguments fail to parse, these now get logged as doctesting failures, rather than being ignored with a warning or making `makedocs` throw an error (depending on why they fail to parse). ([#1556][github-1556], [#1557][github-1557])

* ![Bugfix][badge-bugfix] Script-type doctests that have an empty output section no longer crash Documenter. ([#1510][github-1510])

* ![Bugfix][badge-bugfix] When checking for authentication keys when deploying, Documenter now more appropriately checks if the environment variables are non-empty, rather than just whether they are defined. ([#1511][github-1511])

* ![Bugfix][badge-bugfix] Doctests now correctly handle the case when the repository has been checked out with `CRLF` line endings (which can happen on Windows with `core.autocrlf=true`). ([#1516][github-1516], [#1519][github-1519], [#1520][github-1520])

* ![Bugfix][badge-bugfix] Multiline equations are now correctly handled in at-block outputs. ([#1518][github-1518])

## Version `v0.26.1`

* ![Bugfix][badge-bugfix] HTML assets that are copied directly from Documenters source to the build output now has correct file permissions. ([#1497][github-1497])

## Version `v0.26.0`

* ![BREAKING][badge-breaking] The PDF/LaTeX output is again provided as a Documenter built-in and can be enabled by passing an instance of `Documenter.LaTeX` to `format`. The DocumenterLaTeX package has been deprecated. ([#1493][github-1493])

  **For upgrading:** If using the PDF/LaTeX output, change the `format` argument of `makedocs` to `format = Documenter.LaTeX(...)` and remove all references to the DocumenterLaTeX package (e.g. from `docs/Project.toml`).

* ![Enhancement][badge-enhancement] Objects that render as equations and whose `text/latex` representations are wrapped in display equation delimiters `\[ ... \]` or `$$ ... $$` are now handled correctly in the HTML output. ([#1278][github-1278], [#1283][github-1283], [#1426][github-1426])

* ![Enhancement][badge-enhancement] The search page in the HTML output now shows the page titles in the search results. ([#1468][github-1468])

* ![Enhancement][badge-enhancement] The HTML front end now respects the user's OS-level dark theme preference (determined via the `prefers-color-scheme: dark` media query). ([#1320][github-1320], [#1456][github-1456])

* ![Enhancement][badge-enhancement] HTML output now bails early if there are no pages, instead of throwing an `UndefRefError`. In addition, it will also warn if `index.md` is missing and it is not able to generate the main landing page (`index.html`). ([#1201][github-1201], [#1491][github-1491])

* ![Enhancement][badge-enhancement] `deploydocs` now prints a warning on GitHub Actions, Travis CI and Buildkite if the current branch is `main`, but `devbranch = "master`, which indicates a possible Documenter misconfiguration due to GitHub changing the default primary branch of a repository to `main`. ([#1489][github-1489])

## Version `v0.25.5`

* ![Bugfix][badge-bugfix] In the HTML output, display equations that are wider than the page now get a scrollbar instead of overflowing. ([#1470][github-1470], [#1476][github-1476])

## Version `v0.25.4`

* ![Feature][badge-feature] Documenter can now deploy from Buildkite CI to GitHub Pages with `Documenter.Buildkite`. ([#1469][github-1469])

* ![Enhancement][badge-enhancement] Documenter now support Azure DevOps Repos URL scheme when generating edit and source links pointing to the repository. ([#1462][github-1462], [#1463][github-1463], [#1471][github-1471])

* ![Bugfix][badge-bugfix] Type aliases of `Union`s (e.g. `const MyAlias = Union{Foo,Bar}`) are now correctly listed as "Type" in docstrings. ([#1466][github-1466], [#1474][github-1474])

* ![Bugfix][badge-bugfix] HTMLWriter no longers prints a warning when encountering `mailto:` URLs in links. ([#1472][github-1472])

## Version `v0.25.3`

* ![Feature][badge-feature] Documenter can now deploy from GitLab CI to GitHub Pages with `Documenter.GitLab`. ([#1448][github-1448])

* ![Enhancement][badge-enhancement] The URL to the MathJax JS module can now be customized by passing the `url` keyword argument to the constructors (`MathJax2`, `MathJax3`). ([#1428][github-1428], [#1430][github-1430])

* ![Bugfix][badge-bugfix] `Documenter.doctest` now correctly accepts the `doctestfilters` keyword, similar to `Documenter.makedocs`. ([#1364][github-1364], [#1435][github-1435])

* ![Bugfix][badge-bugfix] The `Selectors.dispatch` function now uses a cache to avoid calling `subtypes` on selectors multiple times during a `makedocs` call to avoid slowdowns due to [`subtypes` being slow][julia-38079]. ([#1438][github-1438], [#1440][github-1440], [#1452][github-1452])

## Version `v0.25.2`

* ![Deprecation][badge-deprecation] The `Documenter.MathJax` type, used to specify the mathematics rendering engine in the HTML output, is now deprecated in favor of `Documenter.MathJax2`. ([#1362][github-1362], [#1367][github-1367])

  **For upgrading:** simply replace `MathJax` with `MathJax2`. I.e. instead of

  ```
  makedocs(
      format = Documenter.HTML(mathengine = Documenter.MathJax(...), ...),
      ...
  )
  ```

  you should have

  ```
  makedocs(
      format = Documenter.HTML(mathengine = Documenter.MathJax2(...), ...),
      ...
  )
  ```

* ![Enhancement][badge-enhancement] It is now possible to use MathJax v3 as the mathematics rendering in the HTML output. This can be done by passing `Documenter.MathJax3` as the `mathengine` keyword to `HTML`. ([#1362][github-1362], [#1367][github-1367])

* ![Enhancement][badge-enhancement] The deployment commits created by Documenter are no longer signed by the **@zeptodoctor** user, but rather with the non-existing `documenter@juliadocs.github.io` email address. ([#1379][github-1379], [#1388][github-1388])

* ![Bugfix][badge-bugfix] REPL doctest output lines starting with `#` right after the input code part are now correctly treated as being part of the output (unless prepended with 7 spaces, in line with the standard heuristic). ([#1369][github-1369])

* ![Bugfix][badge-bugfix] Documenter now throws away the extra information from the info string of a Markdown code block (i.e. ` ```language extra-info`), to correctly determine the language, which should be a single word. ([#1392][github-1392], [#1400][github-1400])

* ![Maintenance][badge-maintenance] Documenter now works around a Julia 1.5.0 regression ([JuliaLang/julia#36953](https://github.com/JuliaLang/julia/issues/36953)) which broke doctest fixing if the original doctest output was empty. ([#1337][github-1337], [#1389][github-1389])

## Version `v0.25.1`

* ![Enhancement][badge-enhancement] When automatically determining the page list (i.e. `pages` is not passed to `makedocs`), Documenter now lists `index.md` before other pages. ([#1355][github-1355])

* ![Enhancement][badge-enhancement] The output text boxes of `@example` blocks are now style differently from the code blocks, to make it easier to visually distinguish between the input and output. ([#1026][github-1026], [#1357][github-1357], [#1360][github-1360])

* ![Enhancement][badge-enhancement] The generated HTML site now displays a footer by default that mentions Julia and Documenter. This can be customized or disabled by passing the `footer` keyword to `Documeter.HTML`. ([#1184][github-1184], [#1365][github-1365])

* ![Enhancement][badge-enhancement] Warnings that cause `makedocs` to error when `strict=true` are now printed as errors when `strict` is set to `true`. ([#1088][github-1088], [#1349][github-1349])

* ![Bugfix][badge-bugfix] In the PDF/LaTeX output, equations that use the `align` or `align*` environment are no longer further wrapped in `equation*`/`split`. ([#1368][github-1368])

## Version `v0.25.0`

* ![Enhancement][badge-enhancement] When deploying with `deploydocs`, any SSH username can now be used (not just `git`), by prepending `username@` to the repository URL in the `repo` argument. ([#1285][github-1285])

* ![Enhancement][badge-enhancement] The first link fragment on each page now omits the number; before the rendering resulted in: `#foobar-1`, `#foobar-2`, and now: `#foobar`, `#foobar-2`. For backwards compatibility the old fragments are also inserted such that old links will still point to the same location. ([#1292][github-1292])

* ![Enhancement][badge-enhancement] When deploying on CI with `deploydocs`, the build information in the version number (i.e. what comes after `+`) is now discarded when determining the destination directory. This allows custom tags to be used to fix documentation build and deployment issues for versions that have already been registered. ([#1298][github-1298])

* ![Enhancement][badge-enhancement] You can now optionally choose to push pull request preview builds to a different branch and/or different repository than the main docs builds, by setting the optional `branch_previews` and/or `repo_previews` keyword arguments to the `deploydocs` function. Also, you can now optionally choose to use a different SSH key for preview builds, by setting the optional `DOCUMENTER_KEY_PREVIEWS` environment variable; if the `DOCUMENTER_KEY_PREVIEWS` environment variable is not set, then the regular `DOCUMENTER_KEY` environment variable will be used. ([#1307][github-1307], [#1310][github-1310], [#1315][github-1315])

* ![Enhancement][badge-enhancement] The LaTeX/PDF backend now supports the `platform="none"` keyword, which outputs only the TeX source files, rather than a compiled PDF. ([#1338][github-1338], [#1339][github-1339])

* ![Enhancement][badge-enhancement] Linkcheck no longer prints a warning when enountering a `302 Found` temporary redirect. ([#1344][github-1344], [#1345][github-1345])

* ![Bugfix][badge-bugfix] `Deps.pip` is again a closure and gets executed during the `deploydocs` call, not before it. ([#1240][github-1240])

* ![Bugfix][badge-bugfix] Custom assets (CSS, JS etc.) for the HTML build are now again included as the very last elements in the `<head>` tag so that it would be possible to override default the default assets. ([#1328][github-1328])

* ![Bugfix][badge-bugfix] Docstrings from `@autodocs` blocks are no longer sorted according to an undocumented rule where exported names should come before unexported names. Should this behavior be necessary, the `@autodocs` can be replaced by two separate blocks that use the `Public` and `Private` options to filter out the unexported or exported docstrings in the first or the second block, respectively. ([#964][github-964], [#1323][github-1323])

## Version `v0.24.11`

* ![Bugfix][badge-bugfix] Some sections and page titles that were missing from the search results in the HTML backend now show up. ([#1311][github-1311])

## Version `v0.24.10`

* ![Enhancement][badge-enhancement] The `curl` timeout when checking remote links is now configurable with the `linkcheck_timeout` keyword. ([#1057][github-1057], [#1295][github-1295])

* ![Bugfix][badge-bugfix] Special characters are now properly escaped in admonition titles in LaTeX/PDF builds and do not cause the PDF build to fail anymore. ([#1299][github-1299])

## Version `v0.24.9`

* ![Bugfix][badge-bugfix] Canonical URLs are now properly prettified (e.g. `/path/` instead of `/path/index.html`) when using `prettyurls=true`. ([#1293][github-1293])

## Version `v0.24.8`

* ![Enhancement][badge-enhancement] Non-standard admonition categories are (again) applied to the admonition `<div>` elements in HTML output (as `is-category-$category`). ([#1279][github-1279], [#1280][github-1280])

## Version `v0.24.7`

* ![Bugfix][badge-bugfix] Remove `only`, a new export from `Base` on Julia 1.4, from the JS search filter. ([#1264][github-1264])

* ![Bugfix][badge-bugfix] Fix errors in LaTeX builds due to bad escaping of certain characters. ([#1118][github-1118], [#1119][github-1119], [#1200][github-1200], [#1269][github-1269])

## Version `v0.24.6`

* ![Enhancement][badge-enhancement] Reorganize some of the internal variables in Documenter's Sass sources, to make it easier to create custom themes on top of the Documenter base theme. ([#1258][github-1258])

## Version `v0.24.5`

* ![Enhancement][badge-enhancement] ![Bugfix][badge-bugfix] Documenter now correctly emulates the "REPL softscope" (Julia 1.5) in REPL-style doctest blocks and `@repl` blocks. ([#1232][github-1232])

## Version `v0.24.4`

* ![Enhancement][badge-enhancement] Change the inline code to less distracting black color in the HTML light theme. ([#1212][github-1212], [#1222][github-1222])

* ![Enhancement][badge-enhancement] Add the ability specify the `lang` attribute of the `html` tag in the HTML output, to better support documentation pages in other languages. By default Documenter now defaults to `lang="en"`. ([#1223][github-1223])

## Version `v0.24.3`

* ![Bugfix][badge-bugfix] Fix a case where Documenter's deployment would fail due to git picking up the wrong ssh config file on non-standard systems. ([#1216][github-1216])

## Version `v0.24.2`

* ![Maintenance][badge-maintenance] Improvements to logging in `deploydocs`. ([#1195][github-1195])

## Version `v0.24.1`

* ![Bugfix][badge-bugfix] Fix a bad `mktempdir` incantation in `LaTeXWriter`. ([#1194][github-1194])

## Version `v0.24.0`

* ![BREAKING][badge-breaking] Documenter no longer creates a symlink between the old `latest` url to specified `devurl`. ([#1151][github-1151])

  **For upgrading:** Make sure that links to the latest documentation have been updated (e.g. the package README).

* ![BREAKING][badge-breaking] The deprecated `makedocs` keywords (`html_prettyurls`, `html_disable_git`, `html_edit_branch`, `html_canonical`, `assets`, `analytics`) have been removed. ([#1107][github-1107])

  **For upgrading:** Pass the corresponding values to the `HTML` constructor when settings the `format` keyword.

* ![Feature][badge-feature] Documenter can now deploy preview documentation from pull requests (with head branch in the same repository, i.e. not from forks). This is enabled by passing `push_preview=true` to `deploydocs`. ([#1180][github-1180])

* ![Enhancement][badge-enhancement] The Documenter HTML front end now uses [KaTeX](https://katex.org/) as the default math rendering engine. ([#1097][github-1097])

  **Possible breakage:** This may break the rendering of equations that use some more esoteric features that are only supported in MathJax. It is possible to switch back to MathJax by passing `mathengine = Documenter.MathJax()` to the `HTML` constructor in the `format` keyword.

* ![Enhancement][badge-enhancement] The HTML front end generated by Documenter has been redesigned and now uses the [Bulma CSS framework](https://bulma.io/). ([#1043][github-1043])

  **Possible breakage:** Packages overriding the default Documenter CSS file, relying on some external CSS or relying on Documenter's CSS working in a particular way will not build correct-looking sites. Custom themes should now be developed as Sass files and compiled together with the Documenter and Bulma Sass dependencies (under `assets/html/scss`).

* ![Deprecation][badge-deprecation] ![Enhancement][badge-enhancement] The `edit_branch` keyword to `Documenter.HTML` has been deprecated in favor of the new `edit_link` keyword. As a new feature, passing `edit_link = nothing` disables the "Edit on GitHub" links altogether. ([#1173][github-1173])

  **For upgrading:** If using `edit_branch = nothing`, use `edit_link = :commit` instead. If passing a `String` to `edit_branch`, pass that to `edit_link` instead.

* ![Feature][badge-feature] Deployment is now more customizable and thus not as tied to Travis CI as before. ([#1147][github-1147], [#1171][github-1171], [#1180][github-1180])

* ![Feature][badge-feature] Documenter now has builtin support for deploying from GitHub Actions. Documenter will autodetect the running system, unless explicitly specified. ([#1144][github-1144], [#1152][github-1152])

* ![Feature][badge-feature] When using GitHub Actions Documenter will (try to) post a GitHub status with a link to the generated documentation. This is especially useful for pull request preview builds (see above). ([#1186][github-1186])

* ![Enhancement][badge-enhancement] The handling of JS and CSS assets is now more customizable:

  * The `asset` function can now be used to declare remote JS and CSS assets in the `assets` keyword. ([#1108][github-1108])
  * The `highlights` keyword to `HTML` can be used to declare additional languages that should be highlighted in code blocks. ([#1094][github-1094])
  * It is now possible to choose between MathJax and KaTeX as the math rendering engine with the `mathengine` keyword to `HTML` and to set their configuration in the `make.jl` script directly. ([#1097][github-1097])

* ![Enhancement][badge-enhancement] The JS and CSS dependencies of the front end have been updated to the latest versions. ([#1189][github-1189])

* ![Enhancement][badge-enhancement] Displaying of the site name at the top of the sidebar can now be disabled by passing `sidebar_sitename = false` to `HTML` in the `format` keyword. ([#1089][github-1089])

* ![Enhancement][badge-enhancement] For deployments that have Google Analytics enabled, the URL fragment (i.e. the in-page `#` target) also stored in analytics. ([#1121][github-1121])

* ![Enhancement][badge-enhancement] Page titles are now boosted in the search, yielding better search results. ([#631][github-631], [#1112][github-1112], [#1113][github-1113])

* ![Enhancement][badge-enhancement] In the PDF/LaTeX output, images that are wider than the text are now being scaled down to text width automatically. The PDF builds now require the [adjustbox](https://ctan.org/pkg/adjustbox) LaTeX package to be available. ([#1137][github-1137])

* ![Enhancement][badge-enhancement] If the TeX compilation fails for the PDF/LaTeX output, `makedocs` now throws an exception. ([#1166][github-1166])

* ![Bugfix][badge-bugfix] `LaTeXWriter` now outputs valid LaTeX if an `@contents` block is nested by more than two levels, or if `@contents` or `@index` blocks do not contain any items. ([#1166][github-1166])

## Version `v0.23.4`

* ![Bugfix][badge-bugfix] The `include` and `eval` functions are also available in `@setup` blocks now. ([#1148][github-1148], [#1153][github-1153])

## Version `v0.23.3`

* ![Bugfix][badge-bugfix] Fix file permission error when `Pkg.test`ing Documenter. ([#1115][github-1115])

## Version `v0.23.2`

* ![Bugfix][badge-bugfix] Empty Markdown headings no longer cause Documenter to crash. ([#1081][github-1081], [#1082][github-1082])

## Version `v0.23.1`

* ![Bugfix][badge-bugfix] Documenter no longer throws an error if the provided `EditURL` argument is missing. ([#1076][github-1076], [#1077][github-1077])

* ![Bugfix][badge-bugfix] Non-standard Markdown AST nodes no longer cause Documenter to exit with a missing method error in doctesting and HTML output. Documenter falls back to `repr()` for such nodes. ([#1073][github-1073], [#1075][github-1075])

* ![Bugfix][badge-bugfix] Docstrings parsed into nested `Markdown.MD` objects are now unwrapped correctly and do not cause Documenter to crash with a missing method error anymore. The user can run into that when reusing docstrings with the `@doc @doc(foo) function bar end` pattern. ([#1075][github-1075])

## Version `v0.23.0`

* Documenter v0.23 requires Julia v1.0. ([#1015][github-1015])

* ![BREAKING][badge-breaking] `DocTestSetup`s that are defined in `@meta` blocks no longer apply to doctests that are in docstrings. ([#774][github-774])

  - Specifically, the pattern where `@docs` or `@autodocs` blocks were surrounded by `@meta` blocks, setting up a shared `DocTestSetup` for many docstrings, no longer works.

  - Documenter now exports the `DocMeta` module, which provides an alternative way to add `DocTestSetup` to docstrings.

  **For upgrading:** Use `DocMeta.setdocmeta!` in `make.jl` to set up a `DocTestSetup` that applies to all the docstrings in a particular module instead and, if applicable, remove the now redundant `@meta` blocks. See the ["Setup code" section under "Doctesting"](https://juliadocs.github.io/Documenter.jl/v0.23.0/man/doctests/#Setup-Code-1) in the manual for more information.

* ![Feature][badge-feature] `makedocs` now accepts the `doctest = :only` keyword, which allows doctests to be run while most other build steps, such as rendering, are skipped. This makes it more feasible to run doctests as part of the test suite (see the manual for more information). ([#198][github-198], [#535][github-535], [#756][github-756], [#774][github-774])

* ![Feature][badge-feature] Documenter now exports the `doctest` function, which verifies the doctests in all the docstrings of a given module. This can be used to verify docstring doctests as part of test suite, or to fix doctests right in the REPL. ([#198][github-198], [#535][github-535], [#756][github-756], [#774][github-774], [#1054][github-1054])

* ![Feature][badge-feature] `makedocs` now accepts the `expandfirst` argument, which allows specifying a set of pages that should be evaluated before others. ([#1027][github-1027], [#1029][github-1029])

* ![Enhancement][badge-enhancement] The evaluation order of pages is now fixed (unless customized with `expandfirst`). The pages are evaluated in the alphabetical order of their file paths. ([#1027][github-1027], [#1029][github-1029])

* ![Enhancement][badge-enhancement] The logo image in the HTML output will now always point to the first page in the navigation menu (as opposed to `index.html`, which may or may not exist). When using pretty URLs, the `index.html` part now omitted from the logo link URL. ([#1005][github-1005])

* ![Enhancement][badge-enhancement] Minor changes to how doctesting errors are printed. ([#1028][github-1028])

* ![Enhancement][badge-enhancement] Videos can now be included in the HTML output using the image syntax (`![]()`) if the file extension matches a known format (`.webm`, `.mp4`, `.ogg`, `.ogm`, `.ogv`, `.avi`). ([#1034][github-1034])

* ![Enhancement][badge-enhancement] The PDF output now uses the DejaVu Sans  and DejaVu Sans Mono fonts to provide better Unicode coverage. ([#803][github-803], [#1066][github-1066])

* ![Bugfix][badge-bugfix] The HTML output now outputs HTML files for pages that are not referenced in the `pages` keyword too (Documenter finds them according to their extension). But they do exists outside of the standard navigation hierarchy (as defined by `pages`). This fixes a bug where these pages could still be referenced by `@ref` links and `@contents` blocks, but in the HTML output, the links ended up being broken. ([#1031][github-1031], [#1047][github-1047])

* ![Bugfix][badge-bugfix] `makedocs` now throws an error when the format objects (`Documenter.HTML`, `LaTeX`, `Markdown`) get passed positionally. The format types are no longer subtypes of `Documenter.Plugin`. ([#1046][github-1046], [#1061][github-1061])

* ![Bugfix][badge-bugfix] Doctesting now also handles doctests that contain invalid syntax and throw parsing errors. ([#487][github-487], [#1062][github-1062])

* ![Bugfix][badge-bugfix] Stacktraces in doctests that throw an error are now filtered more thoroughly, fixing an issue where too much of the stacktrace was included when `doctest` or `makedocs` was called from a more complicated context. ([#1062][github-1062])

* ![Experimental][badge-experimental] ![Feature][badge-feature] The current working directory when evaluating `@repl` and `@example` blocks can now be set to a fixed directory by passing the `workdir` keyword to `makedocs`. _The new keyword and its behaviour are experimental and not part of the public API._ ([#1013][github-1013], [#1025][github-1025])

## Version `v0.22.6`

* ![Maintenance][badge-maintenance] Add DocStringExtensions 0.8 as an allowed dependency version. ([#1071][github-1071])

## Version `v0.22.5`

* ![Maintenance][badge-maintenance] Fix a test dependency problem revealed by a bugfix in Julia / Pkg. ([#1037][github-1037])

## Version `v0.22.4`

* ![Bugfix][badge-bugfix] Documenter no longer crashes if the build includes doctests from docstrings that are defined in files that do not exist on the file system (e.g. if a Julia Base docstring is included when running a non-source Julia build). ([#1002][github-1002])

* ![Bugfix][badge-bugfix] URLs for files in the repository are now generated correctly when the repository is used as a Git submodule in another repository. ([#1000][github-1000], [#1004][github-1004])

* ![Bugfix][badge-bugfix] When checking for omitted docstrings, Documenter no longer gives "`Package.Package` missing" type false positives. ([#1009][github-1009])

* ![Bugfix][badge-bugfix] `makedocs` again exits with an error if `strict=true` and there is a doctest failure. ([#1003][github-1003], [#1014][github-1014])

## Version `v0.22.3`

* ![Bugfix][badge-bugfix] Fixed filepaths for images included in the .tex file for PDF output on Windows. ([#999][github-999])

## Version `v0.22.2`

* ![Bugfix][badge-bugfix] Error reporting for meta-blocks now handles missing files gracefully instead of throwing. ([#996][github-996])

* ![Enhancement][badge-enhancement] The `sitename` keyword argument to `deploydocs`, which is required for the default HTML output, is now properly documented. ([#995][github-995])

## Version `v0.22.1`

* ![Bugfix][badge-bugfix] Fixed a world-age related bug in doctests. ([#994][github-994])

## Version `v0.22.0`

* ![Deprecation][badge-deprecation] ![Enhancement][badge-enhancement] The `assets` and `analytics` arguments to `makedocs` have been deprecated in favor of the corresponding arguments of the `Documenter.HTML` format plugin. ([#953][github-953])

  **For upgrading:** pass the corresponding arguments with the `Documenter.HTML` plugin instead. E.g. instead of

  ```
  makedocs(
      assets = ..., analytics = ...,
      ...
  )
  ```

  you should have

  ```
  makedocs(
      format = Documenter.HTML(assets = ..., analytics = ...),
      ...
  )
  ```

  _**Note:** It is technically possible to specify the same argument twice with different values by passing both variants. In that case the value passed to `makedocs` takes precedence._

* ![Enhancement][badge-enhancement] Documentation is no longer deployed on Travis CI cron jobs. ([#917][github-917])

* ![Enhancement][badge-enhancement] Log messages from failed `@meta`, `@docs`, `@autodocs`,
  `@eval`, `@example` and `@setup` blocks now include information about the source location
  of the block. ([#929][github-929])

* ![Enhancement][badge-enhancement] Docstrings from `@docs`-blocks are now included in the
  rendered docs even if some part(s) of the block failed. ([#928][github-928], [#935][github-935])

* ![Enhancement][badge-enhancement] The Markdown and LaTeX output writers can now handle multimedia
  output, such as images, from `@example` blocks. All the writers now also handle `text/markdown`
  output, which is preferred over `text/plain` if available. ([#938][github-938], [#948][github-948])

* ![Enhancement][badge-enhancement] The HTML output now also supports SVG, WebP, GIF and JPEG logos. ([#953][github-953])

* ![Enhancement][badge-enhancement] Reporting of failed doctests are now using the logging
  system to be consistent with the rest of Documenter's output. ([#958][github-958])

* ![Enhancement][badge-enhancement] The construction of the search index in the HTML output has been refactored to make it easier to use with other search backends in the future. The structure of the generated search index has also been modified, which can yield slightly different search results. Documenter now depends on the lightweight [JSON.jl][json-jl] package. ([#966][github-966])

* ![Enhancement][badge-enhancement] Docstrings that begin with an indented code block (such as a function signature) now have that block highlighted as Julia code by default.
  This behaviour can be disabled by passing `highlightsig=false` to `makedocs`. ([#980][github-980])

* ![Bugfix][badge-bugfix] Paths in `include` calls in `@eval`, `@example`, `@repl` and `jldoctest`
  blocks are now interpreted to be relative `pwd`, which is set to the output directory of the
  resulting file. ([#941][github-941])

* ![Bugfix][badge-bugfix] `deploydocs` and `git_push` now support non-github repos correctly and work when the `.ssh` directory does not already exist or the working directory contains spaces. ([#971][github-971])

* ![Bugfix][badge-bugfix] Tables now honor column alignment in the HTML output. If a column does not explicitly specify its alignment, the parser defaults to it being right-aligned, whereas previously all cells were left-aligned. ([#511][github-511], [#989][github-989])

* ![Bugfix][badge-bugfix] Code lines ending with `# hide` are now properly hidden for CRLF inputs. ([#991][github-991])

## Version `v0.21.5`

* ![Bugfix][badge-bugfix] Deprecation warnings for `format` now get printed correctly when multiple formats are passed as a `Vector`. ([#967][github-967])

## Version `v0.21.4`

* ![Bugfix][badge-bugfix] A bug in `jldoctest`-blocks that, in rare cases, resulted in
  wrong output has been fixed. ([#959][github-959], [#960][github-960])

## Version `v0.21.3`

* ![Security][badge-security] The lunr.js and lodash JavaScript dependencies have been updated to their latest patch versions (from 2.3.1 to 2.3.5 and 4.17.4 to 4.17.11, respectively).
  This is in response to a vulnerability in lodash <4.17.11 ([CVE-2018-16487](https://nvd.nist.gov/vuln/detail/CVE-2018-16487)). ([#946][github-946])

## Version `v0.21.2`

* ![Bugfix][badge-bugfix] `linkcheck` now handles servers that do not support `HEAD` requests
  and properly checks for status codes of FTP responses. ([#934][github-934])

## Version `v0.21.1`

* ![Bugfix][badge-bugfix] `@repl` blocks now work correctly together with quoted
  expressions. ([#923][github-923], [#926][github-926])

* ![Bugfix][badge-bugfix] `@example`, `@repl` and `@eval` blocks now handle reserved words,
  e.g. `try`/`catch`, correctly. ([#886][github-886], [#927][github-927])

## Version `v0.21.0`

* ![Deprecation][badge-deprecation] ![Enhancement][badge-enhancement] The symbol values to the `format` argument of `makedocs` (`:html`, `:markdown`, `:latex`) have been deprecated in favor of the `Documenter.HTML`, `Markdown` and `LaTeX`
  objects. The `Markdown` and `LaTeX` types are exported from the [DocumenterMarkdown][documentermarkdown] and [DocumenterLaTeX][documenterlatex] packages,
  respectively. HTML output is still the default. ([#891][github-891])

  **For upgrading:** If you don't specify `format` (i.e. you rely on the default) you don't have to do anything.
  Otherwise update calls to `makedocs` to use struct instances instead of symbols, e.g.

  ```
  makedocs(
      format = :markdown
  )
  ```

  should be changed to

  ```
  using DocumenterMarkdown
  makedocs(
      format = Markdown()
  )
  ```

* ![Deprecation][badge-deprecation] ![Enhancement][badge-enhancement] The `html_prettyurls`, `html_canonical`, `html_disable_git` and `html_edit_branch` arguments to `makedocs` have been deprecated in favor of the corresponding arguments of the `Documenter.HTML` format plugin. ([#864][github-864], [#891][github-891])

  **For upgrading:** pass the corresponding arguments with the `Documenter.HTML` plugin instead. E.g. instead of

  ```
  makedocs(
      html_prettyurls = ..., html_canonical = ...,
      ...
  )
  ```

  you should have

  ```
  makedocs(
      format = Documenter.HTML(prettyurls = ..., canonical = ...),
      ...
  )
  ```

  _**Note:** It is technically possible to specify the same argument twice with different values by passing both variants. In that case the value to the deprecated `html_*` variant takes precedence._

* ![Feature][badge-feature] Packages extending Documenter can now define subtypes of `Documenter.Plugin`,
  which can be passed to `makedocs` as positional arguments to pass options to the extensions. ([#864][github-864])

* ![Feature][badge-feature] `@autodocs` blocks now support the `Filter` keyword, which allows passing a user-defined function that will filter the methods spliced in by the at-autodocs block. ([#885][github-885])

* ![Enhancement][badge-enhancement] `linkcheck` now supports checking URLs using the FTP protocol. ([#879][github-879])

* ![Enhancement][badge-enhancement] Build output logging has been improved and switched to the logging macros from `Base`. ([#876][github-876])

* ![Enhancement][badge-enhancement] The default `documenter.sty` LaTeX preamble now include `\usepackage{graphicx}`. ([#898][github-898])

* ![Enhancement][badge-enhancement] `deploydocs` is now more helpful when it fails to interpret `DOCUMENTER_KEY`. It now also uses the `BatchMode` SSH option and throws an error instead of asking for a passphrase and timing out the Travis build when `DOCUMENTER_KEY` is broken. ([#697][github-697], [#907][github-907])

* ![Enhancement][badge-enhancement] `deploydocs` now have a `forcepush` keyword argument that can be used to
  force-push the built documentation instead of adding a new commit. ([#905][github-905])

## Version `v0.20.0`

* Documenter v0.20 requires at least Julia v0.7. ([#795][github-795])

* ![BREAKING][badge-breaking] Documentation deployment via the `deploydocs` function has changed considerably.

  - The user-facing directories (URLs) of different versions and what gets displayed in the version selector have changed. By default, Documenter now creates the `stable/` directory (as before) and a directory for every minor version (`vX.Y/`). The `release-X.Y` directories are no longer created. ([#706][github-706], [#813][github-813], [#817][github-817])

    Technically, Documenter now deploys actual files only to `dev/` and `vX.Y.Z/` directories. The directories (URLs) that change from version to version (e.g. `latest/`, `vX.Y`) are implemented as symlinks on the `gh-pages` branch.

    The version selector will only display `vX.Y/`, `stable/` and `dev/` directories by default. This behavior can be customized with the `versions` keyword of `deploydocs`.

  - Documentation from the development branch (e.g. `master`) now deploys to `dev/` by default (instead of `latest/`). This can be customized with the `devurl` keyword. ([#802][github-802])

  - The `latest` keyword to `deploydocs` has been deprecated and renamed to `devbranch`. ([#802][github-802])

  - The `julia` and `osname` keywords to `deploydocs` are now deprecated. ([#816][github-816])

  - The default values of the `target`, `deps` and `make` keywords to `deploydocs` have been changed. See the default format change below for more information. ([#826][github-826])

  **For upgrading:**

  - If you are using the `latest` keyword, then just use `devbranch` with the same value instead.

  - Update links that point to `latest/` to point to `dev/` instead (e.g. in the README).

  - Remove any links to the `release-X.Y` branches and remove the directories from your `gh-pages` branch.

  - The operating system and Julia version should be specified in the Travis build stage configuration (via `julia:` and `os:` options, see "Hosting Documentation" in the manual for more details) or by checking the `TRAVIS_JULIA_VERSION` and `TRAVIS_OS_NAME` environment variables in `make.jl` yourself.

* ![BREAKING][badge-breaking] `makedocs` will now build Documenter's native HTML output by default and `deploydocs`' defaults now assume the HTML output. ([#826][github-826])

  - The default value of the `format` keyword of `makedocs` has been changed to `:html`.

  - The default value of the `target` keyword to `deploydocs` has been changed to `"build"`.

  - The default value of the `make` and `deps` keywords to `deploydocs` have been changed to `nothing`.

  **For upgrading:** If you are relying on the Markdown/MkDocs output, you now need to:

  - In `makedocs`, explicitly set `format = :markdown`

  - In `deploydocs`, explicitly set

    ```julia
    target = "site"
    deps = Deps.pip("pygments", "mkdocs")
    make = () -> run(`mkdocs build`)
    ```

  - Explicitly import `DocumenterMarkdown` in `make.jl`. See the `MarkdownWriter` deprecation below.

  If you already specify any of the changed keywords, then you do not need to make any changes to those keywords you already set.

  However, if you are setting any of the values to the new defaults (e.g. when you are already using the HTML output), you may now rely on the new defaults.

* ![Deprecation][badge-deprecation] The Markdown/MkDocs (`format = :markdown`) and PDF/LaTeX (`format = :latex`) outputs now require an external package to be loaded ([DocumenterMarkdown](https://github.com/JuliaDocs/DocumenterMarkdown.jl) and [DocumenterLaTeX](https://github.com/JuliaDocs/DocumenterLaTeX.jl), respectively). ([#833][github-833])

  **For upgrading:** Make sure that the respective extra package is installed and then just add `using DocumenterMarkdown` or `using DocumenterLaTeX` to `make.jl`.

* ![BREAKING][badge-breaking] "Pretty URLs" are enabled by default now for the HTML output. The default value of the `html_prettyurls` has been changed to `true`.

  For a page `foo/page.md` Documenter now generates `foo/page/index.html`, instead of `foo/page.html`.
  On GitHub pages deployments it means that your URLs look like  `foo/page/` instead of `foo/page.html`.

  For local builds you should explicitly set `html_prettyurls = false`.

  **For upgrading:** If you wish to retain the old behavior, set `html_prettyurls = false` in `makedocs`. If you already set `html_prettyurls`, you do not need to change anything.

* ![BREAKING][badge-breaking] The `Travis.genkeys` and `Documenter.generate` functions have been moved to a separate [DocumenterTools.jl package](https://github.com/JuliaDocs/DocumenterTools.jl). ([#789][github-789])

* ![Enhancement][badge-enhancement] If Documenter is not able to determine which Git hosting service is being used to host the source, the "Edit on XXX" links become "Edit source" with a generic icon. ([#804][github-804])

* ![Enhancement][badge-enhancement] The at-blocks now support `MIME"text/html"` rendering of objects (e.g. for interactive plots). I.e. if a type has `show(io, ::MIME"text/html", x)` defined, Documenter now uses that when rendering the objects in the document. ([#764][github-764])

* ![Enhancement][badge-enhancement] Enhancements to the sidebar. When loading a page, the sidebar will jump to the current page now. Also, the scrollbar in WebKit-based browsers look less intrusive now. ([#792][github-792], [#854][github-854], [#863][github-863])

* ![Enhancement][badge-enhancement] Minor style enhancements to admonitions. ([#841][github-841])

* ![Bugfix][badge-bugfix] The at-blocks that execute code can now handle `include` statements. ([#793][github-793], [#794][github-794])

* ![Bugfix][badge-bugfix] At-docs blocks no longer give an error when containing empty lines. ([#823][github-823], [#824][github-824])

<!-- issue link definitions -->
[github-198]: https://github.com/JuliaDocs/Documenter.jl/issues/198
[github-487]: https://github.com/JuliaDocs/Documenter.jl/issues/487
[github-511]: https://github.com/JuliaDocs/Documenter.jl/issues/511
[github-535]: https://github.com/JuliaDocs/Documenter.jl/issues/535
[github-618]: https://github.com/JuliaDocs/Documenter.jl/issues/618
[github-631]: https://github.com/JuliaDocs/Documenter.jl/issues/631
[github-697]: https://github.com/JuliaDocs/Documenter.jl/issues/697
[github-706]: https://github.com/JuliaDocs/Documenter.jl/pull/706
[github-756]: https://github.com/JuliaDocs/Documenter.jl/issues/756
[github-764]: https://github.com/JuliaDocs/Documenter.jl/pull/764
[github-774]: https://github.com/JuliaDocs/Documenter.jl/pull/774
[github-789]: https://github.com/JuliaDocs/Documenter.jl/pull/789
[github-792]: https://github.com/JuliaDocs/Documenter.jl/pull/792
[github-793]: https://github.com/JuliaDocs/Documenter.jl/issues/793
[github-794]: https://github.com/JuliaDocs/Documenter.jl/pull/794
[github-795]: https://github.com/JuliaDocs/Documenter.jl/pull/795
[github-802]: https://github.com/JuliaDocs/Documenter.jl/pull/802
[github-803]: https://github.com/JuliaDocs/Documenter.jl/issues/803
[github-804]: https://github.com/JuliaDocs/Documenter.jl/pull/804
[github-813]: https://github.com/JuliaDocs/Documenter.jl/pull/813
[github-816]: https://github.com/JuliaDocs/Documenter.jl/pull/816
[github-817]: https://github.com/JuliaDocs/Documenter.jl/pull/817
[github-823]: https://github.com/JuliaDocs/Documenter.jl/issues/823
[github-824]: https://github.com/JuliaDocs/Documenter.jl/pull/824
[github-826]: https://github.com/JuliaDocs/Documenter.jl/pull/826
[github-833]: https://github.com/JuliaDocs/Documenter.jl/pull/833
[github-841]: https://github.com/JuliaDocs/Documenter.jl/pull/841
[github-854]: https://github.com/JuliaDocs/Documenter.jl/pull/854
[github-863]: https://github.com/JuliaDocs/Documenter.jl/pull/863
[github-864]: https://github.com/JuliaDocs/Documenter.jl/pull/864
[github-876]: https://github.com/JuliaDocs/Documenter.jl/pull/876
[github-879]: https://github.com/JuliaDocs/Documenter.jl/pull/879
[github-885]: https://github.com/JuliaDocs/Documenter.jl/pull/885
[github-886]: https://github.com/JuliaDocs/Documenter.jl/issues/886
[github-890]: https://github.com/JuliaDocs/Documenter.jl/issues/890
[github-891]: https://github.com/JuliaDocs/Documenter.jl/pull/891
[github-898]: https://github.com/JuliaDocs/Documenter.jl/pull/898
[github-905]: https://github.com/JuliaDocs/Documenter.jl/pull/905
[github-907]: https://github.com/JuliaDocs/Documenter.jl/pull/907
[github-917]: https://github.com/JuliaDocs/Documenter.jl/pull/917
[github-923]: https://github.com/JuliaDocs/Documenter.jl/issues/923
[github-926]: https://github.com/JuliaDocs/Documenter.jl/pull/926
[github-927]: https://github.com/JuliaDocs/Documenter.jl/pull/927
[github-928]: https://github.com/JuliaDocs/Documenter.jl/pull/928
[github-929]: https://github.com/JuliaDocs/Documenter.jl/pull/929
[github-934]: https://github.com/JuliaDocs/Documenter.jl/pull/934
[github-935]: https://github.com/JuliaDocs/Documenter.jl/pull/935
[github-937]: https://github.com/JuliaDocs/Documenter.jl/issues/937
[github-938]: https://github.com/JuliaDocs/Documenter.jl/pull/938
[github-941]: https://github.com/JuliaDocs/Documenter.jl/pull/941
[github-946]: https://github.com/JuliaDocs/Documenter.jl/pull/946
[github-948]: https://github.com/JuliaDocs/Documenter.jl/pull/948
[github-953]: https://github.com/JuliaDocs/Documenter.jl/pull/953
[github-958]: https://github.com/JuliaDocs/Documenter.jl/pull/958
[github-959]: https://github.com/JuliaDocs/Documenter.jl/issues/959
[github-960]: https://github.com/JuliaDocs/Documenter.jl/pull/960
[github-964]: https://github.com/JuliaDocs/Documenter.jl/issues/964
[github-966]: https://github.com/JuliaDocs/Documenter.jl/pull/966
[github-967]: https://github.com/JuliaDocs/Documenter.jl/pull/967
[github-971]: https://github.com/JuliaDocs/Documenter.jl/pull/971
[github-980]: https://github.com/JuliaDocs/Documenter.jl/pull/980
[github-989]: https://github.com/JuliaDocs/Documenter.jl/pull/989
[github-991]: https://github.com/JuliaDocs/Documenter.jl/pull/991
[github-994]: https://github.com/JuliaDocs/Documenter.jl/pull/994
[github-995]: https://github.com/JuliaDocs/Documenter.jl/pull/995
[github-996]: https://github.com/JuliaDocs/Documenter.jl/pull/996
[github-999]: https://github.com/JuliaDocs/Documenter.jl/pull/999
[github-1000]: https://github.com/JuliaDocs/Documenter.jl/issues/1000
[github-1002]: https://github.com/JuliaDocs/Documenter.jl/pull/1002
[github-1003]: https://github.com/JuliaDocs/Documenter.jl/issues/1003
[github-1004]: https://github.com/JuliaDocs/Documenter.jl/pull/1004
[github-1005]: https://github.com/JuliaDocs/Documenter.jl/pull/1005
[github-1009]: https://github.com/JuliaDocs/Documenter.jl/pull/1009
[github-1013]: https://github.com/JuliaDocs/Documenter.jl/issues/1013
[github-1014]: https://github.com/JuliaDocs/Documenter.jl/pull/1014
[github-1015]: https://github.com/JuliaDocs/Documenter.jl/pull/1015
[github-1025]: https://github.com/JuliaDocs/Documenter.jl/pull/1025
[github-1026]: https://github.com/JuliaDocs/Documenter.jl/issues/1026
[github-1027]: https://github.com/JuliaDocs/Documenter.jl/issues/1027
[github-1028]: https://github.com/JuliaDocs/Documenter.jl/pull/1028
[github-1029]: https://github.com/JuliaDocs/Documenter.jl/pull/1029
[github-1031]: https://github.com/JuliaDocs/Documenter.jl/issues/1031
[github-1034]: https://github.com/JuliaDocs/Documenter.jl/pull/1034
[github-1037]: https://github.com/JuliaDocs/Documenter.jl/pull/1037
[github-1043]: https://github.com/JuliaDocs/Documenter.jl/pull/1043
[github-1046]: https://github.com/JuliaDocs/Documenter.jl/issues/1046
[github-1047]: https://github.com/JuliaDocs/Documenter.jl/pull/1047
[github-1054]: https://github.com/JuliaDocs/Documenter.jl/pull/1054
[github-1057]: https://github.com/JuliaDocs/Documenter.jl/issues/1057
[github-1061]: https://github.com/JuliaDocs/Documenter.jl/pull/1061
[github-1062]: https://github.com/JuliaDocs/Documenter.jl/pull/1062
[github-1066]: https://github.com/JuliaDocs/Documenter.jl/pull/1066
[github-1071]: https://github.com/JuliaDocs/Documenter.jl/pull/1071
[github-1073]: https://github.com/JuliaDocs/Documenter.jl/issues/1073
[github-1075]: https://github.com/JuliaDocs/Documenter.jl/pull/1075
[github-1076]: https://github.com/JuliaDocs/Documenter.jl/issues/1076
[github-1077]: https://github.com/JuliaDocs/Documenter.jl/pull/1077
[github-1081]: https://github.com/JuliaDocs/Documenter.jl/issues/1081
[github-1082]: https://github.com/JuliaDocs/Documenter.jl/pull/1082
[github-1088]: https://github.com/JuliaDocs/Documenter.jl/issues/1088
[github-1089]: https://github.com/JuliaDocs/Documenter.jl/pull/1089
[github-1094]: https://github.com/JuliaDocs/Documenter.jl/pull/1094
[github-1097]: https://github.com/JuliaDocs/Documenter.jl/pull/1097
[github-1107]: https://github.com/JuliaDocs/Documenter.jl/pull/1107
[github-1108]: https://github.com/JuliaDocs/Documenter.jl/pull/1108
[github-1112]: https://github.com/JuliaDocs/Documenter.jl/pull/1112
[github-1113]: https://github.com/JuliaDocs/Documenter.jl/pull/1113
[github-1115]: https://github.com/JuliaDocs/Documenter.jl/pull/1115
[github-1118]: https://github.com/JuliaDocs/Documenter.jl/issues/1118
[github-1119]: https://github.com/JuliaDocs/Documenter.jl/pull/1119
[github-1121]: https://github.com/JuliaDocs/Documenter.jl/pull/1121
[github-1137]: https://github.com/JuliaDocs/Documenter.jl/pull/1137
[github-1144]: https://github.com/JuliaDocs/Documenter.jl/pull/1144
[github-1147]: https://github.com/JuliaDocs/Documenter.jl/pull/1147
[github-1148]: https://github.com/JuliaDocs/Documenter.jl/issues/1148
[github-1151]: https://github.com/JuliaDocs/Documenter.jl/pull/1151
[github-1152]: https://github.com/JuliaDocs/Documenter.jl/pull/1152
[github-1153]: https://github.com/JuliaDocs/Documenter.jl/pull/1153
[github-1166]: https://github.com/JuliaDocs/Documenter.jl/pull/1166
[github-1171]: https://github.com/JuliaDocs/Documenter.jl/pull/1171
[github-1173]: https://github.com/JuliaDocs/Documenter.jl/pull/1173
[github-1180]: https://github.com/JuliaDocs/Documenter.jl/pull/1180
[github-1184]: https://github.com/JuliaDocs/Documenter.jl/issues/1184
[github-1186]: https://github.com/JuliaDocs/Documenter.jl/pull/1186
[github-1189]: https://github.com/JuliaDocs/Documenter.jl/pull/1189
[github-1192]: https://github.com/JuliaDocs/Documenter.jl/issues/1192
[github-1194]: https://github.com/JuliaDocs/Documenter.jl/pull/1194
[github-1195]: https://github.com/JuliaDocs/Documenter.jl/pull/1195
[github-1200]: https://github.com/JuliaDocs/Documenter.jl/issues/1200
[github-1201]: https://github.com/JuliaDocs/Documenter.jl/issues/1201
[github-1212]: https://github.com/JuliaDocs/Documenter.jl/issues/1212
[github-1216]: https://github.com/JuliaDocs/Documenter.jl/pull/1216
[github-1222]: https://github.com/JuliaDocs/Documenter.jl/pull/1222
[github-1223]: https://github.com/JuliaDocs/Documenter.jl/pull/1223
[github-1232]: https://github.com/JuliaDocs/Documenter.jl/pull/1232
[github-1240]: https://github.com/JuliaDocs/Documenter.jl/pull/1240
[github-1254]: https://github.com/JuliaDocs/Documenter.jl/pull/1254
[github-1258]: https://github.com/JuliaDocs/Documenter.jl/pull/1258
[github-1264]: https://github.com/JuliaDocs/Documenter.jl/pull/1264
[github-1269]: https://github.com/JuliaDocs/Documenter.jl/pull/1269
[github-1278]: https://github.com/JuliaDocs/Documenter.jl/issues/1278
[github-1279]: https://github.com/JuliaDocs/Documenter.jl/issues/1279
[github-1280]: https://github.com/JuliaDocs/Documenter.jl/pull/1280
[github-1283]: https://github.com/JuliaDocs/Documenter.jl/pull/1283
[github-1285]: https://github.com/JuliaDocs/Documenter.jl/pull/1285
[github-1292]: https://github.com/JuliaDocs/Documenter.jl/pull/1292
[github-1293]: https://github.com/JuliaDocs/Documenter.jl/pull/1293
[github-1295]: https://github.com/JuliaDocs/Documenter.jl/pull/1295
[github-1298]: https://github.com/JuliaDocs/Documenter.jl/pull/1298
[github-1299]: https://github.com/JuliaDocs/Documenter.jl/pull/1299
[github-1302]: https://github.com/JuliaDocs/Documenter.jl/issues/1302
[github-1307]: https://github.com/JuliaDocs/Documenter.jl/pull/1307
[github-1310]: https://github.com/JuliaDocs/Documenter.jl/pull/1310
[github-1311]: https://github.com/JuliaDocs/Documenter.jl/pull/1311
[github-1315]: https://github.com/JuliaDocs/Documenter.jl/pull/1315
[github-1320]: https://github.com/JuliaDocs/Documenter.jl/issues/1320
[github-1323]: https://github.com/JuliaDocs/Documenter.jl/pull/1323
[github-1328]: https://github.com/JuliaDocs/Documenter.jl/pull/1328
[github-1337]: https://github.com/JuliaDocs/Documenter.jl/issues/1337
[github-1338]: https://github.com/JuliaDocs/Documenter.jl/issues/1338
[github-1339]: https://github.com/JuliaDocs/Documenter.jl/pull/1339
[github-1342]: https://github.com/JuliaDocs/Documenter.jl/issues/1342
[github-1344]: https://github.com/JuliaDocs/Documenter.jl/issues/1344
[github-1345]: https://github.com/JuliaDocs/Documenter.jl/pull/1345
[github-1349]: https://github.com/JuliaDocs/Documenter.jl/pull/1349
[github-1355]: https://github.com/JuliaDocs/Documenter.jl/pull/1355
[github-1357]: https://github.com/JuliaDocs/Documenter.jl/pull/1357
[github-1360]: https://github.com/JuliaDocs/Documenter.jl/pull/1360
[github-1362]: https://github.com/JuliaDocs/Documenter.jl/issues/1362
[github-1364]: https://github.com/JuliaDocs/Documenter.jl/issues/1364
[github-1365]: https://github.com/JuliaDocs/Documenter.jl/pull/1365
[github-1367]: https://github.com/JuliaDocs/Documenter.jl/pull/1367
[github-1368]: https://github.com/JuliaDocs/Documenter.jl/pull/1368
[github-1369]: https://github.com/JuliaDocs/Documenter.jl/pull/1369
[github-1379]: https://github.com/JuliaDocs/Documenter.jl/issues/1379
[github-1388]: https://github.com/JuliaDocs/Documenter.jl/pull/1388
[github-1389]: https://github.com/JuliaDocs/Documenter.jl/pull/1389
[github-1392]: https://github.com/JuliaDocs/Documenter.jl/pull/1392
[github-1400]: https://github.com/JuliaDocs/Documenter.jl/pull/1400
[github-1426]: https://github.com/JuliaDocs/Documenter.jl/pull/1426
[github-1428]: https://github.com/JuliaDocs/Documenter.jl/issues/1428
[github-1430]: https://github.com/JuliaDocs/Documenter.jl/pull/1430
[github-1435]: https://github.com/JuliaDocs/Documenter.jl/pull/1435
[github-1438]: https://github.com/JuliaDocs/Documenter.jl/issues/1438
[github-1440]: https://github.com/JuliaDocs/Documenter.jl/pull/1440
[github-1441]: https://github.com/JuliaDocs/Documenter.jl/pull/1441
[github-1443]: https://github.com/JuliaDocs/Documenter.jl/issues/1443
[github-1448]: https://github.com/JuliaDocs/Documenter.jl/pull/1448
[github-1449]: https://github.com/JuliaDocs/Documenter.jl/issues/1449
[github-1452]: https://github.com/JuliaDocs/Documenter.jl/pull/1452
[github-1456]: https://github.com/JuliaDocs/Documenter.jl/pull/1456
[github-1462]: https://github.com/JuliaDocs/Documenter.jl/issues/1462
[github-1463]: https://github.com/JuliaDocs/Documenter.jl/pull/1463
[github-1466]: https://github.com/JuliaDocs/Documenter.jl/issues/1466
[github-1468]: https://github.com/JuliaDocs/Documenter.jl/pull/1468
[github-1469]: https://github.com/JuliaDocs/Documenter.jl/pull/1469
[github-1470]: https://github.com/JuliaDocs/Documenter.jl/issues/1470
[github-1471]: https://github.com/JuliaDocs/Documenter.jl/pull/1471
[github-1472]: https://github.com/JuliaDocs/Documenter.jl/pull/1472
[github-1474]: https://github.com/JuliaDocs/Documenter.jl/pull/1474
[github-1476]: https://github.com/JuliaDocs/Documenter.jl/pull/1476
[github-1489]: https://github.com/JuliaDocs/Documenter.jl/pull/1489
[github-1491]: https://github.com/JuliaDocs/Documenter.jl/pull/1491
[github-1493]: https://github.com/JuliaDocs/Documenter.jl/pull/1493
[github-1497]: https://github.com/JuliaDocs/Documenter.jl/pull/1497
[github-1503]: https://github.com/JuliaDocs/Documenter.jl/pull/1503
[github-1510]: https://github.com/JuliaDocs/Documenter.jl/pull/1510
[github-1511]: https://github.com/JuliaDocs/Documenter.jl/pull/1511
[github-1513]: https://github.com/JuliaDocs/Documenter.jl/issues/1513
[github-1516]: https://github.com/JuliaDocs/Documenter.jl/issues/1516
[github-1518]: https://github.com/JuliaDocs/Documenter.jl/pull/1518
[github-1519]: https://github.com/JuliaDocs/Documenter.jl/pull/1519
[github-1520]: https://github.com/JuliaDocs/Documenter.jl/pull/1520
[github-1526]: https://github.com/JuliaDocs/Documenter.jl/pull/1526
[github-1527]: https://github.com/JuliaDocs/Documenter.jl/pull/1527
[github-1529]: https://github.com/JuliaDocs/Documenter.jl/pull/1529
[github-1531]: https://github.com/JuliaDocs/Documenter.jl/issues/1531
[github-1533]: https://github.com/JuliaDocs/Documenter.jl/pull/1533
[github-1534]: https://github.com/JuliaDocs/Documenter.jl/issues/1534
[github-1537]: https://github.com/JuliaDocs/Documenter.jl/issues/1537
[github-1538]: https://github.com/JuliaDocs/Documenter.jl/pull/1538
[github-1540]: https://github.com/JuliaDocs/Documenter.jl/pull/1540
[github-1549]: https://github.com/JuliaDocs/Documenter.jl/pull/1549
[github-1551]: https://github.com/JuliaDocs/Documenter.jl/pull/1551
[github-1553]: https://github.com/JuliaDocs/Documenter.jl/pull/1553
[github-1554]: https://github.com/JuliaDocs/Documenter.jl/issues/1554
[github-1556]: https://github.com/JuliaDocs/Documenter.jl/issues/1556
[github-1557]: https://github.com/JuliaDocs/Documenter.jl/pull/1557
[github-1559]: https://github.com/JuliaDocs/Documenter.jl/pull/1559
[github-1561]: https://github.com/JuliaDocs/Documenter.jl/issues/1561
[github-1567]: https://github.com/JuliaDocs/Documenter.jl/pull/1567
[github-1568]: https://github.com/JuliaDocs/Documenter.jl/issues/1568
[github-1569]: https://github.com/JuliaDocs/Documenter.jl/pull/1569
[github-1575]: https://github.com/JuliaDocs/Documenter.jl/issues/1575
[github-1577]: https://github.com/JuliaDocs/Documenter.jl/pull/1577
[github-1590]: https://github.com/JuliaDocs/Documenter.jl/pull/1590
[github-1594]: https://github.com/JuliaDocs/Documenter.jl/issues/1594
[github-1595]: https://github.com/JuliaDocs/Documenter.jl/pull/1595
[github-1596]: https://github.com/JuliaDocs/Documenter.jl/pull/1596
[github-1602]: https://github.com/JuliaDocs/Documenter.jl/issues/1602
[github-1604]: https://github.com/JuliaDocs/Documenter.jl/pull/1604
[github-1609]: https://github.com/JuliaDocs/Documenter.jl/pull/1609
[github-1610]: https://github.com/JuliaDocs/Documenter.jl/issues/1610
[github-1611]: https://github.com/JuliaDocs/Documenter.jl/pull/1611
[github-1615]: https://github.com/JuliaDocs/Documenter.jl/issues/1615
[github-1616]: https://github.com/JuliaDocs/Documenter.jl/pull/1616
[github-1617]: https://github.com/JuliaDocs/Documenter.jl/pull/1617
[github-1625]: https://github.com/JuliaDocs/Documenter.jl/pull/1625
[github-1627]: https://github.com/JuliaDocs/Documenter.jl/pull/1627
[github-1628]: https://github.com/JuliaDocs/Documenter.jl/pull/1628
[github-1629]: https://github.com/JuliaDocs/Documenter.jl/issues/1629
[github-1633]: https://github.com/JuliaDocs/Documenter.jl/pull/1633
[github-1634]: https://github.com/JuliaDocs/Documenter.jl/pull/1634
[github-1639]: https://github.com/JuliaDocs/Documenter.jl/issues/1639
[github-1641]: https://github.com/JuliaDocs/Documenter.jl/pull/1641
[github-1645]: https://github.com/JuliaDocs/Documenter.jl/pull/1645
[github-1647]: https://github.com/JuliaDocs/Documenter.jl/pull/1647
[github-1649]: https://github.com/JuliaDocs/Documenter.jl/pull/1649
[github-1655]: https://github.com/JuliaDocs/Documenter.jl/issues/1655
[github-1657]: https://github.com/JuliaDocs/Documenter.jl/pull/1657
[github-1658]: https://github.com/JuliaDocs/Documenter.jl/pull/1658
[github-1661]: https://github.com/JuliaDocs/Documenter.jl/pull/1661
[github-1665]: https://github.com/JuliaDocs/Documenter.jl/pull/1665
[github-1667]: https://github.com/JuliaDocs/Documenter.jl/issues/1667
[github-1673]: https://github.com/JuliaDocs/Documenter.jl/pull/1673
[github-1687]: https://github.com/JuliaDocs/Documenter.jl/pull/1687
[github-1689]: https://github.com/JuliaDocs/Documenter.jl/pull/1689
[github-1691]: https://github.com/JuliaDocs/Documenter.jl/pull/1691
[github-1693]: https://github.com/JuliaDocs/Documenter.jl/issues/1693
[github-1695]: https://github.com/JuliaDocs/Documenter.jl/issues/1695
[github-1696]: https://github.com/JuliaDocs/Documenter.jl/pull/1696
[github-1698]: https://github.com/JuliaDocs/Documenter.jl/issues/1698
[github-1699]: https://github.com/JuliaDocs/Documenter.jl/pull/1699
[github-1704]: https://github.com/JuliaDocs/Documenter.jl/pull/1704
[github-1706]: https://github.com/JuliaDocs/Documenter.jl/pull/1706
[github-1709]: https://github.com/JuliaDocs/Documenter.jl/pull/1709
[github-1716]: https://github.com/JuliaDocs/Documenter.jl/pull/1716
[github-1727]: https://github.com/JuliaDocs/Documenter.jl/pull/1727
[github-1728]: https://github.com/JuliaDocs/Documenter.jl/issues/1728
[github-1743]: https://github.com/JuliaDocs/Documenter.jl/pull/1743
[github-1746]: https://github.com/JuliaDocs/Documenter.jl/issues/1746
[github-1748]: https://github.com/JuliaDocs/Documenter.jl/pull/1748
[github-1750]: https://github.com/JuliaDocs/Documenter.jl/pull/1750
[github-1751]: https://github.com/JuliaDocs/Documenter.jl/pull/1751
[github-1752]: https://github.com/JuliaDocs/Documenter.jl/pull/1752
[github-1754]: https://github.com/JuliaDocs/Documenter.jl/pull/1754
[github-1756]: https://github.com/JuliaDocs/Documenter.jl/issues/1756
[github-1758]: https://github.com/JuliaDocs/Documenter.jl/issues/1758
[github-1759]: https://github.com/JuliaDocs/Documenter.jl/pull/1759
[github-1760]: https://github.com/JuliaDocs/Documenter.jl/issues/1760
[github-1762]: https://github.com/JuliaDocs/Documenter.jl/pull/1762
[github-1770]: https://github.com/JuliaDocs/Documenter.jl/issues/1770
[github-1771]: https://github.com/JuliaDocs/Documenter.jl/pull/1771
[github-1772]: https://github.com/JuliaDocs/Documenter.jl/issues/1772
[github-1773]: https://github.com/JuliaDocs/Documenter.jl/pull/1773
[github-1774]: https://github.com/JuliaDocs/Documenter.jl/pull/1774
[github-1776]: https://github.com/JuliaDocs/Documenter.jl/pull/1776
[github-1780]: https://github.com/JuliaDocs/Documenter.jl/issues/1780
[github-1784]: https://github.com/JuliaDocs/Documenter.jl/pull/1784
[github-1785]: https://github.com/JuliaDocs/Documenter.jl/pull/1785
[github-1788]: https://github.com/JuliaDocs/Documenter.jl/pull/1788
[github-1795]: https://github.com/JuliaDocs/Documenter.jl/pull/1795
[github-1796]: https://github.com/JuliaDocs/Documenter.jl/pull/1796
[github-1797]: https://github.com/JuliaDocs/Documenter.jl/pull/1797
[github-1802]: https://github.com/JuliaDocs/Documenter.jl/issues/1802
[github-1803]: https://github.com/JuliaDocs/Documenter.jl/pull/1803
[github-1805]: https://github.com/JuliaDocs/Documenter.jl/pull/1805
[github-1806]: https://github.com/JuliaDocs/Documenter.jl/pull/1806
[github-1807]: https://github.com/JuliaDocs/Documenter.jl/pull/1807
[github-1808]: https://github.com/JuliaDocs/Documenter.jl/pull/1808
[github-1810]: https://github.com/JuliaDocs/Documenter.jl/issues/1810
[github-1811]: https://github.com/JuliaDocs/Documenter.jl/pull/1811
[github-1814]: https://github.com/JuliaDocs/Documenter.jl/issues/1814
[github-1816]: https://github.com/JuliaDocs/Documenter.jl/pull/1816
[github-1818]: https://github.com/JuliaDocs/Documenter.jl/pull/1818
[github-1821]: https://github.com/JuliaDocs/Documenter.jl/pull/1821
[github-1825]: https://github.com/JuliaDocs/Documenter.jl/pull/1825
[github-1826]: https://github.com/JuliaDocs/Documenter.jl/pull/1826
[github-1827]: https://github.com/JuliaDocs/Documenter.jl/issues/1827
[github-1828]: https://github.com/JuliaDocs/Documenter.jl/pull/1828
[github-1829]: https://github.com/JuliaDocs/Documenter.jl/pull/1829
[github-1833]: https://github.com/JuliaDocs/Documenter.jl/pull/1833
[github-1834]: https://github.com/JuliaDocs/Documenter.jl/pull/1834
[github-1835]: https://github.com/JuliaDocs/Documenter.jl/issues/1835
[github-1836]: https://github.com/JuliaDocs/Documenter.jl/pull/1836
[github-1838]: https://github.com/JuliaDocs/Documenter.jl/pull/1838
[github-1841]: https://github.com/JuliaDocs/Documenter.jl/pull/1841
[github-1842]: https://github.com/JuliaDocs/Documenter.jl/pull/1842
[github-1844]: https://github.com/JuliaDocs/Documenter.jl/pull/1844
[github-1846]: https://github.com/JuliaDocs/Documenter.jl/pull/1846
[github-1857]: https://github.com/JuliaDocs/Documenter.jl/issues/1857
[github-1861]: https://github.com/JuliaDocs/Documenter.jl/pull/1861
[github-1862]: https://github.com/JuliaDocs/Documenter.jl/pull/1862
[github-1865]: https://github.com/JuliaDocs/Documenter.jl/pull/1865
[github-1870]: https://github.com/JuliaDocs/Documenter.jl/issues/1870
[github-1871]: https://github.com/JuliaDocs/Documenter.jl/pull/1871
[github-1881]: https://github.com/JuliaDocs/Documenter.jl/pull/1881
<!-- end of issue link definitions -->

[julia-38079]: https://github.com/JuliaLang/julia/issues/38079
[julia-39841]: https://github.com/JuliaLang/julia/pull/39841
[julia-45174]: https://github.com/JuliaLang/julia/issues/45174
[julialangorg-1272]: https://github.com/JuliaLang/www.julialang.org/issues/1272

[documenterlatex]: https://github.com/JuliaDocs/DocumenterLaTeX.jl
[documentermarkdown]: https://github.com/JuliaDocs/DocumenterMarkdown.jl
[json-jl]: https://github.com/JuliaIO/JSON.jl
[juliamono]: https://cormullion.github.io/pages/2020-07-26-JuliaMono/
[liveserver]: https://github.com/tlienart/LiveServer.jl


[badge-breaking]: https://img.shields.io/badge/BREAKING-red.svg
[badge-deprecation]: https://img.shields.io/badge/deprecation-orange.svg
[badge-feature]: https://img.shields.io/badge/feature-green.svg
[badge-enhancement]: https://img.shields.io/badge/enhancement-blue.svg
[badge-bugfix]: https://img.shields.io/badge/bugfix-purple.svg
[badge-security]: https://img.shields.io/badge/security-black.svg
[badge-experimental]: https://img.shields.io/badge/experimental-lightgrey.svg
[badge-maintenance]: https://img.shields.io/badge/maintenance-gray.svg

<!--
# Badges

![BREAKING][badge-breaking]
![Deprecation][badge-deprecation]
![Feature][badge-feature]
![Enhancement][badge-enhancement]
![Bugfix][badge-bugfix]
![Security][badge-security]
![Experimental][badge-experimental]
![Maintenance][badge-maintenance]
--><|MERGE_RESOLUTION|>--- conflicted
+++ resolved
@@ -8,12 +8,8 @@
   **For upgrading:** To keep using the Markdown backend, refer to the [DocumenterMarkdown package][documentermarkdown]. That package might not immediately support the latest Documenter version, however.
 
 * ![Enhancement][badge-enhancement] The `ansicolor` keyword to `HTML()` now defaults to true, meaning that executed outputs from `@example`- and `@repl`-blocks are now by default colored (if they emit colored output). ([#1828][github-1828])
-<<<<<<< HEAD
+* ![Enhancement][badge-enhancement] Documenter now shows a link to the root of the repository in the top navigation bar. The link is determined automatically from the remote repository, unless overridden or disabled via the `repolink` argument of `HTML`. ([#1254][github-1254])
 * ![Enhancement][badge-enhancement] A more general API is now available to configure the remote repository URLs via the `repo` argument of `makedocs` by passing objects that are subtypes of `Remotes.Remote` and implement its interface (e.g. `Remotes.GitHub`). Documenter will also try to determine `repo` automatically from the `GITHUB_REPOSITORY` environment variable if other fallbacks have failed. ([#1808][github-1808], [#1881][github-1881])
-=======
-* ![Enhancement][badge-enhancement] Documenter now shows a link to the root of the repository in the top navigation bar. The link is determined automatically from the remote repository, unless overridden or disabled via the `repolink` argument of `HTML`. ([#1254][github-1254])
-* ![Enhancement][badge-enhancement] A more general API is now available to configure the remote repository URLs via the `repo` argument of `makedocs` by passing objects that are subtypes of `Remotes.Remote` and implement its interface (e.g. `Remotes.GitHub`). ([#1808][github-1808])
->>>>>>> ef4412f6
 * ![Enhancement][badge-enhancement] Broken issue references (i.e. links like `[#1234](@ref)`, but when Documenter is unable to determine the remote GitHub repository) now generate `:cross_references` errors that can be caught via the `strict` keyword. ([#1808][github-1808])
 
   This is **potentially breaking** as it can cause previously working builds to fail if they are being run in strict mode. However, such builds were already leaving broken links in the generated documentation.
