# Documenter.jl changelog

## Version `v0.25.1`

* ![Enhancement][badge-enhancement] When automatically determining the page list (i.e. `pages` is not passed to `makedocs`), Documenter now lists `index.md` before other pages. ([#1355][github-1355])

* ![Enhancement][badge-enhancement] The output text boxes of `@example` blocks are now style differently from the code blocks, to make it easier to visually distinguish between the input and output. ([#1026][github-1026], [#1357][github-1357], [#1360][github-1360])

* ![Enhancement][badge-enhancement] The generated HTML site now displays a footer by default that mentions Julia and Documenter. This can be customized or disabled by passing the `footer` keyword to `Documeter.HTML`. ([#1184][github-1184], [#1365][github-1365])

<<<<<<< HEAD
* ![Bugfix][badge-bugfix] In the PDF/LaTeX output, equations that use the `align` or `align*` environment are no longer further wrapped in `equation*`/`split`. ([#1368][github-1368])
=======
* ![Enhancement][badge-enhancement] Warnings that cause `makedocs` to error when `strict=true` are now printed as errors when `strict` is set to `true`. ([#1088][github-1088], [#1349][github-1349])
>>>>>>> 4fc0a062

## Version `v0.25.0`

* ![Enhancement][badge-enhancement] When deploying with `deploydocs`, any SSH username can now be used (not just `git`), by prepending `username@` to the repository URL in the `repo` argument. ([#1285][github-1285])

* ![Enhancement][badge-enhancement] The first link fragment on each page now omits the number; before the rendering resulted in: `#foobar-1`, `#foobar-2`, and now: `#foobar`, `#foobar-2`. For backwards compatibility the old fragments are also inserted such that old links will still point to the same location. ([#1292][github-1292])

* ![Enhancement][badge-enhancement] When deploying on CI with `deploydocs`, the build information in the version number (i.e. what comes after `+`) is now discarded when determining the destination directory. This allows custom tags to be used to fix documentation build and deployment issues for versions that have already been registered. ([#1298][github-1298])

* ![Enhancement][badge-enhancement] You can now optionally choose to push pull request preview builds to a different branch and/or different repository than the main docs builds, by setting the optional `branch_previews` and/or `repo_previews` keyword arguments to the `deploydocs` function. Also, you can now optionally choose to use a different SSH key for preview builds, by setting the optional `DOCUMENTER_KEY_PREVIEWS` environment variable; if the `DOCUMENTER_KEY_PREVIEWS` environment variable is not set, then the regular `DOCUMENTER_KEY` environment variable will be used. ([#1307][github-1307], [#1310][github-1310], [#1315][github-1315])

* ![Enhancement][badge-enhancement] The LaTeX/PDF backend now supports the `platform="none"` keyword, which outputs only the TeX source files, rather than a compiled PDF. ([#1338][github-1338], [#1339][github-1339])

* ![Enhancement][badge-enhancement] Linkcheck no longer prints a warning when enountering a `302 Found` temporary redirect. ([#1344][github-1344], [#1345][github-1345])

* ![Bugfix][badge-bugfix] `Deps.pip` is again a closure and gets executed during the `deploydocs` call, not before it. ([#1240][github-1240])

* ![Bugfix][badge-bugfix] Custom assets (CSS, JS etc.) for the HTML build are now again included as the very last elements in the `<head>` tag so that it would be possible to override default the default assets. ([#1328][github-1328])

* ![Bugfix][badge-bugfix] Docstrings from `@autodocs` blocks are no longer sorted according to an undocumented rule where exported names should come before unexported names. Should this behavior be necessary, the `@autodocs` can be replaced by two separate blocks that use the `Public` and `Private` options to filter out the unexported or exported docstrings in the first or the second block, respectively. ([#964][github-964], [#1323][github-1323])

## Version `v0.24.11`

* ![Bugfix][badge-bugfix] Some sections and page titles that were missing from the search results in the HTML backend now show up. ([#1311][github-1311])

## Version `v0.24.10`

* ![Enhancement][badge-enhancement] The `curl` timeout when checking remote links is now configurable with the `linkcheck_timeout` keyword. ([#1057][github-1057], [#1295][github-1295])

* ![Bugfix][badge-bugfix] Special characters are now properly escaped in admonition titles in LaTeX/PDF builds and do not cause the PDF build to fail anymore. ([#1299][github-1299])

## Version `v0.24.9`

* ![Bugfix][badge-bugfix] Canonical URLs are now properly prettified (e.g. `/path/` instead of `/path/index.html`) when using `prettyurls=true`. ([#1293][github-1293])

## Version `v0.24.8`

* ![Enhancement][badge-enhancement] Non-standard admonition categories are (again) applied to the admonition `<div>` elements in HTML output (as `is-category-$category`). ([#1279][github-1279], [#1280][github-1280])

## Version `v0.24.7`

* ![Bugfix][badge-bugfix] Remove `only`, a new export from `Base` on Julia 1.4, from the JS search filter. ([#1264][github-1264])

* ![Bugfix][badge-bugfix] Fix errors in LaTeX builds due to bad escaping of certain characters. ([#1118][github-1118], [#1119][github-1119], [#1200][github-1200], [#1269][github-1269])

## Version `v0.24.6`

* ![Enhancement][badge-enhancement] Reorganize some of the internal variables in Documenter's Sass sources, to make it easier to create custom themes on top of the Documenter base theme. ([#1258][github-1258])

## Version `v0.24.5`

* ![Enhancement][badge-enhancement] ![Bugfix][badge-bugfix] Documenter now correctly emulates the "REPL softscope" (Julia 1.5) in REPL-style doctest blocks and `@repl` blocks. ([#1232][github-1232])

## Version `v0.24.4`

* ![Enhancement][badge-enhancement] Change the inline code to less distracting black color in the HTML light theme. ([#1212][github-1212], [#1222][github-1222])

* ![Enhancement][badge-enhancement] Add the ability specify the `lang` attribute of the `html` tag in the HTML output, to better support documentation pages in other languages. By default Documenter now defaults to `lang="en"`. ([#1223][github-1223])

## Version `v0.24.3`

* ![Bugfix][badge-bugfix] Fix a case where Documenter's deployment would fail due to git picking up the wrong ssh config file on non-standard systems. ([#1216][github-1216])

## Version `v0.24.2`

* ![Maintenance][badge-maintenance] Improvements to logging in `deploydocs`. ([#1195][github-1195])

## Version `v0.24.1`

* ![Bugfix][badge-bugfix] Fix a bad `mktempdir` incantation in `LaTeXWriter`. ([#1194][github-1194])

## Version `v0.24.0`

* ![BREAKING][badge-breaking] Documenter no longer creates a symlink between the old `latest` url to specified `devurl`. ([#1151][github-1151])

  **For upgrading:** Make sure that links to the latest documentation have been updated (e.g. the package README).

* ![BREAKING][badge-breaking] The deprecated `makedocs` keywords (`html_prettyurls`, `html_disable_git`, `html_edit_branch`, `html_canonical`, `assets`, `analytics`) have been removed. ([#1107][github-1107])

  **For upgrading:** Pass the corresponding values to the `HTML` constructor when settings the `format` keyword.

* ![Feature][badge-feature] Documenter can now deploy preview documentation from pull requests (with head branch in the same repository, i.e. not from forks). This is enabled by passing `push_preview=true` to `deploydocs`. ([#1180][github-1180])

* ![Enhancement][badge-enhancement] The Documenter HTML front end now uses [KaTeX](https://katex.org/) as the default math rendering engine. ([#1097][github-1097])

  **Possible breakage:** This may break the rendering of equations that use some more esoteric features that are only supported in MathJax. It is possible to switch back to MathJax by passing `mathengine = Documenter.MathJax()` to the `HTML` constructor in the `format` keyword.

* ![Enhancement][badge-enhancement] The HTML front end generated by Documenter has been redesigned and now uses the [Bulma CSS framework](https://bulma.io/). ([#1043][github-1043])

  **Possible breakage:** Packages overriding the default Documenter CSS file, relying on some external CSS or relying on Documenter's CSS working in a particular way will not build correct-looking sites. Custom themes should now be developed as Sass files and compiled together with the Documenter and Bulma Sass dependencies (under `assets/html/scss`).

* ![Deprecation][badge-deprecation] ![Enhancement][badge-enhancement] The `edit_branch` keyword to `Documenter.HTML` has been deprecated in favor of the new `edit_link` keyword. As a new feature, passing `edit_link = nothing` disables the "Edit on GitHub" links altogether. ([#1173][github-1173])

  **For upgrading:** If using `edit_branch = nothing`, use `edit_link = :commit` instead. If passing a `String` to `edit_branch`, pass that to `edit_link` instead.

* ![Feature][badge-feature] Deployment is now more customizable and thus not as tied to Travis CI as before. ([#1147][github-1147], [#1171][github-1171], [#1180][github-1180])

* ![Feature][badge-feature] Documenter now has builtin support for deploying from GitHub Actions. Documenter will autodetect the running system, unless explicitly specified. ([#1144][github-1144], [#1152][github-1152])

* ![Feature][badge-feature] When using GitHub Actions Documenter will (try to) post a GitHub status with a link to the generated documentation. This is especially useful for pull request preview builds (see above). ([#1186][github-1186])

* ![Enhancement][badge-enhancement] The handling of JS and CSS assets is now more customizable:

  * The `asset` function can now be used to declare remote JS and CSS assets in the `assets` keyword. ([#1108][github-1108])
  * The `highlights` keyword to `HTML` can be used to declare additional languages that should be highlighted in code blocks. ([#1094][github-1094])
  * It is now possible to choose between MathJax and KaTeX as the math rendering engine with the `mathengine` keyword to `HTML` and to set their configuration in the `make.jl` script directly. ([#1097][github-1097])

* ![Enhancement][badge-enhancement] The JS and CSS dependencies of the front end have been updated to the latest versions. ([#1189][github-1189])

* ![Enhancement][badge-enhancement] Displaying of the site name at the top of the sidebar can now be disabled by passing `sidebar_sitename = false` to `HTML` in the `format` keyword. ([#1089][github-1089])

* ![Enhancement][badge-enhancement] For deployments that have Google Analytics enabled, the URL fragment (i.e. the in-page `#` target) also stored in analytics. ([#1121][github-1121])

* ![Enhancement][badge-enhancement] Page titles are now boosted in the search, yielding better search results. ([#631][github-631], [#1112][github-1112], [#1113][github-1113])

* ![Enhancement][badge-enhancement] In the PDF/LaTeX output, images that are wider than the text are now being scaled down to text width automatically. The PDF builds now require the [adjustbox](https://ctan.org/pkg/adjustbox) LaTeX package to be available. ([#1137][github-1137])

* ![Enhancement][badge-enhancement] If the TeX compilation fails for the PDF/LaTeX output, `makedocs` now throws an exception. ([#1166][github-1166])

* ![Bugfix][badge-bugfix] `LaTeXWriter` now outputs valid LaTeX if an `@contents` block is nested by more than two levels, or if `@contents` or `@index` blocks do not contain any items. ([#1166][github-1166])

## Version `v0.23.4`

* ![Bugfix][badge-bugfix] The `include` and `eval` functions are also available in `@setup` blocks now. ([#1148][github-1148], [#1153][github-1153])

## Version `v0.23.3`

* ![Bugfix][badge-bugfix] Fix file permission error when `Pkg.test`ing Documenter. ([#1115][github-1115])

## Version `v0.23.2`

* ![Bugfix][badge-bugfix] Empty Markdown headings no longer cause Documenter to crash. ([#1081][github-1081], [#1082][github-1082])

## Version `v0.23.1`

* ![Bugfix][badge-bugfix] Documenter no longer throws an error if the provided `EditURL` argument is missing. ([#1076][github-1076], [#1077][github-1077])

* ![Bugfix][badge-bugfix] Non-standard Markdown AST nodes no longer cause Documenter to exit with a missing method error in doctesting and HTML output. Documenter falls back to `repr()` for such nodes. ([#1073][github-1073], [#1075][github-1075])

* ![Bugfix][badge-bugfix] Docstrings parsed into nested `Markdown.MD` objects are now unwrapped correctly and do not cause Documenter to crash with a missing method error anymore. The user can run into that when reusing docstrings with the `@doc @doc(foo) function bar end` pattern. ([#1075][github-1075])

## Version `v0.23.0`

* Documenter v0.23 requires Julia v1.0. ([#1015][github-1015])

* ![BREAKING][badge-breaking] `DocTestSetup`s that are defined in `@meta` blocks no longer apply to doctests that are in docstrings. ([#774][github-774])

  - Specifically, the pattern where `@docs` or `@autodocs` blocks were surrounded by `@meta` blocks, setting up a shared `DocTestSetup` for many docstrings, no longer works.

  - Documenter now exports the `DocMeta` module, which provides an alternative way to add `DocTestSetup` to docstrings.

  **For upgrading:** Use `DocMeta.setdocmeta!` in `make.jl` to set up a `DocTestSetup` that applies to all the docstrings in a particular module instead and, if applicable, remove the now redundant `@meta` blocks. See the ["Setup code" section under "Doctesting"](https://juliadocs.github.io/Documenter.jl/v0.23.0/man/doctests/#Setup-Code-1) in the manual for more information.

* ![Feature][badge-feature] `makedocs` now accepts the `doctest = :only` keyword, which allows doctests to be run while most other build steps, such as rendering, are skipped. This makes it more feasible to run doctests as part of the test suite (see the manual for more information). ([#198][github-198], [#535][github-535], [#756][github-756], [#774][github-774])

* ![Feature][badge-feature] Documenter now exports the `doctest` function, which verifies the doctests in all the docstrings of a given module. This can be used to verify docstring doctests as part of test suite, or to fix doctests right in the REPL. ([#198][github-198], [#535][github-535], [#756][github-756], [#774][github-774], [#1054][github-1054])

* ![Feature][badge-feature] `makedocs` now accepts the `expandfirst` argument, which allows specifying a set of pages that should be evaluated before others. ([#1027][github-1027], [#1029][github-1029])

* ![Enhancement][badge-enhancement] The evaluation order of pages is now fixed (unless customized with `expandfirst`). The pages are evaluated in the alphabetical order of their file paths. ([#1027][github-1027], [#1029][github-1029])

* ![Enhancement][badge-enhancement] The logo image in the HTML output will now always point to the first page in the navigation menu (as opposed to `index.html`, which may or may not exist). When using pretty URLs, the `index.html` part now omitted from the logo link URL. ([#1005][github-1005])

* ![Enhancement][badge-enhancement] Minor changes to how doctesting errors are printed. ([#1028][github-1028])

* ![Enhancement][badge-enhancement] Videos can now be included in the HTML output using the image syntax (`![]()`) if the file extension matches a known format (`.webm`, `.mp4`, `.ogg`, `.ogm`, `.ogv`, `.avi`). ([#1034][github-1034])

* ![Enhancement][badge-enhancement] The PDF output now uses the DejaVu Sans  and DejaVu Sans Mono fonts to provide better Unicode coverage. ([#803][github-803], [#1066][github-1066])

* ![Bugfix][badge-bugfix] The HTML output now outputs HTML files for pages that are not referenced in the `pages` keyword too (Documenter finds them according to their extension). But they do exists outside of the standard navigation hierarchy (as defined by `pages`). This fixes a bug where these pages could still be referenced by `@ref` links and `@contents` blocks, but in the HTML output, the links ended up being broken. ([#1031][github-1031], [#1047][github-1047])

* ![Bugfix][badge-bugfix] `makedocs` now throws an error when the format objects (`Documenter.HTML`, `LaTeX`, `Markdown`) get passed positionally. The format types are no longer subtypes of `Documenter.Plugin`. ([#1046][github-1046], [#1061][github-1061])

* ![Bugfix][badge-bugfix] Doctesting now also handles doctests that contain invalid syntax and throw parsing errors. ([#487][github-487], [#1062][github-1062])

* ![Bugfix][badge-bugfix] Stacktraces in doctests that throw an error are now filtered more thoroughly, fixing an issue where too much of the stacktrace was included when `doctest` or `makedocs` was called from a more complicated context. ([#1062][github-1062])

* ![Experimental][badge-experimental] ![Feature][badge-feature] The current working directory when evaluating `@repl` and `@example` blocks can now be set to a fixed directory by passing the `workdir` keyword to `makedocs`. _The new keyword and its behaviour are experimental and not part of the public API._ ([#1013][github-1013], [#1025][github-1025])

## Version `v0.22.6`

* ![Maintenance][badge-maintenance] Add DocStringExtensions 0.8 as an allowed dependency version. ([#1071][github-1071])

## Version `v0.22.5`

* ![Maintenance][badge-maintenance] Fix a test dependency problem revealed by a bugfix in Julia / Pkg. ([#1037][github-1037])

## Version `v0.22.4`

* ![Bugfix][badge-bugfix] Documenter no longer crashes if the build includes doctests from docstrings that are defined in files that do not exist on the file system (e.g. if a Julia Base docstring is included when running a non-source Julia build). ([#1002][github-1002])

* ![Bugfix][badge-bugfix] URLs for files in the repository are now generated correctly when the repository is used as a Git submodule in another repository. ([#1000][github-1000], [#1004][github-1004])

* ![Bugfix][badge-bugfix] When checking for omitted docstrings, Documenter no longer gives "`Package.Package` missing" type false positives. ([#1009][github-1009])

* ![Bugfix][badge-bugfix] `makedocs` again exits with an error if `strict=true` and there is a doctest failure. ([#1003][github-1003], [#1014][github-1014])

## Version `v0.22.3`

* ![Bugfix][badge-bugfix] Fixed filepaths for images included in the .tex file for PDF output on Windows. ([#999][github-999])

## Version `v0.22.2`

* ![Bugfix][badge-bugfix] Error reporting for meta-blocks now handles missing files gracefully instead of throwing. ([#996][github-996])

* ![Enhancement][badge-enhancement] The `sitename` keyword argument to `deploydocs`, which is required for the default HTML output, is now properly documented. ([#995][github-995])

## Version `v0.22.1`

* ![Bugfix][badge-bugfix] Fixed a world-age related bug in doctests. ([#994][github-994])

## Version `v0.22.0`

* ![Deprecation][badge-deprecation] ![Enhancement][badge-enhancement] The `assets` and `analytics` arguments to `makedocs` have been deprecated in favor of the corresponding arguments of the `Documenter.HTML` format plugin. ([#953][github-953])

  **For upgrading:** pass the corresponding arguments with the `Documenter.HTML` plugin instead. E.g. instead of

  ```
  makedocs(
      assets = ..., analytics = ...,
      ...
  )
  ```

  you should have

  ```
  makedocs(
      format = Documenter.HTML(assets = ..., analytics = ...),
      ...
  )
  ```

  _**Note:** It is technically possible to specify the same argument twice with different values by passing both variants. In that case the value passed to `makedocs` takes precedence._

* ![Enhancement][badge-enhancement] Documentation is no longer deployed on Travis CI cron jobs. ([#917][github-917])

* ![Enhancement][badge-enhancement] Log messages from failed `@meta`, `@docs`, `@autodocs`,
  `@eval`, `@example` and `@setup` blocks now include information about the source location
  of the block. ([#929][github-929])

* ![Enhancement][badge-enhancement] Docstrings from `@docs`-blocks are now included in the
  rendered docs even if some part(s) of the block failed. ([#928][github-928], [#935][github-935])

* ![Enhancement][badge-enhancement] The Markdown and LaTeX output writers can now handle multimedia
  output, such as images, from `@example` blocks. All the writers now also handle `text/markdown`
  output, which is preferred over `text/plain` if available. ([#938][github-938], [#948][github-948])

* ![Enhancement][badge-enhancement] The HTML output now also supports SVG, WebP, GIF and JPEG logos. ([#953][github-953])

* ![Enhancement][badge-enhancement] Reporting of failed doctests are now using the logging
  system to be consistent with the rest of Documenter's output. ([#958][github-958])

* ![Enhancement][badge-enhancement] The construction of the search index in the HTML output has been refactored to make it easier to use with other search backends in the future. The structure of the generated search index has also been modified, which can yield slightly different search results. Documenter now depends on the lightweight [JSON.jl][json-jl] package. ([#966][github-966])

* ![Enhancement][badge-enhancement] Docstrings that begin with an indented code block (such as a function signature) now have that block highlighted as Julia code by default.
  This behaviour can be disabled by passing `highlightsig=false` to `makedocs`. ([#980][github-980])

* ![Bugfix][badge-bugfix] Paths in `include` calls in `@eval`, `@example`, `@repl` and `jldoctest`
  blocks are now interpreted to be relative `pwd`, which is set to the output directory of the
  resulting file. ([#941][github-941])

* ![Bugfix][badge-bugfix] `deploydocs` and `git_push` now support non-github repos correctly and work when the `.ssh` directory does not already exist or the working directory contains spaces. ([#971][github-971])

* ![Bugfix][badge-bugfix] Tables now honor column alignment in the HTML output. If a column does not explicitly specify its alignment, the parser defaults to it being right-aligned, whereas previously all cells were left-aligned. ([#511][github-511], [#989][github-989])

* ![Bugfix][badge-bugfix] Code lines ending with `# hide` are now properly hidden for CRLF inputs. ([#991][github-991])

## Version `v0.21.5`

* ![Bugfix][badge-bugfix] Deprecation warnings for `format` now get printed correctly when multiple formats are passed as a `Vector`. ([#967][github-967])

## Version `v0.21.4`

* ![Bugfix][badge-bugfix] A bug in `jldoctest`-blocks that, in rare cases, resulted in
  wrong output has been fixed. ([#959][github-959], [#960][github-960])

## Version `v0.21.3`

* ![Security][badge-security] The lunr.js and lodash JavaScript dependencies have been updated to their latest patch versions (from 2.3.1 to 2.3.5 and 4.17.4 to 4.17.11, respectively).
  This is in response to a vulnerability in lodash <4.17.11 ([CVE-2018-16487](https://nvd.nist.gov/vuln/detail/CVE-2018-16487)). ([#946][github-946])

## Version `v0.21.2`

* ![Bugfix][badge-bugfix] `linkcheck` now handles servers that do not support `HEAD` requests
  and properly checks for status codes of FTP responses. ([#934][github-934])

## Version `v0.21.1`

* ![Bugfix][badge-bugfix] `@repl` blocks now work correctly together with quoted
  expressions. ([#923][github-923], [#926][github-926])

* ![Bugfix][badge-bugfix] `@example`, `@repl` and `@eval` blocks now handle reserved words,
  e.g. `try`/`catch`, correctly. ([#886][github-886], [#927][github-927])

## Version `v0.21.0`

* ![Deprecation][badge-deprecation] ![Enhancement][badge-enhancement] The symbol values to the `format` argument of `makedocs` (`:html`, `:markdown`, `:latex`) have been deprecated in favor of the `Documenter.HTML`, `Markdown` and `LaTeX`
  objects. The `Markdown` and `LaTeX` types are exported from the [DocumenterMarkdown][documentermarkdown] and [DocumenterLaTeX][documenterlatex] packages,
  respectively. HTML output is still the default. ([#891][github-891])

  **For upgrading:** If you don't specify `format` (i.e. you rely on the default) you don't have to do anything.
  Otherwise update calls to `makedocs` to use struct instances instead of symbols, e.g.

  ```
  makedocs(
      format = :markdown
  )
  ```

  should be changed to

  ```
  using DocumenterMarkdown
  makedocs(
      format = Markdown()
  )
  ```

* ![Deprecation][badge-deprecation] ![Enhancement][badge-enhancement] The `html_prettyurls`, `html_canonical`, `html_disable_git` and `html_edit_branch` arguments to `makedocs` have been deprecated in favor of the corresponding arguments of the `Documenter.HTML` format plugin. ([#864][github-864], [#891][github-891])

  **For upgrading:** pass the corresponding arguments with the `Documenter.HTML` plugin instead. E.g. instead of

  ```
  makedocs(
      html_prettyurls = ..., html_canonical = ...,
      ...
  )
  ```

  you should have

  ```
  makedocs(
      format = Documenter.HTML(prettyurls = ..., canonical = ...),
      ...
  )
  ```

  _**Note:** It is technically possible to specify the same argument twice with different values by passing both variants. In that case the value to the deprecated `html_*` variant takes precedence._

* ![Feature][badge-feature] Packages extending Documenter can now define subtypes of `Documenter.Plugin`,
  which can be passed to `makedocs` as positional arguments to pass options to the extensions. ([#864][github-864])

* ![Feature][badge-feature] `@autodocs` blocks now support the `Filter` keyword, which allows passing a user-defined function that will filter the methods spliced in by the at-autodocs block. ([#885][github-885])

* ![Enhancement][badge-enhancement] `linkcheck` now supports checking URLs using the FTP protocol. ([#879][github-879])

* ![Enhancement][badge-enhancement] Build output logging has been improved and switched to the logging macros from `Base`. ([#876][github-876])

* ![Enhancement][badge-enhancement] The default `documenter.sty` LaTeX preamble now include `\usepackage{graphicx}`. ([#898][github-898])

* ![Enhancement][badge-enhancement] `deploydocs` is now more helpful when it fails to interpret `DOCUMENTER_KEY`. It now also uses the `BatchMode` SSH option and throws an error instead of asking for a passphrase and timing out the Travis build when `DOCUMENTER_KEY` is broken. ([#697][github-697], [#907][github-907])

* ![Enhancement][badge-enhancement] `deploydocs` now have a `forcepush` keyword argument that can be used to
  force-push the built documentation instead of adding a new commit. ([#905][github-905])

## Version `v0.20.0`

* Documenter v0.20 requires at least Julia v0.7. ([#795][github-795])

* ![BREAKING][badge-breaking] Documentation deployment via the `deploydocs` function has changed considerably.

  - The user-facing directories (URLs) of different versions and what gets displayed in the version selector have changed. By default, Documenter now creates the `stable/` directory (as before) and a directory for every minor version (`vX.Y/`). The `release-X.Y` directories are no longer created. ([#706][github-706], [#813][github-813], [#817][github-817])

    Technically, Documenter now deploys actual files only to `dev/` and `vX.Y.Z/` directories. The directories (URLs) that change from version to version (e.g. `latest/`, `vX.Y`) are implemented as symlinks on the `gh-pages` branch.

    The version selector will only display `vX.Y/`, `stable/` and `dev/` directories by default. This behavior can be customized with the `versions` keyword of `deploydocs`.

  - Documentation from the development branch (e.g. `master`) now deploys to `dev/` by default (instead of `latest/`). This can be customized with the `devurl` keyword. ([#802][github-802])

  - The `latest` keyword to `deploydocs` has been deprecated and renamed to `devbranch`. ([#802][github-802])

  - The `julia` and `osname` keywords to `deploydocs` are now deprecated. ([#816][github-816])

  - The default values of the `target`, `deps` and `make` keywords to `deploydocs` have been changed. See the default format change below for more information. ([#826][github-826])

  **For upgrading:**

  - If you are using the `latest` keyword, then just use `devbranch` with the same value instead.

  - Update links that point to `latest/` to point to `dev/` instead (e.g. in the README).

  - Remove any links to the `release-X.Y` branches and remove the directories from your `gh-pages` branch.

  - The operating system and Julia version should be specified in the Travis build stage configuration (via `julia:` and `os:` options, see "Hosting Documentation" in the manual for more details) or by checking the `TRAVIS_JULIA_VERSION` and `TRAVIS_OS_NAME` environment variables in `make.jl` yourself.

* ![BREAKING][badge-breaking] `makedocs` will now build Documenter's native HTML output by default and `deploydocs`' defaults now assume the HTML output. ([#826][github-826])

  - The default value of the `format` keyword of `makedocs` has been changed to `:html`.

  - The default value of the `target` keyword to `deploydocs` has been changed to `"build"`.

  - The default value of the `make` and `deps` keywords to `deploydocs` have been changed to `nothing`.

  **For upgrading:** If you are relying on the Markdown/MkDocs output, you now need to:

  - In `makedocs`, explicitly set `format = :markdown`

  - In `deploydocs`, explicitly set

    ```julia
    target = "site"
    deps = Deps.pip("pygments", "mkdocs")
    make = () -> run(`mkdocs build`)
    ```

  - Explicitly import `DocumenterMarkdown` in `make.jl`. See the `MarkdownWriter` deprecation below.

  If you already specify any of the changed keywords, then you do not need to make any changes to those keywords you already set.

  However, if you are setting any of the values to the new defaults (e.g. when you are already using the HTML output), you may now rely on the new defaults.

* ![Deprecation][badge-deprecation] The Markdown/MkDocs (`format = :markdown`) and PDF/LaTeX (`format = :latex`) outputs now require an external package to be loaded ([DocumenterMarkdown](https://github.com/JuliaDocs/DocumenterMarkdown.jl) and [DocumenterLaTeX](https://github.com/JuliaDocs/DocumenterLaTeX.jl), respectively). ([#833][github-833])

  **For upgrading:** Make sure that the respective extra package is installed and then just add `using DocumenterMarkdown` or `using DocumenterLaTeX` to `make.jl`.

* ![BREAKING][badge-breaking] "Pretty URLs" are enabled by default now for the HTML output. The default value of the `html_prettyurls` has been changed to `true`.

  For a page `foo/page.md` Documenter now generates `foo/page/index.html`, instead of `foo/page.html`.
  On GitHub pages deployments it means that your URLs look like  `foo/page/` instead of `foo/page.html`.

  For local builds you should explicitly set `html_prettyurls = false`.

  **For upgrading:** If you wish to retain the old behavior, set `html_prettyurls = false` in `makedocs`. If you already set `html_prettyurls`, you do not need to change anything.

* ![BREAKING][badge-breaking] The `Travis.genkeys` and `Documenter.generate` functions have been moved to a separate [DocumenterTools.jl package](https://github.com/JuliaDocs/DocumenterTools.jl). ([#789][github-789])

* ![Enhancement][badge-enhancement] If Documenter is not able to determine which Git hosting service is being used to host the source, the "Edit on XXX" links become "Edit source" with a generic icon. ([#804][github-804])

* ![Enhancement][badge-enhancement] The at-blocks now support `MIME"text/html"` rendering of objects (e.g. for interactive plots). I.e. if a type has `show(io, ::MIME"text/html", x)` defined, Documenter now uses that when rendering the objects in the document. ([#764][github-764])

* ![Enhancement][badge-enhancement] Enhancements to the sidebar. When loading a page, the sidebar will jump to the current page now. Also, the scrollbar in WebKit-based browsers look less intrusive now. ([#792][github-792], [#854][github-854], [#863][github-863])

* ![Enhancement][badge-enhancement] Minor style enhancements to admonitions. ([#841][github-841])

* ![Bugfix][badge-bugfix] The at-blocks that execute code can now handle `include` statements. ([#793][github-793], [#794][github-794])

* ![Bugfix][badge-bugfix] At-docs blocks no longer give an error when containing empty lines. ([#823][github-823], [#824][github-824])

[github-198]: https://github.com/JuliaDocs/Documenter.jl/issues/198
[github-487]: https://github.com/JuliaDocs/Documenter.jl/issues/487
[github-511]: https://github.com/JuliaDocs/Documenter.jl/pull/511
[github-535]: https://github.com/JuliaDocs/Documenter.jl/issues/535
[github-631]: https://github.com/JuliaDocs/Documenter.jl/issues/631
[github-697]: https://github.com/JuliaDocs/Documenter.jl/pull/697
[github-706]: https://github.com/JuliaDocs/Documenter.jl/pull/706
[github-756]: https://github.com/JuliaDocs/Documenter.jl/issues/756
[github-764]: https://github.com/JuliaDocs/Documenter.jl/pull/764
[github-774]: https://github.com/JuliaDocs/Documenter.jl/pull/774
[github-789]: https://github.com/JuliaDocs/Documenter.jl/pull/789
[github-792]: https://github.com/JuliaDocs/Documenter.jl/pull/792
[github-793]: https://github.com/JuliaDocs/Documenter.jl/pull/793
[github-794]: https://github.com/JuliaDocs/Documenter.jl/pull/794
[github-795]: https://github.com/JuliaDocs/Documenter.jl/pull/795
[github-802]: https://github.com/JuliaDocs/Documenter.jl/pull/802
[github-803]: https://github.com/JuliaDocs/Documenter.jl/issues/803
[github-804]: https://github.com/JuliaDocs/Documenter.jl/pull/804
[github-813]: https://github.com/JuliaDocs/Documenter.jl/pull/813
[github-816]: https://github.com/JuliaDocs/Documenter.jl/pull/816
[github-817]: https://github.com/JuliaDocs/Documenter.jl/pull/817
[github-823]: https://github.com/JuliaDocs/Documenter.jl/pull/823
[github-824]: https://github.com/JuliaDocs/Documenter.jl/pull/824
[github-826]: https://github.com/JuliaDocs/Documenter.jl/pull/826
[github-833]: https://github.com/JuliaDocs/Documenter.jl/pull/833
[github-841]: https://github.com/JuliaDocs/Documenter.jl/pull/841
[github-854]: https://github.com/JuliaDocs/Documenter.jl/pull/854
[github-863]: https://github.com/JuliaDocs/Documenter.jl/pull/863
[github-864]: https://github.com/JuliaDocs/Documenter.jl/pull/864
[github-876]: https://github.com/JuliaDocs/Documenter.jl/pull/876
[github-879]: https://github.com/JuliaDocs/Documenter.jl/pull/879
[github-885]: https://github.com/JuliaDocs/Documenter.jl/pull/885
[github-886]: https://github.com/JuliaDocs/Documenter.jl/pull/886
[github-891]: https://github.com/JuliaDocs/Documenter.jl/pull/891
[github-898]: https://github.com/JuliaDocs/Documenter.jl/pull/898
[github-905]: https://github.com/JuliaDocs/Documenter.jl/pull/905
[github-907]: https://github.com/JuliaDocs/Documenter.jl/pull/907
[github-917]: https://github.com/JuliaDocs/Documenter.jl/pull/917
[github-923]: https://github.com/JuliaDocs/Documenter.jl/pull/923
[github-926]: https://github.com/JuliaDocs/Documenter.jl/pull/926
[github-927]: https://github.com/JuliaDocs/Documenter.jl/pull/927
[github-928]: https://github.com/JuliaDocs/Documenter.jl/pull/928
[github-929]: https://github.com/JuliaDocs/Documenter.jl/pull/929
[github-934]: https://github.com/JuliaDocs/Documenter.jl/pull/934
[github-935]: https://github.com/JuliaDocs/Documenter.jl/pull/935
[github-938]: https://github.com/JuliaDocs/Documenter.jl/pull/938
[github-941]: https://github.com/JuliaDocs/Documenter.jl/pull/941
[github-946]: https://github.com/JuliaDocs/Documenter.jl/pull/946
[github-948]: https://github.com/JuliaDocs/Documenter.jl/pull/948
[github-953]: https://github.com/JuliaDocs/Documenter.jl/pull/953
[github-958]: https://github.com/JuliaDocs/Documenter.jl/pull/958
[github-959]: https://github.com/JuliaDocs/Documenter.jl/pull/959
[github-960]: https://github.com/JuliaDocs/Documenter.jl/pull/960
[github-964]: https://github.com/JuliaDocs/Documenter.jl/issues/964
[github-966]: https://github.com/JuliaDocs/Documenter.jl/pull/966
[github-967]: https://github.com/JuliaDocs/Documenter.jl/pull/967
[github-971]: https://github.com/JuliaDocs/Documenter.jl/pull/971
[github-980]: https://github.com/JuliaDocs/Documenter.jl/pull/980
[github-989]: https://github.com/JuliaDocs/Documenter.jl/pull/989
[github-991]: https://github.com/JuliaDocs/Documenter.jl/pull/991
[github-994]: https://github.com/JuliaDocs/Documenter.jl/pull/994
[github-995]: https://github.com/JuliaDocs/Documenter.jl/pull/995
[github-996]: https://github.com/JuliaDocs/Documenter.jl/pull/996
[github-999]: https://github.com/JuliaDocs/Documenter.jl/pull/999
[github-1005]: https://github.com/JuliaDocs/Documenter.jl/pull/1005
[github-1000]: https://github.com/JuliaDocs/Documenter.jl/issues/1000
[github-1002]: https://github.com/JuliaDocs/Documenter.jl/pull/1002
[github-1003]: https://github.com/JuliaDocs/Documenter.jl/issues/1003
[github-1004]: https://github.com/JuliaDocs/Documenter.jl/pull/1004
[github-1009]: https://github.com/JuliaDocs/Documenter.jl/pull/1009
[github-1013]: https://github.com/JuliaDocs/Documenter.jl/issues/1013
[github-1014]: https://github.com/JuliaDocs/Documenter.jl/pull/1014
[github-1015]: https://github.com/JuliaDocs/Documenter.jl/pull/1015
[github-1025]: https://github.com/JuliaDocs/Documenter.jl/pull/1025
[github-1026]: https://github.com/JuliaDocs/Documenter.jl/issues/1026
[github-1027]: https://github.com/JuliaDocs/Documenter.jl/issues/1027
[github-1028]: https://github.com/JuliaDocs/Documenter.jl/pull/1028
[github-1029]: https://github.com/JuliaDocs/Documenter.jl/pull/1029
[github-1031]: https://github.com/JuliaDocs/Documenter.jl/issues/1031
[github-1034]: https://github.com/JuliaDocs/Documenter.jl/pull/1034
[github-1037]: https://github.com/JuliaDocs/Documenter.jl/pull/1037
[github-1043]: https://github.com/JuliaDocs/Documenter.jl/pull/1043
[github-1046]: https://github.com/JuliaDocs/Documenter.jl/issues/1046
[github-1047]: https://github.com/JuliaDocs/Documenter.jl/pull/1047
[github-1054]: https://github.com/JuliaDocs/Documenter.jl/pull/1054
[github-1057]: https://github.com/JuliaDocs/Documenter.jl/issues/1057
[github-1061]: https://github.com/JuliaDocs/Documenter.jl/pull/1061
[github-1062]: https://github.com/JuliaDocs/Documenter.jl/pull/1062
[github-1066]: https://github.com/JuliaDocs/Documenter.jl/pull/1066
[github-1071]: https://github.com/JuliaDocs/Documenter.jl/pull/1071
[github-1073]: https://github.com/JuliaDocs/Documenter.jl/issues/1073
[github-1075]: https://github.com/JuliaDocs/Documenter.jl/pull/1075
[github-1076]: https://github.com/JuliaDocs/Documenter.jl/issues/1076
[github-1077]: https://github.com/JuliaDocs/Documenter.jl/pull/1077
[github-1081]: https://github.com/JuliaDocs/Documenter.jl/issues/1081
[github-1082]: https://github.com/JuliaDocs/Documenter.jl/pull/1082
[github-1088]: https://github.com/JuliaDocs/Documenter.jl/issues/1088
[github-1089]: https://github.com/JuliaDocs/Documenter.jl/pull/1089
[github-1094]: https://github.com/JuliaDocs/Documenter.jl/pull/1094
[github-1097]: https://github.com/JuliaDocs/Documenter.jl/pull/1097
[github-1107]: https://github.com/JuliaDocs/Documenter.jl/pull/1107
[github-1108]: https://github.com/JuliaDocs/Documenter.jl/pull/1108
[github-1112]: https://github.com/JuliaDocs/Documenter.jl/pull/1112
[github-1113]: https://github.com/JuliaDocs/Documenter.jl/pull/1113
[github-1115]: https://github.com/JuliaDocs/Documenter.jl/pull/1115
[github-1118]: https://github.com/JuliaDocs/Documenter.jl/issues/1118
[github-1119]: https://github.com/JuliaDocs/Documenter.jl/pull/1119
[github-1121]: https://github.com/JuliaDocs/Documenter.jl/pull/1121
[github-1137]: https://github.com/JuliaDocs/Documenter.jl/pull/1137
[github-1144]: https://github.com/JuliaDocs/Documenter.jl/pull/1144
[github-1147]: https://github.com/JuliaDocs/Documenter.jl/pull/1147
[github-1148]: https://github.com/JuliaDocs/Documenter.jl/issues/1148
[github-1151]: https://github.com/JuliaDocs/Documenter.jl/pull/1151
[github-1152]: https://github.com/JuliaDocs/Documenter.jl/pull/1152
[github-1153]: https://github.com/JuliaDocs/Documenter.jl/pull/1153
[github-1166]: https://github.com/JuliaDocs/Documenter.jl/pull/1166
[github-1171]: https://github.com/JuliaDocs/Documenter.jl/pull/1171
[github-1173]: https://github.com/JuliaDocs/Documenter.jl/pull/1173
[github-1180]: https://github.com/JuliaDocs/Documenter.jl/pull/1180
[github-1184]: https://github.com/JuliaDocs/Documenter.jl/issues/1184
[github-1186]: https://github.com/JuliaDocs/Documenter.jl/pull/1186
[github-1189]: https://github.com/JuliaDocs/Documenter.jl/pull/1189
[github-1194]: https://github.com/JuliaDocs/Documenter.jl/pull/1194
[github-1195]: https://github.com/JuliaDocs/Documenter.jl/pull/1195
[github-1200]: https://github.com/JuliaDocs/Documenter.jl/issues/1200
[github-1212]: https://github.com/JuliaDocs/Documenter.jl/issues/1212
[github-1216]: https://github.com/JuliaDocs/Documenter.jl/pull/1216
[github-1222]: https://github.com/JuliaDocs/Documenter.jl/pull/1222
[github-1223]: https://github.com/JuliaDocs/Documenter.jl/pull/1223
[github-1232]: https://github.com/JuliaDocs/Documenter.jl/pull/1232
[github-1240]: https://github.com/JuliaDocs/Documenter.jl/pull/1240
[github-1258]: https://github.com/JuliaDocs/Documenter.jl/pull/1258
[github-1264]: https://github.com/JuliaDocs/Documenter.jl/pull/1264
[github-1269]: https://github.com/JuliaDocs/Documenter.jl/pull/1269
[github-1279]: https://github.com/JuliaDocs/Documenter.jl/issues/1279
[github-1280]: https://github.com/JuliaDocs/Documenter.jl/pull/1280
[github-1285]: https://github.com/JuliaDocs/Documenter.jl/pull/1285
[github-1292]: https://github.com/JuliaDocs/Documenter.jl/pull/1292
[github-1293]: https://github.com/JuliaDocs/Documenter.jl/pull/1293
[github-1295]: https://github.com/JuliaDocs/Documenter.jl/pull/1295
[github-1298]: https://github.com/JuliaDocs/Documenter.jl/pull/1298
[github-1299]: https://github.com/JuliaDocs/Documenter.jl/pull/1299
[github-1311]: https://github.com/JuliaDocs/Documenter.jl/pull/1311
[github-1307]: https://github.com/JuliaDocs/Documenter.jl/pull/1307
[github-1310]: https://github.com/JuliaDocs/Documenter.jl/pull/1310
[github-1315]: https://github.com/JuliaDocs/Documenter.jl/pull/1315
[github-1323]: https://github.com/JuliaDocs/Documenter.jl/pull/1323
[github-1328]: https://github.com/JuliaDocs/Documenter.jl/pull/1328
[github-1338]: https://github.com/JuliaDocs/Documenter.jl/issues/1338
[github-1339]: https://github.com/JuliaDocs/Documenter.jl/pull/1339
[github-1344]: https://github.com/JuliaDocs/Documenter.jl/issues/1344
[github-1345]: https://github.com/JuliaDocs/Documenter.jl/pull/1345
[github-1349]: https://github.com/JuliaDocs/Documenter.jl/pull/1349
[github-1355]: https://github.com/JuliaDocs/Documenter.jl/pull/1355
[github-1357]: https://github.com/JuliaDocs/Documenter.jl/pull/1357
[github-1360]: https://github.com/JuliaDocs/Documenter.jl/pull/1360
[github-1365]: https://github.com/JuliaDocs/Documenter.jl/pull/1365
[github-1368]: https://github.com/JuliaDocs/Documenter.jl/pull/1368

[documenterlatex]: https://github.com/JuliaDocs/DocumenterLaTeX.jl
[documentermarkdown]: https://github.com/JuliaDocs/DocumenterMarkdown.jl
[json-jl]: https://github.com/JuliaIO/JSON.jl


[badge-breaking]: https://img.shields.io/badge/BREAKING-red.svg
[badge-deprecation]: https://img.shields.io/badge/deprecation-orange.svg
[badge-feature]: https://img.shields.io/badge/feature-green.svg
[badge-enhancement]: https://img.shields.io/badge/enhancement-blue.svg
[badge-bugfix]: https://img.shields.io/badge/bugfix-purple.svg
[badge-security]: https://img.shields.io/badge/security-black.svg
[badge-experimental]: https://img.shields.io/badge/experimental-lightgrey.svg
[badge-maintenance]: https://img.shields.io/badge/maintenance-gray.svg

<!--
# Badges

![BREAKING][badge-breaking]
![Deprecation][badge-deprecation]
![Feature][badge-feature]
![Enhancement][badge-enhancement]
![Bugfix][badge-bugfix]
![Security][badge-security]
![Experimental][badge-experimental]
![Maintenance][badge-maintenance]
--><|MERGE_RESOLUTION|>--- conflicted
+++ resolved
@@ -8,11 +8,9 @@
 
 * ![Enhancement][badge-enhancement] The generated HTML site now displays a footer by default that mentions Julia and Documenter. This can be customized or disabled by passing the `footer` keyword to `Documeter.HTML`. ([#1184][github-1184], [#1365][github-1365])
 
-<<<<<<< HEAD
+* ![Enhancement][badge-enhancement] Warnings that cause `makedocs` to error when `strict=true` are now printed as errors when `strict` is set to `true`. ([#1088][github-1088], [#1349][github-1349])
+
 * ![Bugfix][badge-bugfix] In the PDF/LaTeX output, equations that use the `align` or `align*` environment are no longer further wrapped in `equation*`/`split`. ([#1368][github-1368])
-=======
-* ![Enhancement][badge-enhancement] Warnings that cause `makedocs` to error when `strict=true` are now printed as errors when `strict` is set to `true`. ([#1088][github-1088], [#1349][github-1349])
->>>>>>> 4fc0a062
 
 ## Version `v0.25.0`
 
