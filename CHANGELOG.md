--- conflicted
+++ resolved
@@ -77,11 +77,9 @@
 
 * Move the mobile layout sidebar toggle (hamburger) from the right side to the left side. (#1312, #2076)
 
-<<<<<<< HEAD
+* Added the ability to expand/collapse individual as well as all docstrings. (#1393, #2078)
+
 * Invalid local link warnings during HTML rendering now print a bit more context, helping in pinpointing the offending link. (#2100)
-=======
-* Added the ability to expand/collapse individual as well as all docstrings. (#1393, #2078)
->>>>>>> 7853d051
 
 ### Fixed
 
