# Documenter.jl changelog

## Version `v0.23.0`

* Documenter v0.23 requires Julia v1.0. ([#1015][github-1015])

* ![BREAKING][badge-breaking] `DocTestSetup`s that are defined in `@meta` blocks no longer apply to doctests that are in docstrings. ([#774][github-774])

  - Specifically, the pattern where `@docs` or `@autodocs` blocks were surrounded by `@meta` blocks, setting up a shared `DocTestSetup` for many docstrings, no longer works.

  - Documenter now exports the `DocMeta` module, which provides an alternative way to add `DocTestSetup` to docstrings.

  **For upgrading:** Use `DocMeta.setdocmeta!` in `make.jl` to set up a `DocTestSetup` that applies to all the docstrings in a particular module instead and, if applicable, remove the now redundant `@meta` blocks. See the ["Setup code" section under "Doctesting"](https://juliadocs.github.io/Documenter.jl/v0.23.0/man/doctests/#Setup-Code-1) in the manual for more information.

* ![Feature][badge-feature] `makedocs` now accepts the `doctest = :only` keyword, which allows doctests to be run while most other build steps, such as rendering, are skipped. This makes it more feasible to run doctests as part of the test suite (see the manual for more information). ([#198][github-198], [#535][github-535], [#756][github-756], [#774][github-774])

* ![Feature][badge-feature] Documenter now exports the `doctest` function, which verifies the doctests in all the docstrings of a given module. This can be used to verify docstring doctests as part of test suite, or to fix doctests right in the REPL. ([#198][github-198], [#535][github-535], [#756][github-756], [#774][github-774], [#1054][github-1054])

* ![Feature][badge-feature] `makedocs` now accepts the `expandfirst` argument, which allows specifying a set of pages that should be evaluated before others. ([#1027][github-1027], [#1029][github-1029])

* ![Enhancement][badge-enhancement] The evaluation order of pages is now fixed (unless customized with `expandfirst`). The pages are evaluated in the alphabetical order of their file paths. ([#1027][github-1027], [#1029][github-1029])

* ![Enhancement][badge-enhancement] The logo image in the HTML output will now always point to the first page in the navigation menu (as opposed to `index.html`, which may or may not exist). When using pretty URLs, the `index.html` part now omitted from the logo link URL. ([#1005][github-1005])

* ![Enhancement][badge-enhancement] Minor changes to how doctesting errors are printed. ([#1028][github-1028])

* ![Enhancement][badge-enhancement] Videos can now be included in the HTML output using the image syntax (`![]()`) if the file extension matches a known format (`.webm`, `.mp4`, `.ogg`, `.ogm`, `.ogv`, `.avi`). ([#1034][github-1034])

* ![Bugfix][badge-bugfix] The HTML output now outputs HTML files for pages that are not referenced in the `pages` keyword too (Documenter finds them according to their extension). But they do exists outside of the standard navigation hierarchy (as defined by `pages`). This fixes a bug where these pages could still be referenced by `@ref` links and `@contents` blocks, but in the HTML output, the links ended up being broken. ([#1031][github-1031], [#1047][github-1047])

<<<<<<< HEAD
* ![Bugfix][badge-bugfix] Doctesting now also handles doctests that contain invalid syntax and throw parsing errors. ([#487][github-487], [#1062][github-1062])

* ![Bugfix][badge-bugfix] Stacktraces in doctests that throw an error are now filtered more thoroughly, fixing an issue where too much of the stacktrace was included when `doctest` or `makedocs` was called from a more complicated context. ([#1062][github-1062])
=======
* ![Bugfix][badge-bugfix] `makedocs` now throws an error when the format objects (`Documenter.HTML`, `LaTeX`, `Markdown`) get passed positionally. The format types are no longer subtypes of `Documenter.Plugin`. ([#1046][github-1046], [#1061][github-1061])
>>>>>>> 4c9601d5

* ![Experimental][badge-experimental] ![Feature][badge-feature] The current working directory when evaluating `@repl` and `@example` blocks can now be set to a fixed directory by passing the `workdir` keyword to `makedocs`. _The new keyword and its behaviour are experimental and not part of the public API._ ([#1013][github-1013], [#1025][github-1025])

## Version `v0.22.5`

* ![Maintenance][badge-maintenance] Fix a test dependency problem revealed by a bugfix in Julia / Pkg. ([#1037][github-1037])

## Version `v0.22.4`

* ![Bugfix][badge-bugfix] Documenter no longer crashes if the build includes doctests from docstrings that are defined in files that do not exist on the file system (e.g. if a Julia Base docstring is included when running a non-source Julia build). ([#1002][github-1002])

* ![Bugfix][badge-bugfix] URLs for files in the repository are now generated correctly when the repository is used as a Git submodule in another repository. ([#1000][github-1000], [#1004][github-1004])

* ![Bugfix][badge-bugfix] When checking for omitted docstrings, Documenter no longer gives "`Package.Package` missing" type false positives. ([#1009][github-1009])

* ![Bugfix][badge-bugfix] `makedocs` again exits with an error if `strict=true` and there is a doctest failure. ([#1003][github-1003], [#1014][github-1014])

## Version `v0.22.3`

* ![Bugfix][badge-bugfix] Fixed filepaths for images included in the .tex file for PDF output on Windows. ([#999][github-999])

## Version `v0.22.2`

* ![Bugfix][badge-bugfix] Error reporting for meta-blocks now handles missing files gracefully instead of throwing. ([#996][github-996])

* ![Enhancement][badge-enhancement] The `sitename` keyword argument to `deploydocs`, which is required for the default HTML output, is now properly documented. ([#995][github-995])

## Version `v0.22.1`

* ![Bugfix][badge-bugfix] Fixed a world-age related bug in doctests. ([#994][github-994])

## Version `v0.22.0`

* ![Deprecation][badge-deprecation] ![Enhancement][badge-enhancement] The `assets` and `analytics` arguments to `makedocs` have been deprecated in favor of the corresponding arguments of the `Documenter.HTML` format plugin. ([#953][github-953])

  **For upgrading:** pass the corresponding arguments with the `Documenter.HTML` plugin instead. E.g. instead of

  ```
  makedocs(
      assets = ..., analytics = ...,
      ...
  )
  ```

  you should have

  ```
  makedocs(
      format = Documenter.HTML(assets = ..., analytics = ...),
      ...
  )
  ```

  _**Note:** It is technically possible to specify the same argument twice with different values by passing both variants. In that case the value passed to `makedocs` takes precedence._

* ![Enhancement][badge-enhancement] Documentation is no longer deployed on Travis CI cron jobs. ([#917][github-917])

* ![Enhancement][badge-enhancement] Log messages from failed `@meta`, `@docs`, `@autodocs`,
  `@eval`, `@example` and `@setup` blocks now include information about the source location
  of the block. ([#929][github-929])

* ![Enhancement][badge-enhancement] Docstrings from `@docs`-blocks are now included in the
  rendered docs even if some part(s) of the block failed. ([#928][github-928], [#935][github-935])

* ![Enhancement][badge-enhancement] The Markdown and LaTeX output writers can now handle multimedia
  output, such as images, from `@example` blocks. All the writers now also handle `text/markdown`
  output, which is preferred over `text/plain` if available. ([#938][github-938], [#948][github-948])

* ![Enhancement][badge-enhancement] The HTML output now also supports SVG, WebP, GIF and JPEG logos. ([#953][github-953])

* ![Enhancement][badge-enhancement] Reporting of failed doctests are now using the logging
  system to be consistent with the rest of Documenter's output. ([#958][github-958])

* ![Enhancement][badge-enhancement] The construction of the search index in the HTML output has been refactored to make it easier to use with other search backends in the future. The structure of the generated search index has also been modified, which can yield slightly different search results. Documenter now depends on the lightweight [JSON.jl][json-jl] package. ([#966][github-966])

* ![Enhancement][badge-enhancement] Docstrings that begin with an indented code block (such as a function signature) now have that block highlighted as Julia code by default.
  This behaviour can be disabled by passing `highlightsig=false` to `makedocs`. ([#980][github-980])

* ![Bugfix][badge-bugfix] Paths in `include` calls in `@eval`, `@example`, `@repl` and `jldoctest`
  blocks are now interpreted to be relative `pwd`, which is set to the output directory of the
  resulting file. ([#941][github-941])

* ![Bugfix][badge-bugfix] `deploydocs` and `git_push` now support non-github repos correctly and work when the `.ssh` directory does not already exist or the working directory contains spaces. ([#971][github-971])

* ![Bugfix][badge-bugfix] Tables now honor column alignment in the HTML output. If a column does not explicitly specify its alignment, the parser defaults to it being right-aligned, whereas previously all cells were left-aligned. ([#511][github-511], [#989][github-989])

* ![Bugfix][badge-bugfix] Code lines ending with `# hide` are now properly hidden for CRLF inputs. ([#991][github-991])

## Version `v0.21.5`

* ![Bugfix][badge-bugfix] Deprecation warnings for `format` now get printed correctly when multiple formats are passed as a `Vector`. ([#967][github-967])

## Version `v0.21.4`

* ![Bugfix][badge-bugfix] A bug in `jldoctest`-blocks that, in rare cases, resulted in
  wrong output has been fixed. ([#959][github-959], [#960][github-960])

## Version `v0.21.3`

* ![Security][badge-security] The lunr.js and lodash JavaScript dependencies have been updated to their latest patch versions (from 2.3.1 to 2.3.5 and 4.17.4 to 4.17.11, respectively).
  This is in response to a vulnerability in lodash <4.17.11 ([CVE-2018-16487](https://nvd.nist.gov/vuln/detail/CVE-2018-16487)). ([#946][github-946])

## Version `v0.21.2`

* ![Bugfix][badge-bugfix] `linkcheck` now handles servers that do not support `HEAD` requests
  and properly checks for status codes of FTP responses. ([#934][github-934])

## Version `v0.21.1`

* ![Bugfix][badge-bugfix] `@repl` blocks now work correctly together with quoted
  expressions. ([#923][github-923], [#926][github-926])

* ![Bugfix][badge-bugfix] `@example`, `@repl` and `@eval` blocks now handle reserved words,
  e.g. `try`/`catch`, correctly. ([#886][github-886], [#927][github-927])

## Version `v0.21.0`

* ![Deprecation][badge-deprecation] ![Enhancement][badge-enhancement] The symbol values to the `format` argument of `makedocs` (`:html`, `:markdown`, `:latex`) have been deprecated in favor of the `Documenter.HTML`, `Markdown` and `LaTeX`
  objects. The `Markdown` and `LaTeX` types are exported from the [DocumenterMarkdown][documentermarkdown] and [DocumenterLaTeX][documenterlatex] packages,
  respectively. HTML output is still the default. ([#891][github-891])

  **For upgrading:** If you don't specify `format` (i.e. you rely on the default) you don't have to do anything.
  Otherwise update calls to `makedocs` to use struct instances instead of symbols, e.g.

  ```
  makedocs(
      format = :markdown
  )
  ```

  should be changed to

  ```
  using DocumenterMarkdown
  makedocs(
      format = Markdown()
  )
  ```

* ![Deprecation][badge-deprecation] ![Enhancement][badge-enhancement] The `html_prettyurls`, `html_canonical`, `html_disable_git` and `html_edit_branch` arguments to `makedocs` have been deprecated in favor of the corresponding arguments of the `Documenter.HTML` format plugin. ([#864][github-864], [#891][github-891])

  **For upgrading:** pass the corresponding arguments with the `Documenter.HTML` plugin instead. E.g. instead of

  ```
  makedocs(
      html_prettyurls = ..., html_canonical = ...,
      ...
  )
  ```

  you should have

  ```
  makedocs(
      format = Documenter.HTML(prettyurls = ..., canonical = ...),
      ...
  )
  ```

  _**Note:** It is technically possible to specify the same argument twice with different values by passing both variants. In that case the value to the deprecated `html_*` variant takes precedence._

* ![Feature][badge-feature] Packages extending Documenter can now define subtypes of `Documenter.Plugin`,
  which can be passed to `makedocs` as positional arguments to pass options to the extensions. ([#864][github-864])

* ![Feature][badge-feature] `@autodocs` blocks now support the `Filter` keyword, which allows passing a user-defined function that will filter the methods spliced in by the at-autodocs block. ([#885][github-885])

* ![Enhancement][badge-enhancement] `linkcheck` now supports checking URLs using the FTP protocol. ([#879][github-879])

* ![Enhancement][badge-enhancement] Build output logging has been improved and switched to the logging macros from `Base`. ([#876][github-876])

* ![Enhancement][badge-enhancement] The default `documenter.sty` LaTeX preamble now include `\usepackage{graphicx}`. ([#898][github-898])

* ![Enhancement][badge-enhancement] `deploydocs` is now more helpful when it fails to interpret `DOCUMENTER_KEY`. It now also uses the `BatchMode` SSH option and throws an error instead of asking for a passphrase and timing out the Travis build when `DOCUMENTER_KEY` is broken. ([#697][github-697], [#907][github-907])

* ![Enhancement][badge-enhancement] `deploydocs` now have a `forcepush` keyword argument that can be used to
  force-push the built documentation instead of adding a new commit. ([#905][github-905])

## Version `v0.20.0`

* Documenter v0.20 requires at least Julia v0.7. ([#795][github-795])

* ![BREAKING][badge-breaking] Documentation deployment via the `deploydocs` function has changed considerably.

  - The user-facing directories (URLs) of different versions and what gets displayed in the version selector have changed. By default, Documenter now creates the `stable/` directory (as before) and a directory for every minor version (`vX.Y/`). The `release-X.Y` directories are no longer created. ([#706][github-706], [#813][github-813], [#817][github-817])

    Technically, Documenter now deploys actual files only to `dev/` and `vX.Y.Z/` directories. The directories (URLs) that change from version to version (e.g. `latest/`, `vX.Y`) are implemented as symlinks on the `gh-pages` branch.

    The version selector will only display `vX.Y/`, `stable/` and `dev/` directories by default. This behavior can be customized with the `versions` keyword of `deploydocs`.

  - Documentation from the development branch (e.g. `master`) now deploys to `dev/` by default (instead of `latest/`). This can be customized with the `devurl` keyword. ([#802][github-802])

  - The `latest` keyword to `deploydocs` has been deprecated and renamed to `devbranch`. ([#802][github-802])

  - The `julia` and `osname` keywords to `deploydocs` are now deprecated. ([#816][github-816])

  - The default values of the `target`, `deps` and `make` keywords to `deploydocs` have been changed. See the default format change below for more information. ([#826][github-826])

  **For upgrading:**

  - If you are using the `latest` keyword, then just use `devbranch` with the same value instead.

  - Update links that point to `latest/` to point to `dev/` instead (e.g. in the README).

  - Remove any links to the `release-X.Y` branches and remove the directories from your `gh-pages` branch.

  - The operating system and Julia version should be specified in the Travis build stage configuration (via `julia:` and `os:` options, see "Hosting Documentation" in the manual for more details) or by checking the `TRAVIS_JULIA_VERSION` and `TRAVIS_OS_NAME` environment variables in `make.jl` yourself.

* ![BREAKING][badge-breaking] `makedocs` will now build Documenter's native HTML output by default and `deploydocs`' defaults now assume the HTML output. ([#826][github-826])

  - The default value of the `format` keyword of `makedocs` has been changed to `:html`.

  - The default value of the `target` keyword to `deploydocs` has been changed to `"build"`.

  - The default value of the `make` and `deps` keywords to `deploydocs` have been changed to `nothing`.

  **For upgrading:** If you are relying on the Markdown/MkDocs output, you now need to:

  - In `makedocs`, explicitly set `format = :markdown`

  - In `deploydocs`, explicitly set

    ```julia
    target = "site"
    deps = Deps.pip("pygments", "mkdocs")
    make = () -> run(`mkdocs build`)
    ```

  - Explicitly import `DocumenterMarkdown` in `make.jl`. See the `MarkdownWriter` deprecation below.

  If you already specify any of the changed keywords, then you do not need to make any changes to those keywords you already set.

  However, if you are setting any of the values to the new defaults (e.g. when you are already using the HTML output), you may now rely on the new defaults.

* ![Deprecation][badge-deprecation] The Markdown/MkDocs (`format = :markdown`) and PDF/LaTeX (`format = :latex`) outputs now require an external package to be loaded ([DocumenterMarkdown](https://github.com/JuliaDocs/DocumenterMarkdown.jl) and [DocumenterLaTeX](https://github.com/JuliaDocs/DocumenterLaTeX.jl), respectively). ([#833][github-833])

  **For upgrading:** Make sure that the respective extra package is installed and then just add `using DocumenterMarkdown` or `using DocumenterLaTeX` to `make.jl`.

* ![BREAKING][badge-breaking] "Pretty URLs" are enabled by default now for the HTML output. The default value of the `html_prettyurls` has been changed to `true`.

  For a page `foo/page.md` Documenter now generates `foo/page/index.html`, instead of `foo/page.html`.
  On GitHub pages deployments it means that your URLs look like  `foo/page/` instead of `foo/page.html`.

  For local builds you should explicitly set `html_prettyurls = false`.

  **For upgrading:** If you wish to retain the old behavior, set `html_prettyurls = false` in `makedocs`. If you already set `html_prettyurls`, you do not need to change anything.

* ![BREAKING][badge-breaking] The `Travis.genkeys` and `Documenter.generate` functions have been moved to a separate [DocumenterTools.jl package](https://github.com/JuliaDocs/DocumenterTools.jl). ([#789][github-789])

* ![Enhancement][badge-enhancement] If Documenter is not able to determine which Git hosting service is being used to host the source, the "Edit on XXX" links become "Edit source" with a generic icon. ([#804][github-804])

* ![Enhancement][badge-enhancement] The at-blocks now support `MIME"text/html"` rendering of objects (e.g. for interactive plots). I.e. if a type has `show(io, ::MIME"text/html", x)` defined, Documenter now uses that when rendering the objects in the document. ([#764][github-764])

* ![Enhancement][badge-enhancement] Enhancements to the sidebar. When loading a page, the sidebar will jump to the current page now. Also, the scrollbar in WebKit-based browsers look less intrusive now. ([#792][github-792], [#854][github-854], [#863][github-863])

* ![Enhancement][badge-enhancement] Minor style enhancements to admonitions. ([#841][github-841])

* ![Bugfix][badge-bugfix] The at-blocks that execute code can now handle `include` statements. ([#793][github-793], [#794][github-794])

* ![Bugfix][badge-bugfix] At-docs blocks no longer give an error when containing empty lines. ([#823][github-823], [#824][github-824])

[github-198]: https://github.com/JuliaDocs/Documenter.jl/issues/198
[github-487]: https://github.com/JuliaDocs/Documenter.jl/issues/487
[github-511]: https://github.com/JuliaDocs/Documenter.jl/pull/511
[github-535]: https://github.com/JuliaDocs/Documenter.jl/issues/535
[github-697]: https://github.com/JuliaDocs/Documenter.jl/pull/697
[github-706]: https://github.com/JuliaDocs/Documenter.jl/pull/706
[github-756]: https://github.com/JuliaDocs/Documenter.jl/issues/756
[github-764]: https://github.com/JuliaDocs/Documenter.jl/pull/764
[github-774]: https://github.com/JuliaDocs/Documenter.jl/pull/774
[github-789]: https://github.com/JuliaDocs/Documenter.jl/pull/789
[github-792]: https://github.com/JuliaDocs/Documenter.jl/pull/792
[github-793]: https://github.com/JuliaDocs/Documenter.jl/pull/793
[github-794]: https://github.com/JuliaDocs/Documenter.jl/pull/794
[github-795]: https://github.com/JuliaDocs/Documenter.jl/pull/795
[github-802]: https://github.com/JuliaDocs/Documenter.jl/pull/802
[github-804]: https://github.com/JuliaDocs/Documenter.jl/pull/804
[github-813]: https://github.com/JuliaDocs/Documenter.jl/pull/813
[github-816]: https://github.com/JuliaDocs/Documenter.jl/pull/816
[github-817]: https://github.com/JuliaDocs/Documenter.jl/pull/817
[github-823]: https://github.com/JuliaDocs/Documenter.jl/pull/823
[github-824]: https://github.com/JuliaDocs/Documenter.jl/pull/824
[github-826]: https://github.com/JuliaDocs/Documenter.jl/pull/826
[github-833]: https://github.com/JuliaDocs/Documenter.jl/pull/833
[github-841]: https://github.com/JuliaDocs/Documenter.jl/pull/841
[github-854]: https://github.com/JuliaDocs/Documenter.jl/pull/854
[github-863]: https://github.com/JuliaDocs/Documenter.jl/pull/863
[github-864]: https://github.com/JuliaDocs/Documenter.jl/pull/864
[github-876]: https://github.com/JuliaDocs/Documenter.jl/pull/876
[github-879]: https://github.com/JuliaDocs/Documenter.jl/pull/879
[github-885]: https://github.com/JuliaDocs/Documenter.jl/pull/885
[github-886]: https://github.com/JuliaDocs/Documenter.jl/pull/886
[github-891]: https://github.com/JuliaDocs/Documenter.jl/pull/891
[github-898]: https://github.com/JuliaDocs/Documenter.jl/pull/898
[github-905]: https://github.com/JuliaDocs/Documenter.jl/pull/905
[github-907]: https://github.com/JuliaDocs/Documenter.jl/pull/907
[github-917]: https://github.com/JuliaDocs/Documenter.jl/pull/917
[github-923]: https://github.com/JuliaDocs/Documenter.jl/pull/923
[github-926]: https://github.com/JuliaDocs/Documenter.jl/pull/926
[github-927]: https://github.com/JuliaDocs/Documenter.jl/pull/927
[github-928]: https://github.com/JuliaDocs/Documenter.jl/pull/928
[github-929]: https://github.com/JuliaDocs/Documenter.jl/pull/929
[github-934]: https://github.com/JuliaDocs/Documenter.jl/pull/934
[github-935]: https://github.com/JuliaDocs/Documenter.jl/pull/935
[github-938]: https://github.com/JuliaDocs/Documenter.jl/pull/938
[github-941]: https://github.com/JuliaDocs/Documenter.jl/pull/941
[github-946]: https://github.com/JuliaDocs/Documenter.jl/pull/946
[github-948]: https://github.com/JuliaDocs/Documenter.jl/pull/948
[github-953]: https://github.com/JuliaDocs/Documenter.jl/pull/953
[github-958]: https://github.com/JuliaDocs/Documenter.jl/pull/958
[github-959]: https://github.com/JuliaDocs/Documenter.jl/pull/959
[github-960]: https://github.com/JuliaDocs/Documenter.jl/pull/960
[github-966]: https://github.com/JuliaDocs/Documenter.jl/pull/966
[github-967]: https://github.com/JuliaDocs/Documenter.jl/pull/967
[github-971]: https://github.com/JuliaDocs/Documenter.jl/pull/971
[github-980]: https://github.com/JuliaDocs/Documenter.jl/pull/980
[github-989]: https://github.com/JuliaDocs/Documenter.jl/pull/989
[github-991]: https://github.com/JuliaDocs/Documenter.jl/pull/991
[github-994]: https://github.com/JuliaDocs/Documenter.jl/pull/994
[github-995]: https://github.com/JuliaDocs/Documenter.jl/pull/995
[github-996]: https://github.com/JuliaDocs/Documenter.jl/pull/996
[github-999]: https://github.com/JuliaDocs/Documenter.jl/pull/999
[github-1005]: https://github.com/JuliaDocs/Documenter.jl/pull/1005
[github-1000]: https://github.com/JuliaDocs/Documenter.jl/issues/1000
[github-1002]: https://github.com/JuliaDocs/Documenter.jl/pull/1002
[github-1003]: https://github.com/JuliaDocs/Documenter.jl/issues/1003
[github-1004]: https://github.com/JuliaDocs/Documenter.jl/pull/1004
[github-1009]: https://github.com/JuliaDocs/Documenter.jl/pull/1009
[github-1013]: https://github.com/JuliaDocs/Documenter.jl/issues/1013
[github-1014]: https://github.com/JuliaDocs/Documenter.jl/pull/1014
[github-1015]: https://github.com/JuliaDocs/Documenter.jl/pull/1015
[github-1025]: https://github.com/JuliaDocs/Documenter.jl/pull/1025
[github-1027]: https://github.com/JuliaDocs/Documenter.jl/issues/1027
[github-1028]: https://github.com/JuliaDocs/Documenter.jl/pull/1028
[github-1029]: https://github.com/JuliaDocs/Documenter.jl/pull/1029
[github-1031]: https://github.com/JuliaDocs/Documenter.jl/issues/1031
[github-1034]: https://github.com/JuliaDocs/Documenter.jl/pull/1034
[github-1037]: https://github.com/JuliaDocs/Documenter.jl/pull/1037
[github-1046]: https://github.com/JuliaDocs/Documenter.jl/issues/1046
[github-1047]: https://github.com/JuliaDocs/Documenter.jl/pull/1047
[github-1054]: https://github.com/JuliaDocs/Documenter.jl/pull/1054
<<<<<<< HEAD
[github-1062]: https://github.com/JuliaDocs/Documenter.jl/pull/1062
=======
[github-1061]: https://github.com/JuliaDocs/Documenter.jl/pull/1061
>>>>>>> 4c9601d5

[documenterlatex]: https://github.com/JuliaDocs/DocumenterLaTeX.jl
[documentermarkdown]: https://github.com/JuliaDocs/DocumenterMarkdown.jl
[json-jl]: https://github.com/JuliaIO/JSON.jl


[badge-breaking]: https://img.shields.io/badge/BREAKING-red.svg
[badge-deprecation]: https://img.shields.io/badge/deprecation-orange.svg
[badge-feature]: https://img.shields.io/badge/feature-green.svg
[badge-enhancement]: https://img.shields.io/badge/enhancement-blue.svg
[badge-bugfix]: https://img.shields.io/badge/bugfix-purple.svg
[badge-security]: https://img.shields.io/badge/security-black.svg
[badge-experimental]: https://img.shields.io/badge/experimental-lightgrey.svg
[badge-maintenance]: https://img.shields.io/badge/maintenance-gray.svg

<!--
# Badges

![BREAKING][badge-breaking]
![Deprecation][badge-deprecation]
![Feature][badge-feature]
![Enhancement][badge-enhancement]
![Bugfix][badge-bugfix]
![Security][badge-security]
![Experimental][badge-experimental]
![Maintenance][badge-maintenance]
--><|MERGE_RESOLUTION|>--- conflicted
+++ resolved
@@ -28,13 +28,11 @@
 
 * ![Bugfix][badge-bugfix] The HTML output now outputs HTML files for pages that are not referenced in the `pages` keyword too (Documenter finds them according to their extension). But they do exists outside of the standard navigation hierarchy (as defined by `pages`). This fixes a bug where these pages could still be referenced by `@ref` links and `@contents` blocks, but in the HTML output, the links ended up being broken. ([#1031][github-1031], [#1047][github-1047])
 
-<<<<<<< HEAD
+* ![Bugfix][badge-bugfix] `makedocs` now throws an error when the format objects (`Documenter.HTML`, `LaTeX`, `Markdown`) get passed positionally. The format types are no longer subtypes of `Documenter.Plugin`. ([#1046][github-1046], [#1061][github-1061])
+
 * ![Bugfix][badge-bugfix] Doctesting now also handles doctests that contain invalid syntax and throw parsing errors. ([#487][github-487], [#1062][github-1062])
 
 * ![Bugfix][badge-bugfix] Stacktraces in doctests that throw an error are now filtered more thoroughly, fixing an issue where too much of the stacktrace was included when `doctest` or `makedocs` was called from a more complicated context. ([#1062][github-1062])
-=======
-* ![Bugfix][badge-bugfix] `makedocs` now throws an error when the format objects (`Documenter.HTML`, `LaTeX`, `Markdown`) get passed positionally. The format types are no longer subtypes of `Documenter.Plugin`. ([#1046][github-1046], [#1061][github-1061])
->>>>>>> 4c9601d5
 
 * ![Experimental][badge-experimental] ![Feature][badge-feature] The current working directory when evaluating `@repl` and `@example` blocks can now be set to a fixed directory by passing the `workdir` keyword to `makedocs`. _The new keyword and its behaviour are experimental and not part of the public API._ ([#1013][github-1013], [#1025][github-1025])
 
@@ -375,11 +373,8 @@
 [github-1046]: https://github.com/JuliaDocs/Documenter.jl/issues/1046
 [github-1047]: https://github.com/JuliaDocs/Documenter.jl/pull/1047
 [github-1054]: https://github.com/JuliaDocs/Documenter.jl/pull/1054
-<<<<<<< HEAD
+[github-1061]: https://github.com/JuliaDocs/Documenter.jl/pull/1061
 [github-1062]: https://github.com/JuliaDocs/Documenter.jl/pull/1062
-=======
-[github-1061]: https://github.com/JuliaDocs/Documenter.jl/pull/1061
->>>>>>> 4c9601d5
 
 [documenterlatex]: https://github.com/JuliaDocs/DocumenterLaTeX.jl
 [documentermarkdown]: https://github.com/JuliaDocs/DocumenterMarkdown.jl
