--- conflicted
+++ resolved
@@ -1,15 +1,10 @@
 # Documenter.jl changelog
 
-<<<<<<< HEAD
 ## Version `v0.27.8`
 
+* ![Feature][badge-feature] Allow users to inject custom JavaScript resources to enable alternatives to Google Analytics like plausible.io. ([#1706][github-1706])
+
 * ![Feature][badge-feature] The keyword argument `strict` in `makedocs` is more flexible: in addition to a boolean indicating whether or not any error should result in a failure, `strict` also accepts a `Symbol` or `Vector{Symbol}` indicating which error(s) should result in a build failure. ([1689][github-1689])
-=======
-
-## Version `v0.27.8`
-
-* ![Feature][badge-feature] Allow users to inject custom JavaScript resources to enable alternatives to Google Analytics like plausible.io. ([#1706][github-1706])
->>>>>>> 80ef5ca7
 
 ## Version `v0.27.7`
 
