--- conflicted
+++ resolved
@@ -5,12 +5,9 @@
 * ![Enhancement][badge-enhancement] Update CSS source file for JuliaMono, so that all font variations are included (not just `JuliaMono Regular`) and that the latest version (0.039 -> 0.044) of the font would be used. ([#1780][github-1780], [#1784][github-1784])
 * ![Enhancement][badge-enhancement] The table of contents in the generated PDFs have more space between section numbers and titles to avoid them overlapping. ([#1785][github-1785])
 * ![Enhancement][badge-enhancement] The preamble of the LaTeX source of the PDF build can now be customized by the user. ([#1746][github-1746], [#1788][github-1788])
-<<<<<<< HEAD
 * ![Enhancement][badge-enhancement] The package version number shown in the PDF manual can now be set by the user by passing the `version` option to `format = LaTeX()`. ([#1795][github-1795])
-=======
 * ![Bugfix][badge-bugfix] Fix `strict` mode to properly print errors, not just a warnings. ([#1756][github-1756], [#1776][github-1776])
 * ![Bugfix][badge-bugfix] Disable git terminal prompt when detecting remote HEAD branch. ([#1797][github-1797])
->>>>>>> 98b3a77b
 
 ## Version `v0.27.15`
 
@@ -1006,11 +1003,8 @@
 [github-1784]: https://github.com/JuliaDocs/Documenter.jl/pull/1784
 [github-1785]: https://github.com/JuliaDocs/Documenter.jl/pull/1785
 [github-1788]: https://github.com/JuliaDocs/Documenter.jl/pull/1788
-<<<<<<< HEAD
 [github-1795]: https://github.com/JuliaDocs/Documenter.jl/pull/1795
-=======
 [github-1797]: https://github.com/JuliaDocs/Documenter.jl/pull/1797
->>>>>>> 98b3a77b
 <!-- end of issue link definitions -->
 
 [julia-38079]: https://github.com/JuliaLang/julia/issues/38079
