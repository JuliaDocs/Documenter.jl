--- conflicted
+++ resolved
@@ -23,16 +23,13 @@
 * ![Bugfix][badge-bugfix] Documenter now generates the correct source URLs for docstrings from other packages when the `repo` argument to `makedocs` is set (note: the source links to such docstrings only work if the external package is cloned from GitHub and added as a dev-dependency). However, this change **breaks** the case where the `repo` argument is used to override the main package/repository URL, assuming the repository is cloned from GitHub. ([#1808][github-1808])
 * ![Bugfix][badge-bugfix] Documenter no longer uses the `TRAVIS_REPO_SLUG` environment variable to determine the Git remote of non-main repositories (when inferring it from the Git repository configuration has failed), which could previously lead to bad source links. ([#1881][github-1881])
 * ![Bugfix][badge-bugfix] Line endings in Markdown source files are now normalized to `LF` before parsing, to work around [a bug in the Julia Markdown parser][julia-29344] where parsing is sensitive to line endings, and can therefore cause platform-dependent behavior. ([#1906][github-1906])
-<<<<<<< HEAD
-=======
 * ![Maintenance][badge-maintenance] Documenter now uses [MarkdownAST][markdownast] to internally represent Markdown documents. While this change should not lead to any visible changes to the user, it is a major refactoring of the code. Please report any novel errors or unexpected behavior you encounter when upgrading to 0.28 on the [Documenter issue tracker][documenter-issues]. ([#1892][github-1892])
 
 ## Version `v0.27.23`
 
 * ![Enhancement][badge-enhancement] The `native` and `docker` PDF builds now run with the `-interaction=batchmode` (instead of `nonstopmode`) and `-halt-on-error` options to make the LaTeX error logs more readable and to fail the build early. ([#1908][github-1908])
 * ![Bugfix][badge-bugfix] The PDF/LaTeX output now handles hard Markdown line breaks (i.e. `Markdown.LineBreak` nodes). ([#1908][github-1908])
-* ![Bugfix][badge-bugfix] Previously broken links within the PDF output are now fixed. ([JuliaLang/julia#38054][julia-38054], [JuliaLang/julia#43652][julia-43652], [#1909][github-1909])
->>>>>>> 1072ed83
+ ![Bugfix][badge-bugfix] Previously broken links within the PDF output are now fixed. ([JuliaLang/julia#38054][julia-38054], [JuliaLang/julia#43652][julia-43652], [#1909][github-1909])
 
 ## Version `v0.27.22`
 
@@ -1135,19 +1132,12 @@
 [github-1900]: https://github.com/JuliaDocs/Documenter.jl/pull/1900
 [github-1903]: https://github.com/JuliaDocs/Documenter.jl/pull/1903
 [github-1906]: https://github.com/JuliaDocs/Documenter.jl/pull/1906
-<<<<<<< HEAD
-
-<!-- end of issue link definitions -->
-
-[julia-29344]: https://github.com/JuliaLang/julia/issues/29344
-=======
 [github-1908]: https://github.com/JuliaDocs/Documenter.jl/pull/1908
 [github-1909]: https://github.com/JuliaDocs/Documenter.jl/pull/1909
 <!-- end of issue link definitions -->
 
 [julia-29344]: https://github.com/JuliaLang/julia/issues/29344
 [julia-38054]: https://github.com/JuliaLang/julia/issues/38054
->>>>>>> 1072ed83
 [julia-38079]: https://github.com/JuliaLang/julia/issues/38079
 [julia-39841]: https://github.com/JuliaLang/julia/pull/39841
 [julia-43652]: https://github.com/JuliaLang/julia/issues/43652
