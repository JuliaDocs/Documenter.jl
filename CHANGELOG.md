# Release notes

The format is based on [Keep a Changelog](https://keepachangelog.com/en/1.0.0/),
and this project adheres to [Semantic Versioning](https://semver.org/spec/v2.0.0.html).

## Unreleased

<<<<<<< HEAD
### Fixed

* `makedocs` and `doctest` now accept regex/substitution pairs in `doctestfilters`. ([#2619])
=======
### Changed

* Symlinks are now followed when walking the docs directory. ([#2610])
* PDF/LaTeX builds now throw a more informative error when `sitename` is not provided. ([#2636])

## Version [v1.8.1] - 2025-02-11

### Fixed

* `DocMeta` has been updated to respect world-age semantics for bindings, introduced in Julia 1.12. ([#2621], [#2622], [#2624])
>>>>>>> 1013bc26

## Version [v1.8.0] - 2024-11-07

### Changed

* `deploydocs` now ignores any global GPG signing Git settings (i.e. `commit.gpgSign = false`). ([#2592])

### Fixed

* The search modal no longer runs into a race condition with loading the search index and consistently opens correctly. ([#2593])

### Other

* Documenter now uses [Runic.jl](https://github.com/fredrikekre/Runic.jl) for code formatting.

## Version [v1.7.0] - 2024-09-04

### Added

* The `User-Agent` header set in the linkcheck HTTP(S) requests can now be customized with the `linkcheck_useragent` option to `makedocs`. ([#2557], [#2562], [#2571])
* Admonitions with category `todo` are now colored purple. Previously they were default-colored like all other unknown admonitions categories. ([#2526])
* A `checkdocs_ignored_modules` keyword argument to `makedocs(...)`, which prevents `checkdocs` from warning about missing documentation in certain modules. ([#2233])

### Changed

* The default `User-Agent` header set in the linkcheck HTTP(S) requests now reports `Chrome/127.0.0.0` instead of `Chrome/51.0.2704.103`. This _may_ change how servers interpret the linkcheck requests, and cause previously passing checks to failing, but it is more likely to fix previous spurious failures. ([#2557], [#2569])

### Fixed

* The paths for `size_threshold_ignore` option of `Documenter.HTML` are now correctly normalized and no longer sensitive to platform-dependent differences in path separators. ([#2560], [#2561])

## Version [v1.6.0] - 2024-08-20

### Changed

* The MathJax3 setup now uses `tex-svg-full.js` and additionally draws in `mhchem` by default, allowing for chemistry symbols to be rendered (consistent with Pluto.jl). ([#2549])

### Fixed

* Collapsing of docstrings in the HTML output can now only be triggered when clicking on the icon or the empty area only. ([#2204], [#2551])

## Version [v1.5.0] - 2024-06-26

### Added

* Four new *experimental* themes (`catppuccin-latte`, `catppuccin-frappe`,
  `catppuccin-macchiato`, and `catppuccin-mocha`) have been added. These are based on the
  [Catppuccin](https://catppuccin.com/) color palette. The existing themes
  (`documenter-light` and `documenter-dark`) are still the default light and dark theme,
  respectively. ([#2496])

### Changed

* Coloring of admonitions have been toned down in order to make them slightly less
  eye-catching. ([#2499])
* Thickness and rounding of docstrings and code blocks have been adjusted to match
  admonitions. ([#2499])
* _All_ search terms in the HTML search must now match the result, as opposed to _any_. In other words, they are now `AND`-ed together, and not `OR`-ed. ([#2514])

### Fixed

* The search prompt in the HTML output again correctly handles parenthesis and other special character that would previously cause the search to crash. ([#2513])

## Version [v1.4.1] - 2024-05-02

### Fixed

* In HTML output, links in inline code are now correctly colored on hover. ([#2497])
* Doctest fixing functionality handles another edge case. ([#2303], [#2378])

## Version [v1.4.0] - 2024-04-14

### Changed

* A fully qualified `@ref` link now resolves in `Main` as well, in addition to `CurrentModule`. For any package whose docstrings are included in the documentation, as long as that package is loaded in `make.jl`, fully qualified `@ref` links to docstrings in the package will work from anywhere. This simplifies, e.g., linking between docstrings for packages that use sub-modules. ([#2470])
* `HTMLWriter` saw several refactoring, which should not lead to any user-visible changes, but may affect plugins that are relying on Documenter's internals. ([#2475], [#2480], [#2482])

## Version [v1.3.0] - 2024-03-01

### Added

* Added support for a `CollapsedDocStrings` key in every page's `@meta` block. Setting `CollapsedDocStrings = true` for a particular page essentially clicks the "Collapse all docstrings" in the navigation bar after the page loads, collapsing all docstrings on that page. This can make API documentation pages much more readable. ([#2282], [#2394], [#2459], [#2460])
* Automatically write an `objects.inv` inventory file to be be included in every online deployment of the documentation. With the help of the [`DocumenterInterLinks` plugin](http://juliadocs.org/DocumenterInterLinks.jl/stable/), any other project using Documenter or [Sphinx](https://www.sphinx-doc.org/en/master/) can then externally link to any page, heading, or docstring in the documentation. ([#2366], [#2424])
* Added a parameter `inventory_version` to the `HTML()` options that may be passed to `makedocs`. This option sets the `version` metadata field in the new `objects.inv` inventory file. In most cases, the project version for the inventory will be automatically detected from the main `Project.toml` file, respectively, during deployment in `deploydocs`, from the git tag of the release. Any project may still want to explicitly set `inventory_version` via, e.g., [`pkgversion(MyProject)`](https://docs.julialang.org/en/v1/base/base/#Base.pkgversion-Tuple{Module}) instead of relying on an auto-detected version. Projects with a non-standard setup (documentation-only-repos, monorepos) *should* modify their existing configuration to explicitly set `inventory_version`. ([#2449])

### Changed

* The search in the HTML output:
  - Is now case-insensitive. ([#2373], [#2374])
  - Prioritizes prefix matches. ([#2203], [#2375])
  - Utilizes webworkers and is more responsive. ([#2415])
  - Clearing the search query no longer deselects filters. ([#2415])
  - When selecting one filter all others are automatically deselected. ([#2415])

### Fixed

* Fix escaping special html entities in search output. ([#2441], [#2461])
* Fix the search filter toggle button styling in the HTML output. ([#2406], [#2408])
* The theme selector for the HTML output now correctly picks `Automatic (OS)` if the user hasn't explicitly set the theme. ([#2414], [#2438])
* Fix the search window sometimes not appearing in the HTML output. ([#2430], [#2458])

## Version [v1.2.1] - 2023-12-02

### Fixed

* Fix an erroneous warning about the `CurrentModule` argument of `@meta` blocks. ([#2364], [#2365])

## Version [v1.2.0] - 2023-11-29

### Changed

* `id` anchors may now start with a numeric digit. ([#744], [#2325])
* Documenter prints a more informative warning now if there is unexpected Julia interpolation in the Markdown (e.g. from errant `$` signs). ([#2288], [#2327])
* Documenter now warns when it encounters invalid keys in the various key-value at-blocks. ([#2306], [#2324])
* File sizes are now expressed in more human-readable format. ([#2272], [#2344])
* Documenter now uses [Git.jl](https://github.com/JuliaVersionControl/Git.jl) (as opposed to the system's `git` binary) for Git operations. ([#2348])
* Woodpecker CI 1.x and 2.x are now also supported. ([#2337], [#2335], [#2339])

### Fixed

* Enabled text wrapping in docstring header on smaller screens. ([#2293], [#2307])
* Fixed breadcrumb overflow with long page title on narrow screens (mobile). ([#2317])
* Fixed `linkcheck` not checking inside of docstrings. ([#2329], [#2330])
* Headings are now rewritten to `<strong>` in lists found in docstrings. ([#2308], [#2313])

## Version [v1.1.2] - 2023-10-23

### Fixed

* Non-breaking spaces are now properly converted as "~" in the `LaTeXWriter`. ([#2300])

## Version [v1.1.1] - 2023-10-12

### Fixed

* Fixed, docstring collapse/expand icon not changing correctly when clicking rapidly. ([#2103], [#2217])

## Version [v1.1.0] - 2023-09-28

### Added

* Added `Remotes.GitLab` for specifying a `Remote` hosted on gitlab.com or a self-hosted GitLab instance. ([#2279])

### Fixed

* Fixed display of inline LaTeX math `$ ... $` from `show` methods in HTMLWriter. ([#2280], [#2281])
* Fixed a crash in GitHub remote link checking when `remotes = nothing`. ([#2274], [#2285])
* Fix an error occurring with `DocTestFilters = nothing` in `@meta` blocks. ([#2273], [#1696])

## Version [v1.0.1] - 2023-09-18

### Fixed

* Docstring with an unwrapped `Markdown.MD` object, such as the ones created when the `Markdown.@doc_str` macro is used, are correctly handled again. ([#2269])

## Version [v1.0.0] - 2023-09-15

### Version changes

* The (minimum) required Julia version has been raised from 1.0 to 1.6. For older Julia versions the 0.27.X release can still be used. ([#1835], [#1841])

### Breaking

* The `strict` keyword argument to `makedocs` has been removed and replaced with `warnonly`. `makedocs` now **fails builds by default** if any of the document checks fails (previously it only issued warnings by default). ([#2051], [#2194])

  **For upgrading:** If you are running with `strict = true`, you can just drop the `strict` option.
  If you are currently being strict about specific error classes, you can invert the list of error classes with `Documenter.except`.

  If you were not setting the `strict` keyword, but your build is failing now, you should first endeavor to fix the errors that are causing the build to fail.
  If that is not feasible, you can exclude specific error categories from failing the build (e.g. `warnonly = [:footnote, :cross_references]`).
  Finally, setting `warnonly = true` can be used to recover the old `strict = false` default behavior, turning all errors back into warnings.

* The Markdown backend has been fully removed from the Documenter package, in favor of the external [DocumenterMarkdown package](https://github.com/JuliaDocs/DocumenterMarkdown.jl). This includes the removal of the exported `Deps` module. ([#1826])

  **For upgrading:** To keep using the Markdown backend, refer to the [DocumenterMarkdown package](https://github.com/JuliaDocs/DocumenterMarkdown.jl). That package might not immediately support the latest Documenter version, however.

* `@eval` blocks now require the last expression to be either `nothing` or of type `Markdown.MD`, with other cases now issuing an `:eval_block` error, and falling back to a text representation of the object. ([#1919], [#2260])

  **For upgrading:** The cases where an `@eval` results in a object that is not `nothing` or `::Markdown.MD`, the returned object should be reviewed. In case the resulting object is of some `Markdown` node type (e.g. `Markdown.Paragraph` or `Markdown.Table`), it can simply be wrapped in `Markdown.MD([...])` for block nodes, or `Markdown.MD([Markdown.Paragraph([...])])` for inline nodes. In other cases Documenter was likely not handling the returned object in a correct way, but please open an issue if this change has broken a previously working use case. The error can be ignored by passing `:eval_block` to the `warnonly` keyword.

* The handling of remote repository (e.g. GitHub) URLs has been overhauled. ([#1808], [#1881], [#2081], [#2232])

  In addition to generating source and edit links for the main repository, Documenter can now also be configured to generate correct links for cases where some files are from a different repository (e.g. with vendored dependencies). There have also been changes and fixes to the way the automatic detection of source and edit links works.

  The fallbacks to `TRAVIS_REPO_SLUG` and `GITHUB_REPOSITORY` variables have been removed in favor of explicitly specifying the `repo` keyword in the `makedocs` call.

  Documenter is now also more strict about the cases where it is unable to determine the URLs, and therefore previously successful builds may break.

  **For upgrading:** As the fallbacks to CI variables have been removed, make sure that you have your source checked out as a proper Git repository when building the documentation, so that Documenter could determine the repository link automatically from the Git `origin` URL. On GitHub Actions, this should normally already be the case, and user action is unlikely to be necessary. In other cases, if necessary, you can configure the `repo` and/or `remotes` keywords of `makedocs` appropriately.

  These changes should mostly affect more complex builds that include docstrings or files from various sources, such as when including docstrings from multiple packages. In the latter case in particular, you should make sure that all the relevant packages are also fully cloned and added as development dependencies to the `docs/Project.toml` (or equivalent) environment (or that the `remotes` keyword is configured for the `Pkg.add`-ed packages).

  Finally, in general, even if the build succeeds, double check that the various remote links (repository links, source links, edits links) have been generated correctly. If you run into any unexpected errors, please open an issue.

* Documenter now checks that local links (e.g. to other Markdown files, local images; such as `[see the other page](other.md)`) are pointing to existing files. ([#2130], [#2187])

  This can cause existing builds to fail because previously broken links are now caught by the Documenter's document checks, in particular because Documenter now runs in strict mode by default.

  **For upgrading:** You should double check and fix all the offending links. Alternatively, you can also set `warnonly = :cross_references`, so that the errors would be reduced to warnings (however, this is not recommended, as you will have broken links in your generated documentation).

* The HTML output now enforces size thresholds for the generated HTML files, to catch cases where Documenter is deploying extremely large HTML files (usually due to generated content, like figures). If any generated HTML file is above either of the thresholds, Documenter will either error and fail the build (if above `size_threshold`), or warn (if above `size_threshold_warn`). The size threshold can also be ignored for specific pages with `size_threshold_ignore`. ([#2142], [#2205], [#2211], [#2252])

  **For upgrading:** If your builds are now failing due to the size threshold checks, you should first investigate why the generated HTML files are so large (e.g. you are likely automatically generating too much HTML, like extremely large inline SVG figures), and try to reduce them below the default thresholds.
  If you are unable to reduce the generated file size, you can increase the `size_threshold` value to just above the maximum size, or disable the enforcement of size threshold checks altogether by setting `size_threshold = nothing`.
  If it is just a few specific pages that are offending, you can also ignore those with `size_threshold_ignore`.

* User-provided `assets/search.js` file no longer overrides Documenter's default search implementation, and the user-provided files will now be ignored by default. ([#2236])

  **For upgrading:** The JS file can still be included via the `assets` keyword of `format = HTML(...)`. However, it will likely conflict with Documenter's default search implementation. If you require an API to override Documenter's search engine, please open an issue.

* Plugin objects which were formally passed as (undocumented) positional keyword arguments to `makedocs` are now given as elements of a list `plugins` passed as a keyword argument ([#2245], [#2249])

  **For upgrading:** If you are passing any plugin objects to `makedocs` (positionally), pass them via the `plugins` keyword instead.

* `makedocs` will now throw an error if it gets passed an unsupported keyword argument. ([#2259])

  **For upgrading:** Remove the listed keyword arguments from the `makedocs` call. If the keyword was previously valid, consult this CHANGELOG for upgrade instructions.

### Added

* Doctest filters can now be specified as regex/substitution pairs, i.e. `r"..." => s"..."`, in order to control the replacement (which defaults to the empty string, `""`). ([#1989], [#1271])

* Documenter is now more careful not to accidentally leak SSH keys (in e.g. error messages) by removing `DOCUMENTER_KEY` from the environment when it is not needed. ([#1958], [#1962])

* Admonitions are now styled with color in the LaTeX output. ([#1931], [#1932], [#1946], [#1955])

* Improved the styling of code blocks in the LaTeXWriter. ([#1933], [#1935], [#1936], [#1944], [#1956], [#1957])

* Automatically resize oversize `tabular` environments from `@example` blocks in LaTeXWriter. ([#1930], [#1937])

* The `ansicolor` keyword to `HTML()` now defaults to true, meaning that executed outputs from `@example`- and `@repl`-blocks are now by default colored (if they emit colored output). ([#1828])

* Documenter now shows a link to the root of the repository in the top navigation bar. The link is determined automatically from the remote repository, unless overridden or disabled via the `repolink` argument of `HTML`. ([#1254])

* A more general API is now available to configure the remote repository URLs via the `repo` argument of `makedocs` by passing objects that are subtypes of `Remotes.Remote` and implement its interface (e.g. `Remotes.GitHub`). ([#1808], [#1881])

* Broken issue references (i.e. links like `[#1234](@ref)`, but when Documenter is unable to determine the remote GitHub repository) now generate `:cross_references` errors that can be caught via the `strict` keyword. ([#1808])

  This is **potentially breaking** as it can cause previously working builds to fail if they are being run in strict mode. However, such builds were already leaving broken links in the generated documentation.

  **For upgrading:** the easiest way to fix the build is to remove the offending `@ref` links. Alternatively, the `repo` argument to `makedocs` can be set to the appropriate `Remotes.Remote` object that implements the `Remotes.issueurl` function, which would make sure that correct URLs are generated.

* Woodpecker CI is now automatically supported for documentation deployment. ([#1880])

* The `@contents`-block now support `UnitRange`s for the `Depth` argument. This makes it possible to configure also the *minimal* header depth that should be displayed (`Depth = 2:3`, for example). This is supported by the HTML and the LaTeX/PDF backends. ([#245], [#1890])

* The code copy buttons in HTML now have `title` and `aria-label` attributes. ([#1903])

* The at-ref links are now more flexible, allowing arbitrary links to point to both docstrings and section headings. ([#781], [#1900])

* Code blocks like `@example` or `@repl` are now also expanded in nested contexts (e.g. admonitions, lists or block quotes). ([#491], [#1970])

* The new `pagesonly` keyword to `makedocs` can be used to restrict builds to just the Markdown files listed in `pages` (as opposed to all `.md` files under `src/`). ([#1980])

* Search engine and social media link previews are now supported, with Documenter generating the relevant HTML `meta` tags. ([#1321], [#1991])

* `deploydocs` now supports custom tag prefixes; see section "Deploying from a monorepo" in the docs. ([#1291], [#1792], [#1993])

* The `target` keyword of `deploydocs` is now required to point to a subdirectory of `root` (usually the directory where `make.jl` is located). ([#2019])

* Added keyboard shortcuts for search box (`Ctrl + /` or `Cmd + /` to focus into the search box, `Esc` to focus out of it). ([#1536], [#2027])

* The various JS and font dependencies of the HTML backend have been updated to the latest non-breaking versions. ([#2066], [#2067], [#2070], [#2071], [#2213])

  - KaTeX has been updated from `v0.13.24` to `v0.16.8` (major version bump).
  - Font Awesome has been updated from `v5.15.4` to `v6.4.2` (major version bump).
  - bulma.sass has been updated from `v0.7.5` to `v0.9.4` (major version bump).
  - darkly.scss been updated to `v0.8.1`.
  - highlight.js has been updated from `v11.5.1` to `v11.8.0`.
  - JuliaMono has been updated from `v0.045` to `v0.050`.
  - jQuery UI has been updated from `v1.12.1` to `v1.13.2`.
  - jquery has been updated from `v3.6.0` to `v3.7.0`.
  - MathJax 2 has been updated  from `v2.7.7` to `v2.7.9`.

* Move the mobile layout sidebar toggle (hamburger) from the right side to the left side. ([#1312], [#2076], [#2169], [#2215], [#2216])

* Added the ability to expand/collapse individual as well as all docstrings. ([#1393], [#2078])

* Invalid local link warnings during HTML rendering now print a bit more context, helping in pinpointing the offending link. ([#2100])

* Admonitions with category `details` are now rendered as (collapsed) `<details>` in the HTML backend. The admonition title is used as the `<summary>`. ([#2128])

* Theme switcher now includes an "Automatic (OS preference)" option that makes the site follow the user's OS setting. ([#1745], [#2085], [#2170])

* Documenter now generates a `.documenter-siteinfo.json` file in the HTML build, that contains some metadata about the build. ([#2181])

* The search UI has had a complete overhaul, with a fresh new modal UI with better context for search results and a filter mechanism to remove unwanted results. The client-side search engine has been changed from LunrJs to MinisearchJs. ([#1437], [#2141], [#2147], [#2202])

* The `doctest` routine can now receive the same `plugins` keyword argument as `makedocs`. This enables `doctest` to run if any plugin with a mandatory `Plugin` object is loaded, e.g., [DocumenterCitations](https://github.com/JuliaDocs/DocumenterCitations.jl). ([#2245])

* The HTML output will automatically write larger `@example`-block outputs to files, to make the generated HTML files smaller. The size threshold can be controlled with the `example_size_threshold` option to `HTML`. ([#2143], [#2247])

* The `@docs` and `@autodocs` blocks can now be declared non-canonical, allowing multiple copied of the same docstring to be included in the manual. ([#1079], [#1570], [#2237])

### Fixed

* Line endings in Markdown source files are now normalized to `LF` before parsing, to work around [a bug in the Julia Markdown parser][JuliaLang/julia#29344] where parsing is sensitive to line endings, and can therefore cause platform-dependent behavior. ([#1906])

* `HTMLWriter` no longer complains about invalid URLs in docstrings when `makedocs` gets run multiple time in a Julia session, as it no longer modifies the underlying docstring objects. ([#505], [#1924])

* Docstring doctests now properly get checked on each `makedocs` run, when run multiple times in the same Julia session. ([#974], [#1948])

* The default decision for whether to deploy preview builds for pull requests have been changed from `true` to `false` when not possible to verify the origin of the pull request. ([#1969])

* `deploydocs` now correctly handles version symlinks where the destination directory has been deleted. ([#2012])

### Other

* Documenter now uses [MarkdownAST](https://github.com/JuliaDocs/MarkdownAST.jl) to internally represent Markdown documents. While this change should not lead to any visible changes to the user, it is a major refactoring of the code. Please report any novel errors or unexpected behavior you encounter when upgrading to 0.28 on the [Documenter issue tracker](https://github.com/JuliaDocs/Documenter.jl/issues). ([#1892], [#1912], [#1924], [#1948])

* The code layout has changed considerably, with many of the internal submodules removed. This **may be breaking** for code that hooks into various Documenter internals, as various types and functions now live at different code paths. ([#1976], [#1977], [#2191], [#2214])


## Version [v0.27.25] - 2023-07-03

### Fixed

* Page headings are now correctly escaped in `LaTeXWriter`. ([#2134])

* Compiling the dark theme with Sass no longer emits deprecation warnings about `!global` assignments. ([#1766], [#1983], [#2145])

* The CSS Documenter ships is now minified. ([#2153], [#2157])

## Version [v0.27.24] - 2023-01-23

### Security

* `deploydocs` now takes extra care to avoid committing the temporary SSH key file to the Git repo. ([#2018])

## Version [v0.27.23] - 2022-08-26

### Added

* The `native` and `docker` PDF builds now run with the `-interaction=batchmode` (instead of `nonstopmode`) and `-halt-on-error` options to make the LaTeX error logs more readable and to fail the build early. ([#1908])

### Fixed

* The PDF/LaTeX output now handles hard Markdown line breaks (i.e. `Markdown.LineBreak` nodes). ([#1908])

* Previously broken links within the PDF output are now fixed. ([JuliaLang/julia#38054], [JuliaLang/julia#43652], [#1909])

## Version [v0.27.22] - 2022-07-24

### Other

* Documenter is now compatible with DocStringExtensions v0.9. ([#1885], [#1886])

## Version [v0.27.21] - 2022-07-13

### Fixed

* Fix a regression where Documenter throws an error on systems that do not have Git available. ([#1870], [#1871])

## Version [v0.27.20] - 2022-07-10

### Added

* The various JS and font dependencies of the HTML backend have been updated to the latest non-breaking versions. ([#1844], [#1846])

  - MathJax 3 has been updated from v3.2.0 to v3.2.2.
  - JuliaMono has been updated from v0.044 to v0.045.
  - Font Awesome has been updated from v5.15.3 to v5.15.4.
  - highlight.js has been updated from v11.0.1 to v11.5.1.
  - KaTeX has been updated from v0.13.11 to v0.13.24.

* **Experimental**: `deploydocs` now supports "deploying to tarball" (rather than pushing to the `gh-pages` branch) via the undocumented experiments `archive` keyword. ([#1865])

### Fixed

* When including docstrings for an alias, Documenter now correctly tries to include the exactly matching docstring first, before checking for signature subtypes. ([#1842])

* When checking for missing docstrings, Documenter now correctly handles docstrings for methods that extend bindings from other modules that have not been imported into the current module. ([#1695], [#1857], [#1861])

* By overriding `GIT_TEMPLATE_DIR`, `git` no longer picks up arbitrary user templates and hooks when internally called by Documenter. ([#1862])

## Version [v0.27.19] - 2022-06-05

### Added

* Documenter can now build draft version of HTML documentation by passing `draft=true` to `makedocs`. Draft mode skips potentially expensive parts of the building process and can be useful to get faster feedback when writing documentation. Draft mode currently skips doctests, `@example`-, `@repl`-, `@eval`-, and `@setup`-blocks. Draft mode can be disabled (or enabled) on a per-page basis by setting `Draft = true` in an `@meta` block. ([#1836])

* On the HTML search page, pressing enter no longer causes the page to refresh (and therefore does not trigger the slow search index rebuild). ([#1728], [#1833], [#1834])

* For the `edit_link` keyword to `HTML()`, Documenter automatically tries to figure out if the remote default branch is `main`, `master`, or something else. It will print a warning if it is unable to reliably determine either `edit_link` or `devbranch` (for `deploydocs`). ([#1827], [#1829])

* Profiling showed that a significant amount of the HTML page build time was due to external `git` commands (used to find remote URLs for docstrings). These results are now cached on a per-source-file basis resulting in faster build times. This is particularly useful when using [LiveServer.jl](https://github.com/JuliaDocs/LiveServer.jl)s functionality for live-updating the docs while writing. ([#1838])

## Version [v0.27.18] - 2022-05-25

### Added

* The padding of the various container elements in the HTML style has been reduced, to improve the look of the generated HTML pages. ([#1814], [#1818])

### Fixed

* When deploying unversioned docs, Documenter now generates a `siteinfo.js` file that disables the version selector, even if a `../versions.js` happens to exists. ([#1667], [#1825])

* Build failures now only show fatal errors, rather than all errors. ([#1816])

* Disable git terminal prompt when detecting remote HEAD branch for ssh remotes, and allow ssh-agent authentication (by appending rather than overriding ENV). ([#1821])

## Version [v0.27.17] - 2022-05-09

### Added

* PDF/LaTeX output can now be compiled with the [Tectonic](https://tectonic-typesetting.github.io) LaTeX engine. ([#1802], [#1803])

* The phrasing of the outdated version warning in the HTML output has been improved. ([#1805])

* Documenter now provides the `Documenter.except` function which can be used to "invert" the list of errors that are passed to `makedocs` via the `strict` keyword. ([#1811])

### Fixed

* When linkchecking HTTP and HTTPS URLs, Documenter now also passes a realistic `accept-encoding` header along with the request, in order to work around servers that try to block non-browser requests. ([#1807])

* LaTeX build logs are now properly outputted to the `LaTeXWriter.{stdout,stderr}` files when using the Docker build option. ([#1806])

* `makedocs` no longer fails with an `UndefVarError` if it encounters a specific kind of bad docsystem state related to docstrings attached to the call syntax, but issues an `@autodocs` error/warning instead. ([JuliaLang/julia#45174], [#1192], [#1810], [#1811])

## Version [v0.27.16] - 2022-04-19

### Added

* Update CSS source file for JuliaMono, so that all font variations are included (not just `JuliaMono Regular`) and that the latest version (0.039 -> 0.044) of the font would be used. ([#1780], [#1784])

* The table of contents in the generated PDFs have more space between section numbers and titles to avoid them overlapping. ([#1785])

* The preamble of the LaTeX source of the PDF build can now be customized by the user. ([#1746], [#1788])

* The package version number shown in the PDF manual can now be set by the user by passing the `version` option to `format = LaTeX()`. ([#1795])

### Fixed

* Fix `strict` mode to properly print errors, not just a warnings. ([#1756], [#1776])

* Disable git terminal prompt when detecting remote HEAD branch. ([#1797])

* When linkchecking HTTP and HTTPS URLs, Documenter now passes a realistic browser (Chrome) `User-Agent` header along with the request, in order to work around servers that try to use the `User-Agent` to block non-browser requests. ([#1796])

## Version [v0.27.15] - 2022-03-17

### Added

* Documenter now deploys documentation from scheduled jobs (`schedule` on GitHub actions). ([#1772], [#1773])

* Improve layout of the table of contents section in the LaTeX/PDF output. ([#1750])

### Fixed

* Improve the fix for extraneous whitespace in REPL blocks. ([#1774])

## Version [v0.27.14] - 2022-03-02

### Fixed

* Fix a CSS bug causing REPL code blocks to contain extraneous whitespace. ([#1770], [#1771])

## Version [v0.27.13] - 2022-02-25

### Fixed

* Fix a CSS bug causing the location of the code copy button to not be fixed in the upper right corner. ([#1758], [#1759])

* Fix a bug when loading the `copy.js` script for the code copy button. ([#1760], [#1762])

## Version [v0.27.12] - 2022-01-17

### Fixed

* Fix code copy button in insecure contexts (e.g. pages hosted without https). ([#1754])

## Version [v0.27.11] - 2022-01-16

### Added

* Documenter now deploys documentation from manually triggered events (`workflow_dispatch` on GitHub actions). ([#1554], [#1752])

* MathJax 3 has been updated to v3.2.0 (minor version bump). ([#1743])

* HTML code blocks now have a copy button. ([#1748])

* Documenter now tries to detect the development branch using `git` with the old default (`master`) as fallback. If you use `main` as the development branch you shouldn't need to specify `devbranch = "main"` as an argument to deploydocs anymore. ([#1443], [#1727], [#1751])

## Version [v0.27.10] - 2021-10-20

### Fixed

* Fix depth of headers in LaTeXWriter. ([#1716])

## Version [v0.27.9] - 2021-10-18

### Fixed

* Fix some errors with text/latex MIME type in LaTeXWriter. ([#1709])

## Version [v0.27.8] - 2021-10-14

### Added

* The keyword argument `strict` in `makedocs` is more flexible: in addition to a boolean indicating whether or not any error should result in a failure, `strict` also accepts a `Symbol` or `Vector{Symbol}` indicating which error(s) should result in a build failure. ([#1689])

* Allow users to inject custom JavaScript resources to enable alternatives to Google Analytics like plausible.io. ([#1706])

### Fixed

* Fix a few accessibility issues in the HTML output. ([#1673])

## Version [v0.27.7] - 2021-09-27

### Fixed

* Fix an error when building documentation for the first time with `push_preview`. ([#1693], [#1704])

* Fix a rare logger error for failed doctests. ([#1698], [#1699])

* Fix an error occurring with `DocTestFilters = nothing` in `@meta` blocks. ([#1696])

## Version [v0.27.6] - 2021-09-07

### Added

* Add support for generating `index.html` to redirect to `dev` or `stable`. The redirected destination is the same as the outdated warning. If there's already user-generated `index.html`, Documenter will not overwrite the file. ([#937], [#1657], [#1658])

### Fixed

* Checking whether a PR comes from the correct repository when deciding to deploy a preview on GitHub Actions now works on Julia 1.0 too. ([#1665])

* When a doctest fails, pass file and line information associated to the location of the doctest instead of the location of the testing code in Documenter to the logger. ([#1687])

* Enabled colored printing for each output of `@repl`-blocks. ([#1691])

## Version [v0.27.5] - 2021-07-27

### Fixed

* Fix an error introduced in version v0.27.4 (PR([#1634]) which was triggered by trailing comments in `@eval`/`@repl`/`@example` blocks. ([#1655], [#1661])

## Version [v0.27.4] - 2021-07-19

### Added

* `@example`- and `@repl`-blocks now support colored output by mapping ANSI escape sequences to HTML. This requires Julia >= 1.6 and passing `ansicolor=true` to `Documenter.HTML` (e.g. `makedocs(format=Documenter.HTML(ansicolor=true, ...), ...)`). In Documenter 0.28.0 this will be the default so to (preemptively) opt-out pass `ansicolor=false`. ([#1441], [#1628], [#1629], [#1647])

* **Experimental** Documenter's HTML output can now prerender syntax highlighting of code blocks, i.e. syntax highlighting is applied when generating the HTML page rather than on the fly in the browser after the page is loaded. This requires (i) passing `prerender=true` to `Documenter.HTML` and (ii) a `node` (NodeJS) executable available in `PATH`. A path to a `node` executable can be specified by passing the `node` keyword argument to `Documenter.HTML` (for example from the `NodeJS_16_jll` Julia package). In addition, the `highlightjs` keyword argument can be used to specify a file path to a highlight.js library (if this is not given the release used by Documenter will be used). Example configuration:
  ```julia
  using Documenter, NodeJS_16_jll

  makedocs(;
      format = Documenter.HTML(
          prerender = true,            # enable prerendering
          node = NodeJS_16_jll.node(), # specify node executable (required if not available in PATH)
          # ...
      )
      # ...
  )
  ```
  _This feature is experimental and subject to change in future releases._ ([#1627])

* The `julia>` prompt is now colored in green in the `julia-repl` language highlighting. ([#1639], [#1641])

* The `.hljs` CSS class is now added to all code blocks to make sure that the correct text color is used for non-highlighted code blocks and if JavaScript is disabled. ([#1645])

* The sandbox module used for evaluating `@repl` and `@example` blocks is now removed (replaced with `Main`) in text output. ([#1633])

* `@repl`, `@example`, and `@eval` blocks now have `LineNumberNodes` inserted such that e.g. `@__FILE__` and `@__LINE__` give better output and not just `"none"` for the file and `1` for the line. This requires Julia 1.6 or higher (no change on earlier Julia versions). ([#1634])

### Fixed

* Dollar signs in the HTML output no longer get accidentally misinterpreted as math delimiters in the browser. ([#890], [#1625])

* Fix overflow behavior for math environments to hide unnecessary vertical scrollbars. ([#1575], [#1649])

## Version [v0.27.3] - 2021-06-29

### Added

* Documenter can now deploy documentation directly to the "root" instead of versioned folders. ([#1615], [#1616])

* The version of Documenter used for generating a document is now displayed in the build information. ([#1609], [#1611])

### Fixed

* The HTML front end no longer uses ligatures when displaying code (with JuliaMono). ([#1610], [#1617])

## Version [v0.27.2] - 2021-06-18

### Added

* The default font has been changed to `Lato Medium` so that the look of the text would be closer to the old Google Fonts version of Lato. ([#1602], [#1604])

## Version [v0.27.1] - 2021-06-17

### Added

* The HTML output now uses [JuliaMono](https://cormullion.github.io/pages/2020-07-26-JuliaMono/) as the default monospace font, retrieved from CDNJS. Relatedly, the Lato font is also now retrieved from CDNJS, and the generated HTML pages no longer depend on Google Fonts. ([#618], [#1561], [#1568], [#1569]), [JuliaLang/www.julialang.org](https://github.com/JuliaLang/www.julialang.org/issues/1272)

* The wording of the text in the the old version warning box was improved. ([#1595])

### Fixed

* Documenter no longer throws an error when generating the version selector if there are no deployed versions. ([#1594], [#1596])

## Version [v0.27.0] - 2021-06-11

### Added

* The JS dependencies have been updated to their respective latest versions.

  - highlight.js has been updated to v11.0.1 (major version bump), which also brings various updates to the highlighting of Julia code. Due to the changes in highlight.js, code highlighting will not work on IE11. ([#1503], [#1551], [#1590])

  - Headroom.js has been updated to v0.12.0 (major version bump). ([#1590])

  - KaTeX been updated to v0.13.11 (major version bump). ([#1590])

  - MathJax versions have been updated to v2.7.7 (patch version bump) and v3.1.4 (minor version bump), for MathJax 2 and 3, respectively. ([#1590])

  - jQuery been updated to v3.6.0 (minor version bump). ([#1590])

  - Font Awesome has been updated to v5.15.3 (patch version bump). ([#1590])

  - lunr.js has been updated to v2.3.9 (patch version bump). ([#1590])

  - lodash.js has been updated to v4.17.21 (patch version bump). ([#1590])

* `deploydocs` now throws an error if something goes wrong with the Git invocations used to deploy to `gh-pages`. ([#1529])

* In the HTML output, the site name at the top of the sidebar now also links back to the main page of the documentation (just like the logo). ([#1553])

* The generated HTML sites can now detect if the version the user is browsing is not for the latest version of the package and display a notice box to the user with a link to the latest version. In addition, the pages get a `noindex` tag which should aid in removing outdated versions from search engine results. ([#1302], [#1449], [#1577])

* The analytics in the HTML output now use the `gtag.js` script, replacing the old deprecated setup. ([#1559])

### Fixed

* A bad `repo` argument to `deploydocs` containing a protocol now throws an error instead of being misinterpreted. ([#1531], [#1533])

* SVG images generated by `@example` blocks are now properly scaled to page width by URI-encoding the images, instead of directly embedding the SVG tags into the HTML. ([#1537], [#1538])

* `deploydocs` no longer tries to deploy pull request previews from forks on GitHub Actions. ([#1534], [#1567])

### Other

* Documenter is no longer compatible with IOCapture v0.1 and now requires IOCapture v0.2. ([#1549])

## Version [v0.26.3] - 2021-03-02

### Fixed

* The internal naming of the temporary modules used to run doctests changed to accommodate upcoming printing changes in Julia. ([JuliaLang/julia#39841], [#1540])

## Version [v0.26.2] - 2021-02-15

### Added

* `doctest()` no longer throws an error if cleaning up the temporary directory fails for some reason. ([#1513], [#1526])

* Cosmetic improvements to the PDF output. ([#1342], [#1527])

* If `jldoctest` keyword arguments fail to parse, these now get logged as doctesting failures, rather than being ignored with a warning or making `makedocs` throw an error (depending on why they fail to parse). ([#1556], [#1557])

### Fixed

* Script-type doctests that have an empty output section no longer crash Documenter. ([#1510])

* When checking for authentication keys when deploying, Documenter now more appropriately checks if the environment variables are non-empty, rather than just whether they are defined. ([#1511])

* Doctests now correctly handle the case when the repository has been checked out with `CRLF` line endings (which can happen on Windows with `core.autocrlf=true`). ([#1516], [#1519], [#1520])

* Multiline equations are now correctly handled in at-block outputs. ([#1518])

## Version [v0.26.1] - 2020-12-16

### Fixed

* HTML assets that are copied directly from Documenters source to the build output now has correct file permissions. ([#1497])

## Version [v0.26.0] - 2020-12-10

### Breaking
* The PDF/LaTeX output is again provided as a Documenter built-in and can be enabled by passing an instance of `Documenter.LaTeX` to `format`. The DocumenterLaTeX package has been deprecated. ([#1493])

  **For upgrading:** If using the PDF/LaTeX output, change the `format` argument of `makedocs` to `format = Documenter.LaTeX(...)` and remove all references to the DocumenterLaTeX package (e.g. from `docs/Project.toml`).

### Added

* Objects that render as equations and whose `text/latex` representations are wrapped in display equation delimiters `\[ ... \]` or `$$ ... $$` are now handled correctly in the HTML output. ([#1278], [#1283], [#1426])

* The search page in the HTML output now shows the page titles in the search results. ([#1468])

* The HTML front end now respects the user's OS-level dark theme preference (determined via the `prefers-color-scheme: dark` media query). ([#1320], [#1456])

* HTML output now bails early if there are no pages, instead of throwing an `UndefRefError`. In addition, it will also warn if `index.md` is missing and it is not able to generate the main landing page (`index.html`). ([#1201], [#1491])

* `deploydocs` now prints a warning on GitHub Actions, Travis CI and Buildkite if the current branch is `main`, but `devbranch = "master`, which indicates a possible Documenter misconfiguration due to GitHub changing the default primary branch of a repository to `main`. ([#1489])

## Version [v0.25.5] - 2020-11-23

### Fixed

* In the HTML output, display equations that are wider than the page now get a scrollbar instead of overflowing. ([#1470], [#1476])

## Version [v0.25.4] - 2020-11-19

### Added

* Documenter can now deploy from Buildkite CI to GitHub Pages with `Documenter.Buildkite`. ([#1469])

* Documenter now support Azure DevOps Repos URL scheme when generating edit and source links pointing to the repository. ([#1462], [#1463], [#1471])

### Fixed

* Type aliases of `Union`s (e.g. `const MyAlias = Union{Foo,Bar}`) are now correctly listed as "Type" in docstrings. ([#1466], [#1474])

* HTMLWriter no longer prints a warning when encountering `mailto:` URLs in links. ([#1472])

## Version [v0.25.3] - 2020-10-28

### Added

* Documenter can now deploy from GitLab CI to GitHub Pages with `Documenter.GitLab`. ([#1448])

* The URL to the MathJax JS module can now be customized by passing the `url` keyword argument to the constructors (`MathJax2`, `MathJax3`). ([#1428], [#1430])

### Fixed

* `Documenter.doctest` now correctly accepts the `doctestfilters` keyword, similar to `Documenter.makedocs`. ([#1364], [#1435])

* The `Selectors.dispatch` function now uses a cache to avoid calling `subtypes` on selectors multiple times during a `makedocs` call to avoid slowdowns due to [`subtypes` being slow][julia-38079]. ([#1438], [#1440], [#1452])

## Version [v0.25.2] - 2020-08-18

### Deprecated

* The `Documenter.MathJax` type, used to specify the mathematics rendering engine in the HTML output, is now deprecated in favor of `Documenter.MathJax2`. ([#1362], [#1367])

  **For upgrading:** simply replace `MathJax` with `MathJax2`. I.e. instead of

  ```
  makedocs(
      format = Documenter.HTML(mathengine = Documenter.MathJax(...), ...),
      ...
  )
  ```

  you should have

  ```
  makedocs(
      format = Documenter.HTML(mathengine = Documenter.MathJax2(...), ...),
      ...
  )
  ```

### Added

* It is now possible to use MathJax v3 as the mathematics rendering in the HTML output. This can be done by passing `Documenter.MathJax3` as the `mathengine` keyword to `HTML`. ([#1362], [#1367])

* The deployment commits created by Documenter are no longer signed by the **@zeptodoctor** user, but rather with the non-existing `documenter@juliadocs.github.io` email address. ([#1379], [#1388])

### Fixed

* REPL doctest output lines starting with `#` right after the input code part are now correctly treated as being part of the output (unless prepended with 7 spaces, in line with the standard heuristic). ([#1369])

* Documenter now throws away the extra information from the info string of a Markdown code block (i.e. ` ```language extra-info`), to correctly determine the language, which should be a single word. ([#1392], [#1400])

* Documenter now works around a Julia 1.5.0 regression ([JuliaLang/julia#36953]) which broke doctest fixing if the original doctest output was empty. ([#1337], [#1389])

## Version [v0.25.1] - 2020-07-21

### Added

* When automatically determining the page list (i.e. `pages` is not passed to `makedocs`), Documenter now lists `index.md` before other pages. ([#1355])

* The output text boxes of `@example` blocks are now style differently from the code blocks, to make it easier to visually distinguish between the input and output. ([#1026], [#1357], [#1360])

* The generated HTML site now displays a footer by default that mentions Julia and Documenter. This can be customized or disabled by passing the `footer` keyword to `Documeter.HTML`. ([#1184], [#1365])

* Warnings that cause `makedocs` to error when `strict=true` are now printed as errors when `strict` is set to `true`. ([#1088], [#1349])

### Fixed

* In the PDF/LaTeX output, equations that use the `align` or `align*` environment are no longer further wrapped in `equation*`/`split`. ([#1368])

## Version [v0.25.0] - 2020-06-30

### Added

* When deploying with `deploydocs`, any SSH username can now be used (not just `git`), by prepending `username@` to the repository URL in the `repo` argument. ([#1285])

* The first link fragment on each page now omits the number; before the rendering resulted in: `#foobar-1`, `#foobar-2`, and now: `#foobar`, `#foobar-2`. For backwards compatibility the old fragments are also inserted such that old links will still point to the same location. ([#1292])

* When deploying on CI with `deploydocs`, the build information in the version number (i.e. what comes after `+`) is now discarded when determining the destination directory. This allows custom tags to be used to fix documentation build and deployment issues for versions that have already been registered. ([#1298])

* You can now optionally choose to push pull request preview builds to a different branch and/or different repository than the main docs builds, by setting the optional `branch_previews` and/or `repo_previews` keyword arguments to the `deploydocs` function. Also, you can now optionally choose to use a different SSH key for preview builds, by setting the optional `DOCUMENTER_KEY_PREVIEWS` environment variable; if the `DOCUMENTER_KEY_PREVIEWS` environment variable is not set, then the regular `DOCUMENTER_KEY` environment variable will be used. ([#1307], [#1310], [#1315])

* The LaTeX/PDF backend now supports the `platform="none"` keyword, which outputs only the TeX source files, rather than a compiled PDF. ([#1338], [#1339])

* Linkcheck no longer prints a warning when encountering a `302 Found` temporary redirect. ([#1344], [#1345])

### Fixed

* `Deps.pip` is again a closure and gets executed during the `deploydocs` call, not before it. ([#1240])

* Custom assets (CSS, JS etc.) for the HTML build are now again included as the very last elements in the `<head>` tag so that it would be possible to override default the default assets. ([#1328])

* Docstrings from `@autodocs` blocks are no longer sorted according to an undocumented rule where exported names should come before unexported names. Should this behavior be necessary, the `@autodocs` can be replaced by two separate blocks that use the `Public` and `Private` options to filter out the unexported or exported docstrings in the first or the second block, respectively. ([#964], [#1323])

## Version [v0.24.11] - 2020-05-06

### Fixed

* Some sections and page titles that were missing from the search results in the HTML backend now show up. ([#1311])

## Version [v0.24.10] - 2020-04-26

### Added

* The `curl` timeout when checking remote links is now configurable with the `linkcheck_timeout` keyword. ([#1057], [#1295])

### Fixed

* Special characters are now properly escaped in admonition titles in LaTeX/PDF builds and do not cause the PDF build to fail anymore. ([#1299])

## Version [v0.24.9] - 2020-04-15

### Fixed

* Canonical URLs are now properly prettified (e.g. `/path/` instead of `/path/index.html`) when using `prettyurls=true`. ([#1293])

## Version [v0.24.8] - 2020-04-13

### Added

* Non-standard admonition categories are (again) applied to the admonition `<div>` elements in HTML output (as `is-category-$category`). ([#1279], [#1280])

## Version [v0.24.7] - 2020-03-23

### Fixed

* Remove `only`, a new export from `Base` on Julia 1.4, from the JS search filter. ([#1264])

* Fix errors in LaTeX builds due to bad escaping of certain characters. ([#1118], [#1119], [#1200], [#1269])

## Version [v0.24.6] - 2020-03-12

### Added

* Reorganize some of the internal variables in Documenter's Sass sources, to make it easier to create custom themes on top of the Documenter base theme. ([#1258])

## Version [v0.24.5] - 2020-01-31

### Added

* Documenter now correctly emulates the "REPL softscope" (Julia 1.5) in REPL-style doctest blocks and `@repl` blocks. ([#1232])

## Version [v0.24.4] - 2020-01-18

### Added

* Change the inline code to less distracting black color in the HTML light theme. ([#1212], [#1222])

* Add the ability specify the `lang` attribute of the `html` tag in the HTML output, to better support documentation pages in other languages. By default Documenter now defaults to `lang="en"`. ([#1223])

## Version [v0.24.3] - 2019-12-16

### Fixed

* Fix a case where Documenter's deployment would fail due to git picking up the wrong ssh config file on non-standard systems. ([#1216])

## Version [v0.24.2] - 2019-11-26

### Other

* Improvements to logging in `deploydocs`. ([#1195])

## Version [v0.24.1] - 2019-11-25

### Fixed

* Fix a bad `mktempdir` incantation in `LaTeXWriter`. ([#1194])

## Version [v0.24.0] - 2019-11-22

### Breaking

* Documenter no longer creates a symlink between the old `latest` url to specified `devurl`. ([#1151])

  **For upgrading:** Make sure that links to the latest documentation have been updated (e.g. the package README).

* The deprecated `makedocs` keywords (`html_prettyurls`, `html_disable_git`, `html_edit_branch`, `html_canonical`, `assets`, `analytics`) have been removed. ([#1107])

  **For upgrading:** Pass the corresponding values to the `HTML` constructor when settings the `format` keyword.

### Deprecated

* The `edit_branch` keyword to `Documenter.HTML` has been deprecated in favor of the new `edit_link` keyword. As a new feature, passing `edit_link = nothing` disables the "Edit on GitHub" links altogether. ([#1173])

  **For upgrading:** If using `edit_branch = nothing`, use `edit_link = :commit` instead. If passing a `String` to `edit_branch`, pass that to `edit_link` instead.

### Added

* Documenter can now deploy preview documentation from pull requests (with head branch in the same repository, i.e. not from forks). This is enabled by passing `push_preview=true` to `deploydocs`. ([#1180])

* Deployment is now more customizable and thus not as tied to Travis CI as before. ([#1147], [#1171], [#1180])

* Documenter now has builtin support for deploying from GitHub Actions. Documenter will autodetect the running system, unless explicitly specified. ([#1144], [#1152])

* When using GitHub Actions Documenter will (try to) post a GitHub status with a link to the generated documentation. This is especially useful for pull request preview builds (see above). ([#1186])

* The Documenter HTML front end now uses [KaTeX](https://katex.org/) as the default math rendering engine. ([#1097])

  **Possible breakage:** This may break the rendering of equations that use some more esoteric features that are only supported in MathJax. It is possible to switch back to MathJax by passing `mathengine = Documenter.MathJax()` to the `HTML` constructor in the `format` keyword.

* The HTML front end generated by Documenter has been redesigned and now uses the [Bulma CSS framework](https://bulma.io/). ([#1043])

  **Possible breakage:** Packages overriding the default Documenter CSS file, relying on some external CSS or relying on Documenter's CSS working in a particular way will not build correct-looking sites. Custom themes should now be developed as Sass files and compiled together with the Documenter and Bulma Sass dependencies (under `assets/html/scss`).

* The handling of JS and CSS assets is now more customizable:

  * The `asset` function can now be used to declare remote JS and CSS assets in the `assets` keyword. ([#1108])
  * The `highlights` keyword to `HTML` can be used to declare additional languages that should be highlighted in code blocks. ([#1094])
  * It is now possible to choose between MathJax and KaTeX as the math rendering engine with the `mathengine` keyword to `HTML` and to set their configuration in the `make.jl` script directly. ([#1097])

* The JS and CSS dependencies of the front end have been updated to the latest versions. ([#1189])

* Displaying of the site name at the top of the sidebar can now be disabled by passing `sidebar_sitename = false` to `HTML` in the `format` keyword. ([#1089])

* For deployments that have Google Analytics enabled, the URL fragment (i.e. the in-page `#` target) also stored in analytics. ([#1121])

* Page titles are now boosted in the search, yielding better search results. ([#631], [#1112], [#1113])

* In the PDF/LaTeX output, images that are wider than the text are now being scaled down to text width automatically. The PDF builds now require the `adjustbox` LaTeX package to be available. ([#1137])

* If the TeX compilation fails for the PDF/LaTeX output, `makedocs` now throws an exception. ([#1166])

### Fixed

* `LaTeXWriter` now outputs valid LaTeX if an `@contents` block is nested by more than two levels, or if `@contents` or `@index` blocks do not contain any items. ([#1166])

## Version [v0.23.4] - 2019-10-09

### Fixed

* The `include` and `eval` functions are also available in `@setup` blocks now. ([#1148], [#1153])

## Version [v0.23.3] - 2019-08-28

### Fixed

* Fix file permission error when `Pkg.test`ing Documenter. ([#1115])

## Version [v0.23.2] - 2019-08-04

### Fixed

* Empty Markdown headings no longer cause Documenter to crash. ([#1081], [#1082])

## Version [v0.23.1] - 2019-07-28

### Fixed

* Documenter no longer throws an error if the provided `EditURL` argument is missing. ([#1076], [#1077])

* Non-standard Markdown AST nodes no longer cause Documenter to exit with a missing method error in doctesting and HTML output. Documenter falls back to `repr()` for such nodes. ([#1073], [#1075])

* Docstrings parsed into nested `Markdown.MD` objects are now unwrapped correctly and do not cause Documenter to crash with a missing method error anymore. The user can run into that when reusing docstrings with the `@doc @doc(foo) function bar end` pattern. ([#1075])

## Version [v0.23.0] - 2019-07-18

### Version changes

* Documenter v0.23 requires Julia v1.0. ([#1015])

### Breaking

* `DocTestSetup`s that are defined in `@meta` blocks no longer apply to doctests that are in docstrings. ([#774])

  - Specifically, the pattern where `@docs` or `@autodocs` blocks were surrounded by `@meta` blocks, setting up a shared `DocTestSetup` for many docstrings, no longer works.

  - Documenter now exports the `DocMeta` module, which provides an alternative way to add `DocTestSetup` to docstrings.

  **For upgrading:** Use `DocMeta.setdocmeta!` in `make.jl` to set up a `DocTestSetup` that applies to all the docstrings in a particular module instead and, if applicable, remove the now redundant `@meta` blocks. See the ["Setup code" section under "Doctesting"](https://documenter.juliadocs.org/v0.23/man/doctests/#Setup-Code-1) in the manual for more information.

### Added

* `makedocs` now accepts the `doctest = :only` keyword, which allows doctests to be run while most other build steps, such as rendering, are skipped. This makes it more feasible to run doctests as part of the test suite (see the manual for more information). ([#198], [#535], [#756], [#774])

* Documenter now exports the `doctest` function, which verifies the doctests in all the docstrings of a given module. This can be used to verify docstring doctests as part of test suite, or to fix doctests right in the REPL. ([#198], [#535], [#756], [#774], [#1054])

* `makedocs` now accepts the `expandfirst` argument, which allows specifying a set of pages that should be evaluated before others. ([#1027], [#1029])

* The evaluation order of pages is now fixed (unless customized with `expandfirst`). The pages are evaluated in the alphabetical order of their file paths. ([#1027], [#1029])

* The logo image in the HTML output will now always point to the first page in the navigation menu (as opposed to `index.html`, which may or may not exist). When using pretty URLs, the `index.html` part now omitted from the logo link URL. ([#1005])

* Minor changes to how doctesting errors are printed. ([#1028])

* Videos can now be included in the HTML output using the image syntax (`![]()`) if the file extension matches a known format (`.webm`, `.mp4`, `.ogg`, `.ogm`, `.ogv`, `.avi`). ([#1034])

* The PDF output now uses the DejaVu Sans  and DejaVu Sans Mono fonts to provide better Unicode coverage. ([#803], [#1066])

* **Experimental** The current working directory when evaluating `@repl` and `@example` blocks can now be set to a fixed directory by passing the `workdir` keyword to `makedocs`. _The new keyword and its behaviour are experimental and not part of the public API._ ([#1013], [#1025])

### Fixed

* The HTML output now outputs HTML files for pages that are not referenced in the `pages` keyword too (Documenter finds them according to their extension). But they do exists outside of the standard navigation hierarchy (as defined by `pages`). This fixes a bug where these pages could still be referenced by `@ref` links and `@contents` blocks, but in the HTML output, the links ended up being broken. ([#1031], [#1047])

* `makedocs` now throws an error when the format objects (`Documenter.HTML`, `LaTeX`, `Markdown`) get passed positionally. The format types are no longer subtypes of `Documenter.Plugin`. ([#1046], [#1061])

* Doctesting now also handles doctests that contain invalid syntax and throw parsing errors. ([#487], [#1062])

* Stacktraces in doctests that throw an error are now filtered more thoroughly, fixing an issue where too much of the stacktrace was included when `doctest` or `makedocs` was called from a more complicated context. ([#1062])

## Version [v0.22.6] - 2019-07-18

### Other

* Add DocStringExtensions 0.8 as an allowed dependency version. ([#1071])

## Version [v0.22.5] - 2019-07-03

### Fixed

* Fix a test dependency problem revealed by a bugfix in Julia / Pkg. ([#1037])

## Version [v0.22.4] - 2019-05-09

### Fixed

* Documenter no longer crashes if the build includes doctests from docstrings that are defined in files that do not exist on the file system (e.g. if a Julia Base docstring is included when running a non-source Julia build). ([#1002])

* URLs for files in the repository are now generated correctly when the repository is used as a Git submodule in another repository. ([#1000], [#1004])

* When checking for omitted docstrings, Documenter no longer gives "`Package.Package` missing" type false positives. ([#1009])

* `makedocs` again exits with an error if `strict=true` and there is a doctest failure. ([#1003], [#1014])

## Version [v0.22.3] - 2019-04-12

### Fixed

* Fixed filepaths for images included in the .tex file for PDF output on Windows. ([#999])

## Version [v0.22.2] - 2019-04-05

### Fixed

* Error reporting for meta-blocks now handles missing files gracefully instead of throwing. ([#996])

### Added

* The `sitename` keyword argument to `deploydocs`, which is required for the default HTML output, is now properly documented. ([#995])

## Version [v0.22.1] - 2019-03-30

### Fixed

* Fixed a world-age related bug in doctests. ([#994])

## Version [v0.22.0] - 2019-03-28

### Deprecated

* The `assets` and `analytics` arguments to `makedocs` have been deprecated in favor of the corresponding arguments of the `Documenter.HTML` format plugin. ([#953])

  **For upgrading:** pass the corresponding arguments with the `Documenter.HTML` plugin instead. E.g. instead of

  ```
  makedocs(
      assets = ..., analytics = ...,
      ...
  )
  ```

  you should have

  ```
  makedocs(
      format = Documenter.HTML(assets = ..., analytics = ...),
      ...
  )
  ```

  _**Note:** It is technically possible to specify the same argument twice with different values by passing both variants. In that case the value passed to `makedocs` takes precedence._

### Added

* Documentation is no longer deployed on Travis CI cron jobs. ([#917])

* Log messages from failed `@meta`, `@docs`, `@autodocs`,
  `@eval`, `@example` and `@setup` blocks now include information about the source location
  of the block. ([#929])

* Docstrings from `@docs`-blocks are now included in the
  rendered docs even if some part(s) of the block failed. ([#928], [#935])

* The Markdown and LaTeX output writers can now handle multimedia
  output, such as images, from `@example` blocks. All the writers now also handle `text/markdown`
  output, which is preferred over `text/plain` if available. ([#938], [#948])

* The HTML output now also supports SVG, WebP, GIF and JPEG logos. ([#953])

* Reporting of failed doctests are now using the logging
  system to be consistent with the rest of Documenter's output. ([#958])

* The construction of the search index in the HTML output has been refactored to make it easier to use with other search backends in the future. The structure of the generated search index has also been modified, which can yield slightly different search results. Documenter now depends on the lightweight [JSON.jl](https://github.com/JuliaIO/JSON.jl) package. ([#966])

* Docstrings that begin with an indented code block (such as a function signature) now have that block highlighted as Julia code by default.
  This behaviour can be disabled by passing `highlightsig=false` to `makedocs`. ([#980])

### Fixed

* Paths in `include` calls in `@eval`, `@example`, `@repl` and `jldoctest`
  blocks are now interpreted to be relative `pwd`, which is set to the output directory of the
  resulting file. ([#941])

* `deploydocs` and `git_push` now support non-github repos correctly and work when the `.ssh` directory does not already exist or the working directory contains spaces. ([#971])

* Tables now honor column alignment in the HTML output. If a column does not explicitly specify its alignment, the parser defaults to it being right-aligned, whereas previously all cells were left-aligned. ([#511], [#989])

* Code lines ending with `# hide` are now properly hidden for CRLF inputs. ([#991])

## Version [v0.21.5] - 2019-02-22

### Fixed

* Deprecation warnings for `format` now get printed correctly when multiple formats are passed as a `Vector`. ([#967])

## Version [v0.21.4] - 2019-02-16

### Fixed

* A bug in `jldoctest`-blocks that, in rare cases, resulted in
  wrong output has been fixed. ([#959], [#960])

## Version [v0.21.3] - 2019-02-12

### Security

* The lunr.js and lodash JavaScript dependencies have been updated to their latest patch versions (from 2.3.1 to 2.3.5 and 4.17.4 to 4.17.11, respectively).
  This is in response to a vulnerability in lodash <4.17.11 ([CVE-2018-16487](https://nvd.nist.gov/vuln/detail/CVE-2018-16487)). ([#946])

## Version [v0.21.2] - 2019-02-06

### Fixed

* `linkcheck` now handles servers that do not support `HEAD` requests
  and properly checks for status codes of FTP responses. ([#934])

## Version [v0.21.1] - 2019-01-29

### Fixed

* `@repl` blocks now work correctly together with quoted
  expressions. ([#923], [#926])

* `@example`, `@repl` and `@eval` blocks now handle reserved words,
  e.g. `try`/`catch`, correctly. ([#886], [#927])

## Version [v0.21.0] - 2018-12-11

### Deprecated

* The symbol values to the `format` argument of `makedocs` (`:html`, `:markdown`, `:latex`) have been deprecated in favor of the `Documenter.HTML`, `Markdown` and `LaTeX`
  objects. The `Markdown` and `LaTeX` types are exported from the [DocumenterMarkdown](https://github.com/JuliaDocs/DocumenterMarkdown.jl) and [DocumenterLaTeX](https://github.com/JuliaDocs/DocumenterLaTeX.jl) packages,
  respectively. HTML output is still the default. ([#891])

  **For upgrading:** If you don't specify `format` (i.e. you rely on the default) you don't have to do anything.
  Otherwise update calls to `makedocs` to use struct instances instead of symbols, e.g.

  ```
  makedocs(
      format = :markdown
  )
  ```

  should be changed to

  ```
  using DocumenterMarkdown
  makedocs(
      format = Markdown()
  )
  ```

* The `html_prettyurls`, `html_canonical`, `html_disable_git` and `html_edit_branch` arguments to `makedocs` have been deprecated in favor of the corresponding arguments of the `Documenter.HTML` format plugin. ([#864], [#891])

  **For upgrading:** pass the corresponding arguments with the `Documenter.HTML` plugin instead. E.g. instead of

  ```
  makedocs(
      html_prettyurls = ..., html_canonical = ...,
      ...
  )
  ```

  you should have

  ```
  makedocs(
      format = Documenter.HTML(prettyurls = ..., canonical = ...),
      ...
  )
  ```

  _**Note:** It is technically possible to specify the same argument twice with different values by passing both variants. In that case the value to the deprecated `html_*` variant takes precedence._

### Added

* Packages extending Documenter can now define subtypes of `Documenter.Plugin`,
  which can be passed to `makedocs` as positional arguments to pass options to the extensions. ([#864])

* `@autodocs` blocks now support the `Filter` keyword, which allows passing a user-defined function that will filter the methods spliced in by the at-autodocs block. ([#885])

* `linkcheck` now supports checking URLs using the FTP protocol. ([#879])

* Build output logging has been improved and switched to the logging macros from `Base`. ([#876])

* The default `documenter.sty` LaTeX preamble now include `\usepackage{graphicx}`. ([#898])

* `deploydocs` is now more helpful when it fails to interpret `DOCUMENTER_KEY`. It now also uses the `BatchMode` SSH option and throws an error instead of asking for a passphrase and timing out the Travis build when `DOCUMENTER_KEY` is broken. ([#697], [#907])

* `deploydocs` now have a `forcepush` keyword argument that can be used to
  force-push the built documentation instead of adding a new commit. ([#905])

## Version [v0.20.0] - 2018-10-27

### Version changes

* Documenter v0.20 requires at least Julia v0.7. ([#795])

### Breaking

* Documentation deployment via the `deploydocs` function has changed considerably.

  - The user-facing directories (URLs) of different versions and what gets displayed in the version selector have changed. By default, Documenter now creates the `stable/` directory (as before) and a directory for every minor version (`vX.Y/`). The `release-X.Y` directories are no longer created. ([#706], [#813], [#817])

    Technically, Documenter now deploys actual files only to `dev/` and `vX.Y.Z/` directories. The directories (URLs) that change from version to version (e.g. `latest/`, `vX.Y`) are implemented as symlinks on the `gh-pages` branch.

    The version selector will only display `vX.Y/`, `stable/` and `dev/` directories by default. This behavior can be customized with the `versions` keyword of `deploydocs`.

  - Documentation from the development branch (e.g. `master`) now deploys to `dev/` by default (instead of `latest/`). This can be customized with the `devurl` keyword. ([#802])

  - The `latest` keyword to `deploydocs` has been deprecated and renamed to `devbranch`. ([#802])

  - The `julia` and `osname` keywords to `deploydocs` are now deprecated. ([#816])

  - The default values of the `target`, `deps` and `make` keywords to `deploydocs` have been changed. See the default format change below for more information. ([#826])

  **For upgrading:**

  - If you are using the `latest` keyword, then just use `devbranch` with the same value instead.

  - Update links that point to `latest/` to point to `dev/` instead (e.g. in the README).

  - Remove any links to the `release-X.Y` branches and remove the directories from your `gh-pages` branch.

  - The operating system and Julia version should be specified in the Travis build stage configuration (via `julia:` and `os:` options, see "Hosting Documentation" in the manual for more details) or by checking the `TRAVIS_JULIA_VERSION` and `TRAVIS_OS_NAME` environment variables in `make.jl` yourself.

* `makedocs` will now build Documenter's native HTML output by default and `deploydocs`' defaults now assume the HTML output. ([#826])

  - The default value of the `format` keyword of `makedocs` has been changed to `:html`.

  - The default value of the `target` keyword to `deploydocs` has been changed to `"build"`.

  - The default value of the `make` and `deps` keywords to `deploydocs` have been changed to `nothing`.

  **For upgrading:** If you are relying on the Markdown/MkDocs output, you now need to:

  - In `makedocs`, explicitly set `format = :markdown`

  - In `deploydocs`, explicitly set

    ```julia
    target = "site"
    deps = Deps.pip("pygments", "mkdocs")
    make = () -> run(`mkdocs build`)
    ```

  - Explicitly import `DocumenterMarkdown` in `make.jl`. See the `MarkdownWriter` deprecation below.

  If you already specify any of the changed keywords, then you do not need to make any changes to those keywords you already set.

  However, if you are setting any of the values to the new defaults (e.g. when you are already using the HTML output), you may now rely on the new defaults.

* "Pretty URLs" are enabled by default now for the HTML output. The default value of the `html_prettyurls` has been changed to `true`.

  For a page `foo/page.md` Documenter now generates `foo/page/index.html`, instead of `foo/page.html`.
  On GitHub pages deployments it means that your URLs look like  `foo/page/` instead of `foo/page.html`.

  For local builds you should explicitly set `html_prettyurls = false`.

  **For upgrading:** If you wish to retain the old behavior, set `html_prettyurls = false` in `makedocs`. If you already set `html_prettyurls`, you do not need to change anything.

* The `Travis.genkeys` and `Documenter.generate` functions have been moved to a separate [DocumenterTools.jl package](https://github.com/JuliaDocs/DocumenterTools.jl). ([#789])

### Deprecated

* The Markdown/MkDocs (`format = :markdown`) and PDF/LaTeX (`format = :latex`) outputs now require an external package to be loaded ([DocumenterMarkdown](https://github.com/JuliaDocs/DocumenterMarkdown.jl) and [DocumenterLaTeX](https://github.com/JuliaDocs/DocumenterLaTeX.jl), respectively). ([#833])

  **For upgrading:** Make sure that the respective extra package is installed and then just add `using DocumenterMarkdown` or `using DocumenterLaTeX` to `make.jl`.

### Added

* If Documenter is not able to determine which Git hosting service is being used to host the source, the "Edit on XXX" links become "Edit source" with a generic icon. ([#804])

* The at-blocks now support `MIME"text/html"` rendering of objects (e.g. for interactive plots). I.e. if a type has `show(io, ::MIME"text/html", x)` defined, Documenter now uses that when rendering the objects in the document. ([#764])

* Addeds to the sidebar. When loading a page, the sidebar will jump to the current page now. Also, the scrollbar in WebKit-based browsers look less intrusive now. ([#792], [#854], [#863])

* Minor style enhancements to admonitions. ([#841])

### Fixed

* The at-blocks that execute code can now handle `include` statements. ([#793], [#794])

* At-docs blocks no longer give an error when containing empty lines. ([#823], [#824])


<!-- Links generated by Changelog.jl -->

[v0.20.0]: https://github.com/JuliaDocs/Documenter.jl/releases/tag/v0.20.0
[v0.21.0]: https://github.com/JuliaDocs/Documenter.jl/releases/tag/v0.21.0
[v0.21.1]: https://github.com/JuliaDocs/Documenter.jl/releases/tag/v0.21.1
[v0.21.2]: https://github.com/JuliaDocs/Documenter.jl/releases/tag/v0.21.2
[v0.21.3]: https://github.com/JuliaDocs/Documenter.jl/releases/tag/v0.21.3
[v0.21.4]: https://github.com/JuliaDocs/Documenter.jl/releases/tag/v0.21.4
[v0.21.5]: https://github.com/JuliaDocs/Documenter.jl/releases/tag/v0.21.5
[v0.22.0]: https://github.com/JuliaDocs/Documenter.jl/releases/tag/v0.22.0
[v0.22.1]: https://github.com/JuliaDocs/Documenter.jl/releases/tag/v0.22.1
[v0.22.2]: https://github.com/JuliaDocs/Documenter.jl/releases/tag/v0.22.2
[v0.22.3]: https://github.com/JuliaDocs/Documenter.jl/releases/tag/v0.22.3
[v0.22.4]: https://github.com/JuliaDocs/Documenter.jl/releases/tag/v0.22.4
[v0.22.5]: https://github.com/JuliaDocs/Documenter.jl/releases/tag/v0.22.5
[v0.22.6]: https://github.com/JuliaDocs/Documenter.jl/releases/tag/v0.22.6
[v0.23.0]: https://github.com/JuliaDocs/Documenter.jl/releases/tag/v0.23.0
[v0.23.1]: https://github.com/JuliaDocs/Documenter.jl/releases/tag/v0.23.1
[v0.23.2]: https://github.com/JuliaDocs/Documenter.jl/releases/tag/v0.23.2
[v0.23.3]: https://github.com/JuliaDocs/Documenter.jl/releases/tag/v0.23.3
[v0.23.4]: https://github.com/JuliaDocs/Documenter.jl/releases/tag/v0.23.4
[v0.24.0]: https://github.com/JuliaDocs/Documenter.jl/releases/tag/v0.24.0
[v0.24.1]: https://github.com/JuliaDocs/Documenter.jl/releases/tag/v0.24.1
[v0.24.2]: https://github.com/JuliaDocs/Documenter.jl/releases/tag/v0.24.2
[v0.24.3]: https://github.com/JuliaDocs/Documenter.jl/releases/tag/v0.24.3
[v0.24.4]: https://github.com/JuliaDocs/Documenter.jl/releases/tag/v0.24.4
[v0.24.5]: https://github.com/JuliaDocs/Documenter.jl/releases/tag/v0.24.5
[v0.24.6]: https://github.com/JuliaDocs/Documenter.jl/releases/tag/v0.24.6
[v0.24.7]: https://github.com/JuliaDocs/Documenter.jl/releases/tag/v0.24.7
[v0.24.8]: https://github.com/JuliaDocs/Documenter.jl/releases/tag/v0.24.8
[v0.24.9]: https://github.com/JuliaDocs/Documenter.jl/releases/tag/v0.24.9
[v0.24.10]: https://github.com/JuliaDocs/Documenter.jl/releases/tag/v0.24.10
[v0.24.11]: https://github.com/JuliaDocs/Documenter.jl/releases/tag/v0.24.11
[v0.25.0]: https://github.com/JuliaDocs/Documenter.jl/releases/tag/v0.25.0
[v0.25.1]: https://github.com/JuliaDocs/Documenter.jl/releases/tag/v0.25.1
[v0.25.2]: https://github.com/JuliaDocs/Documenter.jl/releases/tag/v0.25.2
[v0.25.3]: https://github.com/JuliaDocs/Documenter.jl/releases/tag/v0.25.3
[v0.25.4]: https://github.com/JuliaDocs/Documenter.jl/releases/tag/v0.25.4
[v0.25.5]: https://github.com/JuliaDocs/Documenter.jl/releases/tag/v0.25.5
[v0.26.0]: https://github.com/JuliaDocs/Documenter.jl/releases/tag/v0.26.0
[v0.26.1]: https://github.com/JuliaDocs/Documenter.jl/releases/tag/v0.26.1
[v0.26.2]: https://github.com/JuliaDocs/Documenter.jl/releases/tag/v0.26.2
[v0.26.3]: https://github.com/JuliaDocs/Documenter.jl/releases/tag/v0.26.3
[v0.27.0]: https://github.com/JuliaDocs/Documenter.jl/releases/tag/v0.27.0
[v0.27.1]: https://github.com/JuliaDocs/Documenter.jl/releases/tag/v0.27.1
[v0.27.2]: https://github.com/JuliaDocs/Documenter.jl/releases/tag/v0.27.2
[v0.27.3]: https://github.com/JuliaDocs/Documenter.jl/releases/tag/v0.27.3
[v0.27.4]: https://github.com/JuliaDocs/Documenter.jl/releases/tag/v0.27.4
[v0.27.5]: https://github.com/JuliaDocs/Documenter.jl/releases/tag/v0.27.5
[v0.27.6]: https://github.com/JuliaDocs/Documenter.jl/releases/tag/v0.27.6
[v0.27.7]: https://github.com/JuliaDocs/Documenter.jl/releases/tag/v0.27.7
[v0.27.8]: https://github.com/JuliaDocs/Documenter.jl/releases/tag/v0.27.8
[v0.27.9]: https://github.com/JuliaDocs/Documenter.jl/releases/tag/v0.27.9
[v0.27.10]: https://github.com/JuliaDocs/Documenter.jl/releases/tag/v0.27.10
[v0.27.11]: https://github.com/JuliaDocs/Documenter.jl/releases/tag/v0.27.11
[v0.27.12]: https://github.com/JuliaDocs/Documenter.jl/releases/tag/v0.27.12
[v0.27.13]: https://github.com/JuliaDocs/Documenter.jl/releases/tag/v0.27.13
[v0.27.14]: https://github.com/JuliaDocs/Documenter.jl/releases/tag/v0.27.14
[v0.27.15]: https://github.com/JuliaDocs/Documenter.jl/releases/tag/v0.27.15
[v0.27.16]: https://github.com/JuliaDocs/Documenter.jl/releases/tag/v0.27.16
[v0.27.17]: https://github.com/JuliaDocs/Documenter.jl/releases/tag/v0.27.17
[v0.27.18]: https://github.com/JuliaDocs/Documenter.jl/releases/tag/v0.27.18
[v0.27.19]: https://github.com/JuliaDocs/Documenter.jl/releases/tag/v0.27.19
[v0.27.20]: https://github.com/JuliaDocs/Documenter.jl/releases/tag/v0.27.20
[v0.27.21]: https://github.com/JuliaDocs/Documenter.jl/releases/tag/v0.27.21
[v0.27.22]: https://github.com/JuliaDocs/Documenter.jl/releases/tag/v0.27.22
[v0.27.23]: https://github.com/JuliaDocs/Documenter.jl/releases/tag/v0.27.23
[v0.27.24]: https://github.com/JuliaDocs/Documenter.jl/releases/tag/v0.27.24
[v0.27.25]: https://github.com/JuliaDocs/Documenter.jl/releases/tag/v0.27.25
[v1.0.0]: https://github.com/JuliaDocs/Documenter.jl/releases/tag/v1.0.0
[v1.0.1]: https://github.com/JuliaDocs/Documenter.jl/releases/tag/v1.0.1
[v1.1.0]: https://github.com/JuliaDocs/Documenter.jl/releases/tag/v1.1.0
[v1.1.1]: https://github.com/JuliaDocs/Documenter.jl/releases/tag/v1.1.1
[v1.1.2]: https://github.com/JuliaDocs/Documenter.jl/releases/tag/v1.1.2
[v1.2.0]: https://github.com/JuliaDocs/Documenter.jl/releases/tag/v1.2.0
[v1.2.1]: https://github.com/JuliaDocs/Documenter.jl/releases/tag/v1.2.1
[v1.3.0]: https://github.com/JuliaDocs/Documenter.jl/releases/tag/v1.3.0
[v1.4.0]: https://github.com/JuliaDocs/Documenter.jl/releases/tag/v1.4.0
[v1.4.1]: https://github.com/JuliaDocs/Documenter.jl/releases/tag/v1.4.1
[v1.5.0]: https://github.com/JuliaDocs/Documenter.jl/releases/tag/v1.5.0
[v1.6.0]: https://github.com/JuliaDocs/Documenter.jl/releases/tag/v1.6.0
[v1.7.0]: https://github.com/JuliaDocs/Documenter.jl/releases/tag/v1.7.0
[v1.8.0]: https://github.com/JuliaDocs/Documenter.jl/releases/tag/v1.8.0
[v1.8.1]: https://github.com/JuliaDocs/Documenter.jl/releases/tag/v1.8.1
[#198]: https://github.com/JuliaDocs/Documenter.jl/issues/198
[#245]: https://github.com/JuliaDocs/Documenter.jl/issues/245
[#487]: https://github.com/JuliaDocs/Documenter.jl/issues/487
[#491]: https://github.com/JuliaDocs/Documenter.jl/issues/491
[#505]: https://github.com/JuliaDocs/Documenter.jl/issues/505
[#511]: https://github.com/JuliaDocs/Documenter.jl/issues/511
[#535]: https://github.com/JuliaDocs/Documenter.jl/issues/535
[#618]: https://github.com/JuliaDocs/Documenter.jl/issues/618
[#631]: https://github.com/JuliaDocs/Documenter.jl/issues/631
[#697]: https://github.com/JuliaDocs/Documenter.jl/issues/697
[#706]: https://github.com/JuliaDocs/Documenter.jl/issues/706
[#744]: https://github.com/JuliaDocs/Documenter.jl/issues/744
[#756]: https://github.com/JuliaDocs/Documenter.jl/issues/756
[#764]: https://github.com/JuliaDocs/Documenter.jl/issues/764
[#774]: https://github.com/JuliaDocs/Documenter.jl/issues/774
[#781]: https://github.com/JuliaDocs/Documenter.jl/issues/781
[#789]: https://github.com/JuliaDocs/Documenter.jl/issues/789
[#792]: https://github.com/JuliaDocs/Documenter.jl/issues/792
[#793]: https://github.com/JuliaDocs/Documenter.jl/issues/793
[#794]: https://github.com/JuliaDocs/Documenter.jl/issues/794
[#795]: https://github.com/JuliaDocs/Documenter.jl/issues/795
[#802]: https://github.com/JuliaDocs/Documenter.jl/issues/802
[#803]: https://github.com/JuliaDocs/Documenter.jl/issues/803
[#804]: https://github.com/JuliaDocs/Documenter.jl/issues/804
[#813]: https://github.com/JuliaDocs/Documenter.jl/issues/813
[#816]: https://github.com/JuliaDocs/Documenter.jl/issues/816
[#817]: https://github.com/JuliaDocs/Documenter.jl/issues/817
[#823]: https://github.com/JuliaDocs/Documenter.jl/issues/823
[#824]: https://github.com/JuliaDocs/Documenter.jl/issues/824
[#826]: https://github.com/JuliaDocs/Documenter.jl/issues/826
[#833]: https://github.com/JuliaDocs/Documenter.jl/issues/833
[#841]: https://github.com/JuliaDocs/Documenter.jl/issues/841
[#854]: https://github.com/JuliaDocs/Documenter.jl/issues/854
[#863]: https://github.com/JuliaDocs/Documenter.jl/issues/863
[#864]: https://github.com/JuliaDocs/Documenter.jl/issues/864
[#876]: https://github.com/JuliaDocs/Documenter.jl/issues/876
[#879]: https://github.com/JuliaDocs/Documenter.jl/issues/879
[#885]: https://github.com/JuliaDocs/Documenter.jl/issues/885
[#886]: https://github.com/JuliaDocs/Documenter.jl/issues/886
[#890]: https://github.com/JuliaDocs/Documenter.jl/issues/890
[#891]: https://github.com/JuliaDocs/Documenter.jl/issues/891
[#898]: https://github.com/JuliaDocs/Documenter.jl/issues/898
[#905]: https://github.com/JuliaDocs/Documenter.jl/issues/905
[#907]: https://github.com/JuliaDocs/Documenter.jl/issues/907
[#917]: https://github.com/JuliaDocs/Documenter.jl/issues/917
[#923]: https://github.com/JuliaDocs/Documenter.jl/issues/923
[#926]: https://github.com/JuliaDocs/Documenter.jl/issues/926
[#927]: https://github.com/JuliaDocs/Documenter.jl/issues/927
[#928]: https://github.com/JuliaDocs/Documenter.jl/issues/928
[#929]: https://github.com/JuliaDocs/Documenter.jl/issues/929
[#934]: https://github.com/JuliaDocs/Documenter.jl/issues/934
[#935]: https://github.com/JuliaDocs/Documenter.jl/issues/935
[#937]: https://github.com/JuliaDocs/Documenter.jl/issues/937
[#938]: https://github.com/JuliaDocs/Documenter.jl/issues/938
[#941]: https://github.com/JuliaDocs/Documenter.jl/issues/941
[#946]: https://github.com/JuliaDocs/Documenter.jl/issues/946
[#948]: https://github.com/JuliaDocs/Documenter.jl/issues/948
[#953]: https://github.com/JuliaDocs/Documenter.jl/issues/953
[#958]: https://github.com/JuliaDocs/Documenter.jl/issues/958
[#959]: https://github.com/JuliaDocs/Documenter.jl/issues/959
[#960]: https://github.com/JuliaDocs/Documenter.jl/issues/960
[#964]: https://github.com/JuliaDocs/Documenter.jl/issues/964
[#966]: https://github.com/JuliaDocs/Documenter.jl/issues/966
[#967]: https://github.com/JuliaDocs/Documenter.jl/issues/967
[#971]: https://github.com/JuliaDocs/Documenter.jl/issues/971
[#974]: https://github.com/JuliaDocs/Documenter.jl/issues/974
[#980]: https://github.com/JuliaDocs/Documenter.jl/issues/980
[#989]: https://github.com/JuliaDocs/Documenter.jl/issues/989
[#991]: https://github.com/JuliaDocs/Documenter.jl/issues/991
[#994]: https://github.com/JuliaDocs/Documenter.jl/issues/994
[#995]: https://github.com/JuliaDocs/Documenter.jl/issues/995
[#996]: https://github.com/JuliaDocs/Documenter.jl/issues/996
[#999]: https://github.com/JuliaDocs/Documenter.jl/issues/999
[#1000]: https://github.com/JuliaDocs/Documenter.jl/issues/1000
[#1002]: https://github.com/JuliaDocs/Documenter.jl/issues/1002
[#1003]: https://github.com/JuliaDocs/Documenter.jl/issues/1003
[#1004]: https://github.com/JuliaDocs/Documenter.jl/issues/1004
[#1005]: https://github.com/JuliaDocs/Documenter.jl/issues/1005
[#1009]: https://github.com/JuliaDocs/Documenter.jl/issues/1009
[#1013]: https://github.com/JuliaDocs/Documenter.jl/issues/1013
[#1014]: https://github.com/JuliaDocs/Documenter.jl/issues/1014
[#1015]: https://github.com/JuliaDocs/Documenter.jl/issues/1015
[#1025]: https://github.com/JuliaDocs/Documenter.jl/issues/1025
[#1026]: https://github.com/JuliaDocs/Documenter.jl/issues/1026
[#1027]: https://github.com/JuliaDocs/Documenter.jl/issues/1027
[#1028]: https://github.com/JuliaDocs/Documenter.jl/issues/1028
[#1029]: https://github.com/JuliaDocs/Documenter.jl/issues/1029
[#1031]: https://github.com/JuliaDocs/Documenter.jl/issues/1031
[#1034]: https://github.com/JuliaDocs/Documenter.jl/issues/1034
[#1037]: https://github.com/JuliaDocs/Documenter.jl/issues/1037
[#1043]: https://github.com/JuliaDocs/Documenter.jl/issues/1043
[#1046]: https://github.com/JuliaDocs/Documenter.jl/issues/1046
[#1047]: https://github.com/JuliaDocs/Documenter.jl/issues/1047
[#1054]: https://github.com/JuliaDocs/Documenter.jl/issues/1054
[#1057]: https://github.com/JuliaDocs/Documenter.jl/issues/1057
[#1061]: https://github.com/JuliaDocs/Documenter.jl/issues/1061
[#1062]: https://github.com/JuliaDocs/Documenter.jl/issues/1062
[#1066]: https://github.com/JuliaDocs/Documenter.jl/issues/1066
[#1071]: https://github.com/JuliaDocs/Documenter.jl/issues/1071
[#1073]: https://github.com/JuliaDocs/Documenter.jl/issues/1073
[#1075]: https://github.com/JuliaDocs/Documenter.jl/issues/1075
[#1076]: https://github.com/JuliaDocs/Documenter.jl/issues/1076
[#1077]: https://github.com/JuliaDocs/Documenter.jl/issues/1077
[#1079]: https://github.com/JuliaDocs/Documenter.jl/issues/1079
[#1081]: https://github.com/JuliaDocs/Documenter.jl/issues/1081
[#1082]: https://github.com/JuliaDocs/Documenter.jl/issues/1082
[#1088]: https://github.com/JuliaDocs/Documenter.jl/issues/1088
[#1089]: https://github.com/JuliaDocs/Documenter.jl/issues/1089
[#1094]: https://github.com/JuliaDocs/Documenter.jl/issues/1094
[#1097]: https://github.com/JuliaDocs/Documenter.jl/issues/1097
[#1107]: https://github.com/JuliaDocs/Documenter.jl/issues/1107
[#1108]: https://github.com/JuliaDocs/Documenter.jl/issues/1108
[#1112]: https://github.com/JuliaDocs/Documenter.jl/issues/1112
[#1113]: https://github.com/JuliaDocs/Documenter.jl/issues/1113
[#1115]: https://github.com/JuliaDocs/Documenter.jl/issues/1115
[#1118]: https://github.com/JuliaDocs/Documenter.jl/issues/1118
[#1119]: https://github.com/JuliaDocs/Documenter.jl/issues/1119
[#1121]: https://github.com/JuliaDocs/Documenter.jl/issues/1121
[#1137]: https://github.com/JuliaDocs/Documenter.jl/issues/1137
[#1144]: https://github.com/JuliaDocs/Documenter.jl/issues/1144
[#1147]: https://github.com/JuliaDocs/Documenter.jl/issues/1147
[#1148]: https://github.com/JuliaDocs/Documenter.jl/issues/1148
[#1151]: https://github.com/JuliaDocs/Documenter.jl/issues/1151
[#1152]: https://github.com/JuliaDocs/Documenter.jl/issues/1152
[#1153]: https://github.com/JuliaDocs/Documenter.jl/issues/1153
[#1166]: https://github.com/JuliaDocs/Documenter.jl/issues/1166
[#1171]: https://github.com/JuliaDocs/Documenter.jl/issues/1171
[#1173]: https://github.com/JuliaDocs/Documenter.jl/issues/1173
[#1180]: https://github.com/JuliaDocs/Documenter.jl/issues/1180
[#1184]: https://github.com/JuliaDocs/Documenter.jl/issues/1184
[#1186]: https://github.com/JuliaDocs/Documenter.jl/issues/1186
[#1189]: https://github.com/JuliaDocs/Documenter.jl/issues/1189
[#1192]: https://github.com/JuliaDocs/Documenter.jl/issues/1192
[#1194]: https://github.com/JuliaDocs/Documenter.jl/issues/1194
[#1195]: https://github.com/JuliaDocs/Documenter.jl/issues/1195
[#1200]: https://github.com/JuliaDocs/Documenter.jl/issues/1200
[#1201]: https://github.com/JuliaDocs/Documenter.jl/issues/1201
[#1212]: https://github.com/JuliaDocs/Documenter.jl/issues/1212
[#1216]: https://github.com/JuliaDocs/Documenter.jl/issues/1216
[#1222]: https://github.com/JuliaDocs/Documenter.jl/issues/1222
[#1223]: https://github.com/JuliaDocs/Documenter.jl/issues/1223
[#1232]: https://github.com/JuliaDocs/Documenter.jl/issues/1232
[#1240]: https://github.com/JuliaDocs/Documenter.jl/issues/1240
[#1254]: https://github.com/JuliaDocs/Documenter.jl/issues/1254
[#1258]: https://github.com/JuliaDocs/Documenter.jl/issues/1258
[#1264]: https://github.com/JuliaDocs/Documenter.jl/issues/1264
[#1269]: https://github.com/JuliaDocs/Documenter.jl/issues/1269
[#1271]: https://github.com/JuliaDocs/Documenter.jl/issues/1271
[#1278]: https://github.com/JuliaDocs/Documenter.jl/issues/1278
[#1279]: https://github.com/JuliaDocs/Documenter.jl/issues/1279
[#1280]: https://github.com/JuliaDocs/Documenter.jl/issues/1280
[#1283]: https://github.com/JuliaDocs/Documenter.jl/issues/1283
[#1285]: https://github.com/JuliaDocs/Documenter.jl/issues/1285
[#1291]: https://github.com/JuliaDocs/Documenter.jl/issues/1291
[#1292]: https://github.com/JuliaDocs/Documenter.jl/issues/1292
[#1293]: https://github.com/JuliaDocs/Documenter.jl/issues/1293
[#1295]: https://github.com/JuliaDocs/Documenter.jl/issues/1295
[#1298]: https://github.com/JuliaDocs/Documenter.jl/issues/1298
[#1299]: https://github.com/JuliaDocs/Documenter.jl/issues/1299
[#1302]: https://github.com/JuliaDocs/Documenter.jl/issues/1302
[#1307]: https://github.com/JuliaDocs/Documenter.jl/issues/1307
[#1310]: https://github.com/JuliaDocs/Documenter.jl/issues/1310
[#1311]: https://github.com/JuliaDocs/Documenter.jl/issues/1311
[#1312]: https://github.com/JuliaDocs/Documenter.jl/issues/1312
[#1315]: https://github.com/JuliaDocs/Documenter.jl/issues/1315
[#1320]: https://github.com/JuliaDocs/Documenter.jl/issues/1320
[#1321]: https://github.com/JuliaDocs/Documenter.jl/issues/1321
[#1323]: https://github.com/JuliaDocs/Documenter.jl/issues/1323
[#1328]: https://github.com/JuliaDocs/Documenter.jl/issues/1328
[#1337]: https://github.com/JuliaDocs/Documenter.jl/issues/1337
[#1338]: https://github.com/JuliaDocs/Documenter.jl/issues/1338
[#1339]: https://github.com/JuliaDocs/Documenter.jl/issues/1339
[#1342]: https://github.com/JuliaDocs/Documenter.jl/issues/1342
[#1344]: https://github.com/JuliaDocs/Documenter.jl/issues/1344
[#1345]: https://github.com/JuliaDocs/Documenter.jl/issues/1345
[#1349]: https://github.com/JuliaDocs/Documenter.jl/issues/1349
[#1355]: https://github.com/JuliaDocs/Documenter.jl/issues/1355
[#1357]: https://github.com/JuliaDocs/Documenter.jl/issues/1357
[#1360]: https://github.com/JuliaDocs/Documenter.jl/issues/1360
[#1362]: https://github.com/JuliaDocs/Documenter.jl/issues/1362
[#1364]: https://github.com/JuliaDocs/Documenter.jl/issues/1364
[#1365]: https://github.com/JuliaDocs/Documenter.jl/issues/1365
[#1367]: https://github.com/JuliaDocs/Documenter.jl/issues/1367
[#1368]: https://github.com/JuliaDocs/Documenter.jl/issues/1368
[#1369]: https://github.com/JuliaDocs/Documenter.jl/issues/1369
[#1379]: https://github.com/JuliaDocs/Documenter.jl/issues/1379
[#1388]: https://github.com/JuliaDocs/Documenter.jl/issues/1388
[#1389]: https://github.com/JuliaDocs/Documenter.jl/issues/1389
[#1392]: https://github.com/JuliaDocs/Documenter.jl/issues/1392
[#1393]: https://github.com/JuliaDocs/Documenter.jl/issues/1393
[#1400]: https://github.com/JuliaDocs/Documenter.jl/issues/1400
[#1426]: https://github.com/JuliaDocs/Documenter.jl/issues/1426
[#1428]: https://github.com/JuliaDocs/Documenter.jl/issues/1428
[#1430]: https://github.com/JuliaDocs/Documenter.jl/issues/1430
[#1435]: https://github.com/JuliaDocs/Documenter.jl/issues/1435
[#1437]: https://github.com/JuliaDocs/Documenter.jl/issues/1437
[#1438]: https://github.com/JuliaDocs/Documenter.jl/issues/1438
[#1440]: https://github.com/JuliaDocs/Documenter.jl/issues/1440
[#1441]: https://github.com/JuliaDocs/Documenter.jl/issues/1441
[#1443]: https://github.com/JuliaDocs/Documenter.jl/issues/1443
[#1448]: https://github.com/JuliaDocs/Documenter.jl/issues/1448
[#1449]: https://github.com/JuliaDocs/Documenter.jl/issues/1449
[#1452]: https://github.com/JuliaDocs/Documenter.jl/issues/1452
[#1456]: https://github.com/JuliaDocs/Documenter.jl/issues/1456
[#1462]: https://github.com/JuliaDocs/Documenter.jl/issues/1462
[#1463]: https://github.com/JuliaDocs/Documenter.jl/issues/1463
[#1466]: https://github.com/JuliaDocs/Documenter.jl/issues/1466
[#1468]: https://github.com/JuliaDocs/Documenter.jl/issues/1468
[#1469]: https://github.com/JuliaDocs/Documenter.jl/issues/1469
[#1470]: https://github.com/JuliaDocs/Documenter.jl/issues/1470
[#1471]: https://github.com/JuliaDocs/Documenter.jl/issues/1471
[#1472]: https://github.com/JuliaDocs/Documenter.jl/issues/1472
[#1474]: https://github.com/JuliaDocs/Documenter.jl/issues/1474
[#1476]: https://github.com/JuliaDocs/Documenter.jl/issues/1476
[#1489]: https://github.com/JuliaDocs/Documenter.jl/issues/1489
[#1491]: https://github.com/JuliaDocs/Documenter.jl/issues/1491
[#1493]: https://github.com/JuliaDocs/Documenter.jl/issues/1493
[#1497]: https://github.com/JuliaDocs/Documenter.jl/issues/1497
[#1503]: https://github.com/JuliaDocs/Documenter.jl/issues/1503
[#1510]: https://github.com/JuliaDocs/Documenter.jl/issues/1510
[#1511]: https://github.com/JuliaDocs/Documenter.jl/issues/1511
[#1513]: https://github.com/JuliaDocs/Documenter.jl/issues/1513
[#1516]: https://github.com/JuliaDocs/Documenter.jl/issues/1516
[#1518]: https://github.com/JuliaDocs/Documenter.jl/issues/1518
[#1519]: https://github.com/JuliaDocs/Documenter.jl/issues/1519
[#1520]: https://github.com/JuliaDocs/Documenter.jl/issues/1520
[#1526]: https://github.com/JuliaDocs/Documenter.jl/issues/1526
[#1527]: https://github.com/JuliaDocs/Documenter.jl/issues/1527
[#1529]: https://github.com/JuliaDocs/Documenter.jl/issues/1529
[#1531]: https://github.com/JuliaDocs/Documenter.jl/issues/1531
[#1533]: https://github.com/JuliaDocs/Documenter.jl/issues/1533
[#1534]: https://github.com/JuliaDocs/Documenter.jl/issues/1534
[#1536]: https://github.com/JuliaDocs/Documenter.jl/issues/1536
[#1537]: https://github.com/JuliaDocs/Documenter.jl/issues/1537
[#1538]: https://github.com/JuliaDocs/Documenter.jl/issues/1538
[#1540]: https://github.com/JuliaDocs/Documenter.jl/issues/1540
[#1549]: https://github.com/JuliaDocs/Documenter.jl/issues/1549
[#1551]: https://github.com/JuliaDocs/Documenter.jl/issues/1551
[#1553]: https://github.com/JuliaDocs/Documenter.jl/issues/1553
[#1554]: https://github.com/JuliaDocs/Documenter.jl/issues/1554
[#1556]: https://github.com/JuliaDocs/Documenter.jl/issues/1556
[#1557]: https://github.com/JuliaDocs/Documenter.jl/issues/1557
[#1559]: https://github.com/JuliaDocs/Documenter.jl/issues/1559
[#1561]: https://github.com/JuliaDocs/Documenter.jl/issues/1561
[#1567]: https://github.com/JuliaDocs/Documenter.jl/issues/1567
[#1568]: https://github.com/JuliaDocs/Documenter.jl/issues/1568
[#1569]: https://github.com/JuliaDocs/Documenter.jl/issues/1569
[#1570]: https://github.com/JuliaDocs/Documenter.jl/issues/1570
[#1575]: https://github.com/JuliaDocs/Documenter.jl/issues/1575
[#1577]: https://github.com/JuliaDocs/Documenter.jl/issues/1577
[#1590]: https://github.com/JuliaDocs/Documenter.jl/issues/1590
[#1594]: https://github.com/JuliaDocs/Documenter.jl/issues/1594
[#1595]: https://github.com/JuliaDocs/Documenter.jl/issues/1595
[#1596]: https://github.com/JuliaDocs/Documenter.jl/issues/1596
[#1602]: https://github.com/JuliaDocs/Documenter.jl/issues/1602
[#1604]: https://github.com/JuliaDocs/Documenter.jl/issues/1604
[#1609]: https://github.com/JuliaDocs/Documenter.jl/issues/1609
[#1610]: https://github.com/JuliaDocs/Documenter.jl/issues/1610
[#1611]: https://github.com/JuliaDocs/Documenter.jl/issues/1611
[#1615]: https://github.com/JuliaDocs/Documenter.jl/issues/1615
[#1616]: https://github.com/JuliaDocs/Documenter.jl/issues/1616
[#1617]: https://github.com/JuliaDocs/Documenter.jl/issues/1617
[#1625]: https://github.com/JuliaDocs/Documenter.jl/issues/1625
[#1627]: https://github.com/JuliaDocs/Documenter.jl/issues/1627
[#1628]: https://github.com/JuliaDocs/Documenter.jl/issues/1628
[#1629]: https://github.com/JuliaDocs/Documenter.jl/issues/1629
[#1633]: https://github.com/JuliaDocs/Documenter.jl/issues/1633
[#1634]: https://github.com/JuliaDocs/Documenter.jl/issues/1634
[#1639]: https://github.com/JuliaDocs/Documenter.jl/issues/1639
[#1641]: https://github.com/JuliaDocs/Documenter.jl/issues/1641
[#1645]: https://github.com/JuliaDocs/Documenter.jl/issues/1645
[#1647]: https://github.com/JuliaDocs/Documenter.jl/issues/1647
[#1649]: https://github.com/JuliaDocs/Documenter.jl/issues/1649
[#1655]: https://github.com/JuliaDocs/Documenter.jl/issues/1655
[#1657]: https://github.com/JuliaDocs/Documenter.jl/issues/1657
[#1658]: https://github.com/JuliaDocs/Documenter.jl/issues/1658
[#1661]: https://github.com/JuliaDocs/Documenter.jl/issues/1661
[#1665]: https://github.com/JuliaDocs/Documenter.jl/issues/1665
[#1667]: https://github.com/JuliaDocs/Documenter.jl/issues/1667
[#1673]: https://github.com/JuliaDocs/Documenter.jl/issues/1673
[#1687]: https://github.com/JuliaDocs/Documenter.jl/issues/1687
[#1689]: https://github.com/JuliaDocs/Documenter.jl/issues/1689
[#1691]: https://github.com/JuliaDocs/Documenter.jl/issues/1691
[#1693]: https://github.com/JuliaDocs/Documenter.jl/issues/1693
[#1695]: https://github.com/JuliaDocs/Documenter.jl/issues/1695
[#1696]: https://github.com/JuliaDocs/Documenter.jl/issues/1696
[#1698]: https://github.com/JuliaDocs/Documenter.jl/issues/1698
[#1699]: https://github.com/JuliaDocs/Documenter.jl/issues/1699
[#1704]: https://github.com/JuliaDocs/Documenter.jl/issues/1704
[#1706]: https://github.com/JuliaDocs/Documenter.jl/issues/1706
[#1709]: https://github.com/JuliaDocs/Documenter.jl/issues/1709
[#1716]: https://github.com/JuliaDocs/Documenter.jl/issues/1716
[#1727]: https://github.com/JuliaDocs/Documenter.jl/issues/1727
[#1728]: https://github.com/JuliaDocs/Documenter.jl/issues/1728
[#1743]: https://github.com/JuliaDocs/Documenter.jl/issues/1743
[#1745]: https://github.com/JuliaDocs/Documenter.jl/issues/1745
[#1746]: https://github.com/JuliaDocs/Documenter.jl/issues/1746
[#1748]: https://github.com/JuliaDocs/Documenter.jl/issues/1748
[#1750]: https://github.com/JuliaDocs/Documenter.jl/issues/1750
[#1751]: https://github.com/JuliaDocs/Documenter.jl/issues/1751
[#1752]: https://github.com/JuliaDocs/Documenter.jl/issues/1752
[#1754]: https://github.com/JuliaDocs/Documenter.jl/issues/1754
[#1756]: https://github.com/JuliaDocs/Documenter.jl/issues/1756
[#1758]: https://github.com/JuliaDocs/Documenter.jl/issues/1758
[#1759]: https://github.com/JuliaDocs/Documenter.jl/issues/1759
[#1760]: https://github.com/JuliaDocs/Documenter.jl/issues/1760
[#1762]: https://github.com/JuliaDocs/Documenter.jl/issues/1762
[#1766]: https://github.com/JuliaDocs/Documenter.jl/issues/1766
[#1770]: https://github.com/JuliaDocs/Documenter.jl/issues/1770
[#1771]: https://github.com/JuliaDocs/Documenter.jl/issues/1771
[#1772]: https://github.com/JuliaDocs/Documenter.jl/issues/1772
[#1773]: https://github.com/JuliaDocs/Documenter.jl/issues/1773
[#1774]: https://github.com/JuliaDocs/Documenter.jl/issues/1774
[#1776]: https://github.com/JuliaDocs/Documenter.jl/issues/1776
[#1780]: https://github.com/JuliaDocs/Documenter.jl/issues/1780
[#1784]: https://github.com/JuliaDocs/Documenter.jl/issues/1784
[#1785]: https://github.com/JuliaDocs/Documenter.jl/issues/1785
[#1788]: https://github.com/JuliaDocs/Documenter.jl/issues/1788
[#1792]: https://github.com/JuliaDocs/Documenter.jl/issues/1792
[#1795]: https://github.com/JuliaDocs/Documenter.jl/issues/1795
[#1796]: https://github.com/JuliaDocs/Documenter.jl/issues/1796
[#1797]: https://github.com/JuliaDocs/Documenter.jl/issues/1797
[#1802]: https://github.com/JuliaDocs/Documenter.jl/issues/1802
[#1803]: https://github.com/JuliaDocs/Documenter.jl/issues/1803
[#1805]: https://github.com/JuliaDocs/Documenter.jl/issues/1805
[#1806]: https://github.com/JuliaDocs/Documenter.jl/issues/1806
[#1807]: https://github.com/JuliaDocs/Documenter.jl/issues/1807
[#1808]: https://github.com/JuliaDocs/Documenter.jl/issues/1808
[#1810]: https://github.com/JuliaDocs/Documenter.jl/issues/1810
[#1811]: https://github.com/JuliaDocs/Documenter.jl/issues/1811
[#1814]: https://github.com/JuliaDocs/Documenter.jl/issues/1814
[#1816]: https://github.com/JuliaDocs/Documenter.jl/issues/1816
[#1818]: https://github.com/JuliaDocs/Documenter.jl/issues/1818
[#1821]: https://github.com/JuliaDocs/Documenter.jl/issues/1821
[#1825]: https://github.com/JuliaDocs/Documenter.jl/issues/1825
[#1826]: https://github.com/JuliaDocs/Documenter.jl/issues/1826
[#1827]: https://github.com/JuliaDocs/Documenter.jl/issues/1827
[#1828]: https://github.com/JuliaDocs/Documenter.jl/issues/1828
[#1829]: https://github.com/JuliaDocs/Documenter.jl/issues/1829
[#1833]: https://github.com/JuliaDocs/Documenter.jl/issues/1833
[#1834]: https://github.com/JuliaDocs/Documenter.jl/issues/1834
[#1835]: https://github.com/JuliaDocs/Documenter.jl/issues/1835
[#1836]: https://github.com/JuliaDocs/Documenter.jl/issues/1836
[#1838]: https://github.com/JuliaDocs/Documenter.jl/issues/1838
[#1841]: https://github.com/JuliaDocs/Documenter.jl/issues/1841
[#1842]: https://github.com/JuliaDocs/Documenter.jl/issues/1842
[#1844]: https://github.com/JuliaDocs/Documenter.jl/issues/1844
[#1846]: https://github.com/JuliaDocs/Documenter.jl/issues/1846
[#1857]: https://github.com/JuliaDocs/Documenter.jl/issues/1857
[#1861]: https://github.com/JuliaDocs/Documenter.jl/issues/1861
[#1862]: https://github.com/JuliaDocs/Documenter.jl/issues/1862
[#1865]: https://github.com/JuliaDocs/Documenter.jl/issues/1865
[#1870]: https://github.com/JuliaDocs/Documenter.jl/issues/1870
[#1871]: https://github.com/JuliaDocs/Documenter.jl/issues/1871
[#1880]: https://github.com/JuliaDocs/Documenter.jl/issues/1880
[#1881]: https://github.com/JuliaDocs/Documenter.jl/issues/1881
[#1885]: https://github.com/JuliaDocs/Documenter.jl/issues/1885
[#1886]: https://github.com/JuliaDocs/Documenter.jl/issues/1886
[#1890]: https://github.com/JuliaDocs/Documenter.jl/issues/1890
[#1892]: https://github.com/JuliaDocs/Documenter.jl/issues/1892
[#1900]: https://github.com/JuliaDocs/Documenter.jl/issues/1900
[#1903]: https://github.com/JuliaDocs/Documenter.jl/issues/1903
[#1906]: https://github.com/JuliaDocs/Documenter.jl/issues/1906
[#1908]: https://github.com/JuliaDocs/Documenter.jl/issues/1908
[#1909]: https://github.com/JuliaDocs/Documenter.jl/issues/1909
[#1912]: https://github.com/JuliaDocs/Documenter.jl/issues/1912
[#1919]: https://github.com/JuliaDocs/Documenter.jl/issues/1919
[#1924]: https://github.com/JuliaDocs/Documenter.jl/issues/1924
[#1930]: https://github.com/JuliaDocs/Documenter.jl/issues/1930
[#1931]: https://github.com/JuliaDocs/Documenter.jl/issues/1931
[#1932]: https://github.com/JuliaDocs/Documenter.jl/issues/1932
[#1933]: https://github.com/JuliaDocs/Documenter.jl/issues/1933
[#1935]: https://github.com/JuliaDocs/Documenter.jl/issues/1935
[#1936]: https://github.com/JuliaDocs/Documenter.jl/issues/1936
[#1937]: https://github.com/JuliaDocs/Documenter.jl/issues/1937
[#1944]: https://github.com/JuliaDocs/Documenter.jl/issues/1944
[#1946]: https://github.com/JuliaDocs/Documenter.jl/issues/1946
[#1948]: https://github.com/JuliaDocs/Documenter.jl/issues/1948
[#1955]: https://github.com/JuliaDocs/Documenter.jl/issues/1955
[#1956]: https://github.com/JuliaDocs/Documenter.jl/issues/1956
[#1957]: https://github.com/JuliaDocs/Documenter.jl/issues/1957
[#1958]: https://github.com/JuliaDocs/Documenter.jl/issues/1958
[#1962]: https://github.com/JuliaDocs/Documenter.jl/issues/1962
[#1969]: https://github.com/JuliaDocs/Documenter.jl/issues/1969
[#1970]: https://github.com/JuliaDocs/Documenter.jl/issues/1970
[#1976]: https://github.com/JuliaDocs/Documenter.jl/issues/1976
[#1977]: https://github.com/JuliaDocs/Documenter.jl/issues/1977
[#1980]: https://github.com/JuliaDocs/Documenter.jl/issues/1980
[#1983]: https://github.com/JuliaDocs/Documenter.jl/issues/1983
[#1989]: https://github.com/JuliaDocs/Documenter.jl/issues/1989
[#1991]: https://github.com/JuliaDocs/Documenter.jl/issues/1991
[#1993]: https://github.com/JuliaDocs/Documenter.jl/issues/1993
[#2012]: https://github.com/JuliaDocs/Documenter.jl/issues/2012
[#2018]: https://github.com/JuliaDocs/Documenter.jl/issues/2018
[#2019]: https://github.com/JuliaDocs/Documenter.jl/issues/2019
[#2027]: https://github.com/JuliaDocs/Documenter.jl/issues/2027
[#2051]: https://github.com/JuliaDocs/Documenter.jl/issues/2051
[#2066]: https://github.com/JuliaDocs/Documenter.jl/issues/2066
[#2067]: https://github.com/JuliaDocs/Documenter.jl/issues/2067
[#2070]: https://github.com/JuliaDocs/Documenter.jl/issues/2070
[#2071]: https://github.com/JuliaDocs/Documenter.jl/issues/2071
[#2076]: https://github.com/JuliaDocs/Documenter.jl/issues/2076
[#2078]: https://github.com/JuliaDocs/Documenter.jl/issues/2078
[#2081]: https://github.com/JuliaDocs/Documenter.jl/issues/2081
[#2085]: https://github.com/JuliaDocs/Documenter.jl/issues/2085
[#2100]: https://github.com/JuliaDocs/Documenter.jl/issues/2100
[#2103]: https://github.com/JuliaDocs/Documenter.jl/issues/2103
[#2128]: https://github.com/JuliaDocs/Documenter.jl/issues/2128
[#2130]: https://github.com/JuliaDocs/Documenter.jl/issues/2130
[#2134]: https://github.com/JuliaDocs/Documenter.jl/issues/2134
[#2141]: https://github.com/JuliaDocs/Documenter.jl/issues/2141
[#2142]: https://github.com/JuliaDocs/Documenter.jl/issues/2142
[#2143]: https://github.com/JuliaDocs/Documenter.jl/issues/2143
[#2145]: https://github.com/JuliaDocs/Documenter.jl/issues/2145
[#2147]: https://github.com/JuliaDocs/Documenter.jl/issues/2147
[#2153]: https://github.com/JuliaDocs/Documenter.jl/issues/2153
[#2157]: https://github.com/JuliaDocs/Documenter.jl/issues/2157
[#2169]: https://github.com/JuliaDocs/Documenter.jl/issues/2169
[#2170]: https://github.com/JuliaDocs/Documenter.jl/issues/2170
[#2181]: https://github.com/JuliaDocs/Documenter.jl/issues/2181
[#2187]: https://github.com/JuliaDocs/Documenter.jl/issues/2187
[#2191]: https://github.com/JuliaDocs/Documenter.jl/issues/2191
[#2194]: https://github.com/JuliaDocs/Documenter.jl/issues/2194
[#2202]: https://github.com/JuliaDocs/Documenter.jl/issues/2202
[#2203]: https://github.com/JuliaDocs/Documenter.jl/issues/2203
[#2204]: https://github.com/JuliaDocs/Documenter.jl/issues/2204
[#2205]: https://github.com/JuliaDocs/Documenter.jl/issues/2205
[#2211]: https://github.com/JuliaDocs/Documenter.jl/issues/2211
[#2213]: https://github.com/JuliaDocs/Documenter.jl/issues/2213
[#2214]: https://github.com/JuliaDocs/Documenter.jl/issues/2214
[#2215]: https://github.com/JuliaDocs/Documenter.jl/issues/2215
[#2216]: https://github.com/JuliaDocs/Documenter.jl/issues/2216
[#2217]: https://github.com/JuliaDocs/Documenter.jl/issues/2217
[#2232]: https://github.com/JuliaDocs/Documenter.jl/issues/2232
[#2233]: https://github.com/JuliaDocs/Documenter.jl/issues/2233
[#2236]: https://github.com/JuliaDocs/Documenter.jl/issues/2236
[#2237]: https://github.com/JuliaDocs/Documenter.jl/issues/2237
[#2245]: https://github.com/JuliaDocs/Documenter.jl/issues/2245
[#2247]: https://github.com/JuliaDocs/Documenter.jl/issues/2247
[#2249]: https://github.com/JuliaDocs/Documenter.jl/issues/2249
[#2252]: https://github.com/JuliaDocs/Documenter.jl/issues/2252
[#2259]: https://github.com/JuliaDocs/Documenter.jl/issues/2259
[#2260]: https://github.com/JuliaDocs/Documenter.jl/issues/2260
[#2269]: https://github.com/JuliaDocs/Documenter.jl/issues/2269
[#2272]: https://github.com/JuliaDocs/Documenter.jl/issues/2272
[#2273]: https://github.com/JuliaDocs/Documenter.jl/issues/2273
[#2274]: https://github.com/JuliaDocs/Documenter.jl/issues/2274
[#2279]: https://github.com/JuliaDocs/Documenter.jl/issues/2279
[#2280]: https://github.com/JuliaDocs/Documenter.jl/issues/2280
[#2281]: https://github.com/JuliaDocs/Documenter.jl/issues/2281
[#2282]: https://github.com/JuliaDocs/Documenter.jl/issues/2282
[#2285]: https://github.com/JuliaDocs/Documenter.jl/issues/2285
[#2288]: https://github.com/JuliaDocs/Documenter.jl/issues/2288
[#2293]: https://github.com/JuliaDocs/Documenter.jl/issues/2293
[#2300]: https://github.com/JuliaDocs/Documenter.jl/issues/2300
[#2303]: https://github.com/JuliaDocs/Documenter.jl/issues/2303
[#2306]: https://github.com/JuliaDocs/Documenter.jl/issues/2306
[#2307]: https://github.com/JuliaDocs/Documenter.jl/issues/2307
[#2308]: https://github.com/JuliaDocs/Documenter.jl/issues/2308
[#2313]: https://github.com/JuliaDocs/Documenter.jl/issues/2313
[#2317]: https://github.com/JuliaDocs/Documenter.jl/issues/2317
[#2324]: https://github.com/JuliaDocs/Documenter.jl/issues/2324
[#2325]: https://github.com/JuliaDocs/Documenter.jl/issues/2325
[#2327]: https://github.com/JuliaDocs/Documenter.jl/issues/2327
[#2329]: https://github.com/JuliaDocs/Documenter.jl/issues/2329
[#2330]: https://github.com/JuliaDocs/Documenter.jl/issues/2330
[#2335]: https://github.com/JuliaDocs/Documenter.jl/issues/2335
[#2337]: https://github.com/JuliaDocs/Documenter.jl/issues/2337
[#2339]: https://github.com/JuliaDocs/Documenter.jl/issues/2339
[#2344]: https://github.com/JuliaDocs/Documenter.jl/issues/2344
[#2348]: https://github.com/JuliaDocs/Documenter.jl/issues/2348
[#2364]: https://github.com/JuliaDocs/Documenter.jl/issues/2364
[#2365]: https://github.com/JuliaDocs/Documenter.jl/issues/2365
[#2366]: https://github.com/JuliaDocs/Documenter.jl/issues/2366
[#2373]: https://github.com/JuliaDocs/Documenter.jl/issues/2373
[#2374]: https://github.com/JuliaDocs/Documenter.jl/issues/2374
[#2375]: https://github.com/JuliaDocs/Documenter.jl/issues/2375
[#2378]: https://github.com/JuliaDocs/Documenter.jl/issues/2378
[#2394]: https://github.com/JuliaDocs/Documenter.jl/issues/2394
[#2406]: https://github.com/JuliaDocs/Documenter.jl/issues/2406
[#2408]: https://github.com/JuliaDocs/Documenter.jl/issues/2408
[#2414]: https://github.com/JuliaDocs/Documenter.jl/issues/2414
[#2415]: https://github.com/JuliaDocs/Documenter.jl/issues/2415
[#2424]: https://github.com/JuliaDocs/Documenter.jl/issues/2424
[#2430]: https://github.com/JuliaDocs/Documenter.jl/issues/2430
[#2438]: https://github.com/JuliaDocs/Documenter.jl/issues/2438
[#2441]: https://github.com/JuliaDocs/Documenter.jl/issues/2441
[#2449]: https://github.com/JuliaDocs/Documenter.jl/issues/2449
[#2458]: https://github.com/JuliaDocs/Documenter.jl/issues/2458
[#2459]: https://github.com/JuliaDocs/Documenter.jl/issues/2459
[#2460]: https://github.com/JuliaDocs/Documenter.jl/issues/2460
[#2461]: https://github.com/JuliaDocs/Documenter.jl/issues/2461
[#2470]: https://github.com/JuliaDocs/Documenter.jl/issues/2470
[#2475]: https://github.com/JuliaDocs/Documenter.jl/issues/2475
[#2480]: https://github.com/JuliaDocs/Documenter.jl/issues/2480
[#2482]: https://github.com/JuliaDocs/Documenter.jl/issues/2482
[#2496]: https://github.com/JuliaDocs/Documenter.jl/issues/2496
[#2497]: https://github.com/JuliaDocs/Documenter.jl/issues/2497
[#2499]: https://github.com/JuliaDocs/Documenter.jl/issues/2499
[#2513]: https://github.com/JuliaDocs/Documenter.jl/issues/2513
[#2514]: https://github.com/JuliaDocs/Documenter.jl/issues/2514
[#2526]: https://github.com/JuliaDocs/Documenter.jl/issues/2526
[#2549]: https://github.com/JuliaDocs/Documenter.jl/issues/2549
[#2551]: https://github.com/JuliaDocs/Documenter.jl/issues/2551
[#2557]: https://github.com/JuliaDocs/Documenter.jl/issues/2557
[#2560]: https://github.com/JuliaDocs/Documenter.jl/issues/2560
[#2561]: https://github.com/JuliaDocs/Documenter.jl/issues/2561
[#2562]: https://github.com/JuliaDocs/Documenter.jl/issues/2562
[#2569]: https://github.com/JuliaDocs/Documenter.jl/issues/2569
[#2571]: https://github.com/JuliaDocs/Documenter.jl/issues/2571
[#2592]: https://github.com/JuliaDocs/Documenter.jl/issues/2592
[#2593]: https://github.com/JuliaDocs/Documenter.jl/issues/2593
[#2610]: https://github.com/JuliaDocs/Documenter.jl/issues/2610
[#2621]: https://github.com/JuliaDocs/Documenter.jl/issues/2621
[#2622]: https://github.com/JuliaDocs/Documenter.jl/issues/2622
[#2624]: https://github.com/JuliaDocs/Documenter.jl/issues/2624
[#2636]: https://github.com/JuliaDocs/Documenter.jl/issues/2636
[JuliaLang/julia#36953]: https://github.com/JuliaLang/julia/issues/36953
[JuliaLang/julia#38054]: https://github.com/JuliaLang/julia/issues/38054
[JuliaLang/julia#39841]: https://github.com/JuliaLang/julia/issues/39841
[JuliaLang/julia#43652]: https://github.com/JuliaLang/julia/issues/43652
[JuliaLang/julia#45174]: https://github.com/JuliaLang/julia/issues/45174<|MERGE_RESOLUTION|>--- conflicted
+++ resolved
@@ -5,11 +5,10 @@
 
 ## Unreleased
 
-<<<<<<< HEAD
-### Fixed
+### Added
 
 * `makedocs` and `doctest` now accept regex/substitution pairs in `doctestfilters`. ([#2619])
-=======
+
 ### Changed
 
 * Symlinks are now followed when walking the docs directory. ([#2610])
@@ -20,7 +19,6 @@
 ### Fixed
 
 * `DocMeta` has been updated to respect world-age semantics for bindings, introduced in Julia 1.12. ([#2621], [#2622], [#2624])
->>>>>>> 1013bc26
 
 ## Version [v1.8.0] - 2024-11-07
 
