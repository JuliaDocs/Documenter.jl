# Documenter.jl changelog

## Version `v0.27.6`

* ![Feature][badge-feature] Add support for generating `index.html` to redirect to `dev` or `stable`. The redirected destination is the same as the outdated warning. If there's already user-generated `index.html`, Documenter will not overwrite the file. ([#937][github-937], [#1657][github-1657], [#1658][github-1658])

* ![Bugfix][badge-bugfix] Checking whether a PR comes from the correct repository when deciding to deploy a preview on GitHub Actions now works on Julia 1.0 too. ([#1665](github-1665))

* ![Bugfix][badge-bugfix] When a doctest fails, pass file and line information associated to the location of the doctest instead of the location of the testing code in Documenter to the logger. ([#1687](github-1687))

<<<<<<< HEAD
* ![Feature][badge-feature] The keyword argument `strict` in `makedocs` is more flexible: in addition to a boolean indicating whether or not any error should result in a failure, `strict` also accepts a `Symbol` or `Vector{Symbol}` indicating which error(s) should result in a build failure. ([1689][github-1689])
=======
* ![Bugfix][badge-bugfix] Enabled colored printing for each output of `@repl`-blocks. ([#1691](github-1691))
>>>>>>> 743f0fdb

## Version `v0.27.5`

* ![Bugfix][badge-bugfix] Fix an error introduced in version `v0.27.4` (PR[#1634][github-1634]) which was triggered by trailing comments in `@eval`/`@repl`/`@example` blocks. ([#1655](github-1655), [#1661](github-1661))

## Version `v0.27.4`

* ![Feature][badge-feature] `@example`- and `@repl`-blocks now support colored output by mapping ANSI escape sequences to HTML. This requires Julia >= 1.6 and passing `ansicolor=true` to `Documenter.HTML` (e.g. `makedocs(format=Documenter.HTML(ansicolor=true, ...), ...)`). In Documenter 0.28.0 this will be the default so to (preemptively) opt-out pass `ansicolor=false`. ([#1441][github-1441], [#1628][github-1628], [#1629][github-1629], [#1647][github-1647])

* ![Experimental][badge-experimental] ![Feature][badge-feature] Documenter's HTML output can now prerender syntax highlighting of code blocks, i.e. syntax highlighting is applied when generating the HTML page rather than on the fly in the browser after the page is loaded. This requires (i) passing `prerender=true` to `Documenter.HTML` and (ii) a `node` (NodeJS) executable available in `PATH`. A path to a `node` executable can be specified by passing the `node` keyword argument to `Documenter.HTML` (for example from the `NodeJS_16_jll` Julia package). In addition, the `highlightjs` keyword argument can be used to specify a file path to a highlight.js library (if this is not given the release used by Documenter will be used). Example configuration:
  ```julia
  using Documenter, NodeJS_16_jll

  makedocs(;
      format = Documenter.HTML(
          prerender = true,            # enable prerendering
          node = NodeJS_16_jll.node(), # specify node executable (required if not available in PATH)
          # ...
      )
      # ...
  )
  ```
  _This feature is experimental and subject to change in future releases._ ([#1627][github-1627])

* ![Enhancement][badge-enhancement] The `julia>` prompt is now colored in green in the `julia-repl` language highlighting. ([#1639][github-1639], [#1641][github-1641])

* ![Enhancement][badge-enhancement] The `.hljs` CSS class is now added to all code blocks to make sure that the correct text color is used for non-highlighted code blocks and if JavaScript is disabled. ([#1645][github-1645])

* ![Enhancement][badge-enhancement] The sandbox module used for evaluating `@repl` and `@example` blocks is now removed (replaced with `Main`) in text output. ([#1633][github-1633])

* ![Enhancement][badge-enhancement] `@repl`, `@example`, and `@eval` blocks now have `LineNumberNodes` inserted such that e.g. `@__FILE__` and `@__LINE__` give better output and not just `"none"` for the file and `1` for the line. This requires Julia 1.6 or higher (no change on earlier Julia versions). ([#1634][github-1634])

* ![Bugfix][badge-bugfix] Dollar signs in the HTML output no longer get accidentally misinterpreted as math delimiters in the browser. ([#890](github-890), [#1625](github-1625))

* ![Bugfix][badge-bugfix] Fix overflow behavior for math environments to hide unnecessary vertical scrollbars. ([#1575](github-1575), [#1649](github-1649))

## Version `v0.27.3`

* ![Feature][badge-feature] Documenter can now deploy documentation directly to the "root" instead of versioned folders. ([#1615][github-1615], [#1616][github-1616])

* ![Enhancement][badge-enhancement] The version of Documenter used for generating a document is now displayed in the build information. ([#1609][github-1609], [#1611][github-1611])

* ![Bugfix][badge-bugfix] The HTML front end no longer uses ligatures when displaying code (with JuliaMono). ([#1610][github-1610], [#1617][github-1617])

## Version `v0.27.2`

* ![Enhancement][badge-enhancement] The default font has been changed to `Lato Medium` so that the look of the text would be closer to the old Google Fonts version of Lato. ([#1602][github-1602], [#1604][github-1604])

## Version `v0.27.1`

* ![Enhancement][badge-enhancement] The HTML output now uses [JuliaMono][juliamono] as the default monospace font, retrieved from CDNJS. Relatedly, the Lato font is also now retrieved from CDNJS, and the generated HTML pages no longer depend on Google Fonts. ([#618][github-618], [#1561][github-1561], [#1568][github-1568], [#1569][github-1569], [JuliaLang/www.julialang.org][julialangorg-1272])

* ![Enhancement][badge-enhancement] The wording of the text in the the old version warning box was improved. ([#1595][github-1595])

* ![Bugfix][badge-bugfix] Documenter no longer throws an error when generating the version selector if there are no deployed versions. ([#1594][github-1594], [#1596][github-1596])

## Version `v0.27.0`

* ![Enhancement][badge-enhancement] The JS dependencies have been updated to their respective latest versions.

  - highlight.js has been updated to `v11.0.1` (major version bump), which also brings various updates to the highlighting of Julia code. Due to the changes in highlight.js, code highlighting will not work on IE11. ([#1503][github-1503], [#1551][github-1551], [#1590][github-1590])

  - Headroom.js has been updated to `v0.12.0` (major version bump). ([#1590][github-1590])

  - KaTeX been updated to `v0.13.11` (major version bump). ([#1590][github-1590])

  - MathJax versions have been updated to `v2.7.7` (patch version bump) and `v3.1.4` (minor version bump), for MathJax 2 and 3, respectively. ([#1590][github-1590])

  - jQuery been updated to `v3.6.0` (minor version bump). ([#1590][github-1590])

  - Font Awesome has been updated to `v5.15.3` (patch version bump). ([#1590][github-1590])

  - lunr.js has been updated to `v2.3.9` (patch version bump). ([#1590][github-1590])

  - lodash.js has been updated to `v4.17.21` (patch version bump). ([#1590][github-1590])

* ![Enhancement][badge-enhancement] `deploydocs` now throws an error if something goes wrong with the Git invocations used to deploy to `gh-pages`. ([#1529][github-1529])

* ![Enhancement][badge-enhancement] In the HTML output, the site name at the top of the sidebar now also links back to the main page of the documentation (just like the logo). ([#1553][github-1553])

* ![Enhancement][badge-enhancement] The generated HTML sites can now detect if the version the user is browsing is not for the latest version of the package and display a notice box to the user with a link to the latest version. In addition, the pages get a `noindex` tag which should aid in removing outdated versions from search engine results. ([#1302][github-1302], [#1449][github-1449], [#1577][github-1577])

* ![Enhancement][badge-enhancement] The analytics in the HTML output now use the `gtag.js` script, replacing the old deprecated setup. ([#1559][github-1559])

* ![Bugfix][badge-bugfix] A bad `repo` argument to `deploydocs` containing a protocol now throws an error instead of being misinterpreted. ([#1531][github-1531], [#1533][github-1533])

* ![Bugfix][badge-bugfix] SVG images generated by `@example` blocks are now properly scaled to page width by URI-encoding the images, instead of directly embedding the SVG tags into the HTML. ([#1537][github-1537], [#1538][github-1538])

* ![Bugfix][badge-bugfix] `deploydocs` no longer tries to deploy pull request previews from forks on GitHub Actions. ([#1534][github-1534], [#1567][github-1567])

* ![Maintenance][badge-maintenance] Documenter is no longer compatible with IOCapture v0.1 and now requires IOCapture v0.2. ([#1549][github-1549])


## Version `v0.26.3`

* ![Maintenance][badge-maintenance] The internal naming of the temporary modules used to run doctests changed to accommodate upcoming printing changes in Julia. ([JuliaLang/julia#39841][julia-39841], [#1540][github-1540])

## Version `v0.26.2`

* ![Enhancement][badge-enhancement] `doctest()` no longer throws an error if cleaning up the temporary directory fails for some reason. ([#1513][github-1513], [#1526][github-1526])

* ![Enhancement][badge-enhancement] Cosmetic improvements to the PDF output. ([#1342][github-1342], [#1527][github-1527])

* ![Enhancement][badge-enhancement] If `jldoctest` keyword arguments fail to parse, these now get logged as doctesting failures, rather than being ignored with a warning or making `makedocs` throw an error (depending on why they fail to parse). ([#1556][github-1556], [#1557][github-1557])

* ![Bugfix][badge-bugfix] Script-type doctests that have an empty output section no longer crash Documenter. ([#1510][github-1510])

* ![Bugfix][badge-bugfix] When checking for authentication keys when deploying, Documenter now more appropriately checks if the environment variables are non-empty, rather than just whether they are defined. ([#1511][github-1511])

* ![Bugfix][badge-bugfix] Doctests now correctly handle the case when the repository has been checked out with `CRLF` line endings (which can happen on Windows with `core.autocrlf=true`). ([#1516][github-1516], [#1519][github-1519], [#1520][github-1520])

* ![Bugfix][badge-bugfix] Multiline equations are now correctly handled in at-block outputs. ([#1518][github-1518])

## Version `v0.26.1`

* ![Bugfix][badge-bugfix] HTML assets that are copied directly from Documenters source to the build output now has correct file permissions. ([#1497][github-1497])

## Version `v0.26.0`

* ![BREAKING][badge-breaking] The PDF/LaTeX output is again provided as a Documenter built-in and can be enabled by passing an instance of `Documenter.LaTeX` to `format`. The DocumenterLaTeX package has been deprecated. ([#1493][github-1493])

  **For upgrading:** If using the PDF/LaTeX output, change the `format` argument of `makedocs` to `format = Documenter.LaTeX(...)` and remove all references to the DocumenterLaTeX package (e.g. from `docs/Project.toml`).

* ![Enhancement][badge-enhancement] Objects that render as equations and whose `text/latex` representations are wrapped in display equation delimiters `\[ ... \]` or `$$ ... $$` are now handled correctly in the HTML output. ([#1278][github-1278], [#1283][github-1283], [#1426][github-1426])

* ![Enhancement][badge-enhancement] The search page in the HTML output now shows the page titles in the search results. ([#1468][github-1468])

* ![Enhancement][badge-enhancement] The HTML front end now respects the user's OS-level dark theme preference (determined via the `prefers-color-scheme: dark` media query). ([#1320][github-1320], [#1456][github-1456])

* ![Enhancement][badge-enhancement] HTML output now bails early if there are no pages, instead of throwing an `UndefRefError`. In addition, it will also warn if `index.md` is missing and it is not able to generate the main landing page (`index.html`). ([#1201][github-1201], [#1491][github-1491])

* ![Enhancement][badge-enhancement] `deploydocs` now prints a warning on GitHub Actions, Travis CI and Buildkite if the current branch is `main`, but `devbranch = "master`, which indicates a possible Documenter misconfiguration due to GitHub changing the default primary branch of a repository to `main`. ([#1489][github-1489])

## Version `v0.25.5`

* ![Bugfix][badge-bugfix] In the HTML output, display equations that are wider than the page now get a scrollbar instead of overflowing. ([#1470][github-1470], [#1476][github-1476])

## Version `v0.25.4`

* ![Feature][badge-feature] Documenter can now deploy from Buildkite CI to GitHub Pages with `Documenter.Buildkite`. ([#1469][github-1469])

* ![Enhancement][badge-enhancement] Documenter now support Azure DevOps Repos URL scheme when generating edit and source links pointing to the repository. ([#1462][github-1462], [#1463][github-1463], [#1471][github-1471])

* ![Bugfix][badge-bugfix] Type aliases of `Union`s (e.g. `const MyAlias = Union{Foo,Bar}`) are now correctly listed as "Type" in docstrings. ([#1466][github-1466], [#1474][github-1474])

* ![Bugfix][badge-bugfix] HTMLWriter no longers prints a warning when encountering `mailto:` URLs in links. ([#1472][github-1472])

## Version `v0.25.3`

* ![Feature][badge-feature] Documenter can now deploy from GitLab CI to GitHub Pages with `Documenter.GitLab`. ([#1448][github-1448])

* ![Enhancement][badge-enhancement] The URL to the MathJax JS module can now be customized by passing the `url` keyword argument to the constructors (`MathJax2`, `MathJax3`). ([#1428][github-1428], [#1430][github-1430])

* ![Bugfix][badge-bugfix] `Documenter.doctest` now correctly accepts the `doctestfilters` keyword, similar to `Documenter.makedocs`. ([#1364][github-1364], [#1435][github-1435])

* ![Bugfix][badge-bugfix] The `Selectors.dispatch` function now uses a cache to avoid calling `subtypes` on selectors multiple times during a `makedocs` call to avoid slowdowns due to [`subtypes` being slow][julia-38079]. ([#1438][github-1438], [#1440][github-1440], [#1452][github-1452])

## Version `v0.25.2`

* ![Deprecation][badge-deprecation] The `Documenter.MathJax` type, used to specify the mathematics rendering engine in the HTML output, is now deprecated in favor of `Documenter.MathJax2`. ([#1362][github-1362], [#1367][github-1367])

  **For upgrading:** simply replace `MathJax` with `MathJax2`. I.e. instead of

  ```
  makedocs(
      format = Documenter.HTML(mathengine = Documenter.MathJax(...), ...),
      ...
  )
  ```

  you should have

  ```
  makedocs(
      format = Documenter.HTML(mathengine = Documenter.MathJax2(...), ...),
      ...
  )
  ```

* ![Enhancement][badge-enhancement] It is now possible to use MathJax v3 as the mathematics rendering in the HTML output. This can be done by passing `Documenter.MathJax3` as the `mathengine` keyword to `HTML`. ([#1362][github-1362], [#1367][github-1367])

* ![Enhancement][badge-enhancement] The deployment commits created by Documenter are no longer signed by the **@zeptodoctor** user, but rather with the non-existing `documenter@juliadocs.github.io` email address. ([#1379][github-1379], [#1388][github-1388])

* ![Bugfix][badge-bugfix] REPL doctest output lines starting with `#` right after the input code part are now correctly treated as being part of the output (unless prepended with 7 spaces, in line with the standard heuristic). ([#1369][github-1369])

* ![Bugfix][badge-bugfix] Documenter now throws away the extra information from the info string of a Markdown code block (i.e. ` ```language extra-info`), to correctly determine the language, which should be a single word. ([#1392](github-1392), [#1400](github-1400))

* ![Maintenance][badge-maintenance] Documenter now works around a Julia 1.5.0 regression ([JuliaLang/julia#36953](https://github.com/JuliaLang/julia/issues/36953)) which broke doctest fixing if the original doctest output was empty. ([#1337][github-1337], [#1389][github-1389])

## Version `v0.25.1`

* ![Enhancement][badge-enhancement] When automatically determining the page list (i.e. `pages` is not passed to `makedocs`), Documenter now lists `index.md` before other pages. ([#1355][github-1355])

* ![Enhancement][badge-enhancement] The output text boxes of `@example` blocks are now style differently from the code blocks, to make it easier to visually distinguish between the input and output. ([#1026][github-1026], [#1357][github-1357], [#1360][github-1360])

* ![Enhancement][badge-enhancement] The generated HTML site now displays a footer by default that mentions Julia and Documenter. This can be customized or disabled by passing the `footer` keyword to `Documeter.HTML`. ([#1184][github-1184], [#1365][github-1365])

* ![Enhancement][badge-enhancement] Warnings that cause `makedocs` to error when `strict=true` are now printed as errors when `strict` is set to `true`. ([#1088][github-1088], [#1349][github-1349])

* ![Bugfix][badge-bugfix] In the PDF/LaTeX output, equations that use the `align` or `align*` environment are no longer further wrapped in `equation*`/`split`. ([#1368][github-1368])

## Version `v0.25.0`

* ![Enhancement][badge-enhancement] When deploying with `deploydocs`, any SSH username can now be used (not just `git`), by prepending `username@` to the repository URL in the `repo` argument. ([#1285][github-1285])

* ![Enhancement][badge-enhancement] The first link fragment on each page now omits the number; before the rendering resulted in: `#foobar-1`, `#foobar-2`, and now: `#foobar`, `#foobar-2`. For backwards compatibility the old fragments are also inserted such that old links will still point to the same location. ([#1292][github-1292])

* ![Enhancement][badge-enhancement] When deploying on CI with `deploydocs`, the build information in the version number (i.e. what comes after `+`) is now discarded when determining the destination directory. This allows custom tags to be used to fix documentation build and deployment issues for versions that have already been registered. ([#1298][github-1298])

* ![Enhancement][badge-enhancement] You can now optionally choose to push pull request preview builds to a different branch and/or different repository than the main docs builds, by setting the optional `branch_previews` and/or `repo_previews` keyword arguments to the `deploydocs` function. Also, you can now optionally choose to use a different SSH key for preview builds, by setting the optional `DOCUMENTER_KEY_PREVIEWS` environment variable; if the `DOCUMENTER_KEY_PREVIEWS` environment variable is not set, then the regular `DOCUMENTER_KEY` environment variable will be used. ([#1307][github-1307], [#1310][github-1310], [#1315][github-1315])

* ![Enhancement][badge-enhancement] The LaTeX/PDF backend now supports the `platform="none"` keyword, which outputs only the TeX source files, rather than a compiled PDF. ([#1338][github-1338], [#1339][github-1339])

* ![Enhancement][badge-enhancement] Linkcheck no longer prints a warning when enountering a `302 Found` temporary redirect. ([#1344][github-1344], [#1345][github-1345])

* ![Bugfix][badge-bugfix] `Deps.pip` is again a closure and gets executed during the `deploydocs` call, not before it. ([#1240][github-1240])

* ![Bugfix][badge-bugfix] Custom assets (CSS, JS etc.) for the HTML build are now again included as the very last elements in the `<head>` tag so that it would be possible to override default the default assets. ([#1328][github-1328])

* ![Bugfix][badge-bugfix] Docstrings from `@autodocs` blocks are no longer sorted according to an undocumented rule where exported names should come before unexported names. Should this behavior be necessary, the `@autodocs` can be replaced by two separate blocks that use the `Public` and `Private` options to filter out the unexported or exported docstrings in the first or the second block, respectively. ([#964][github-964], [#1323][github-1323])

## Version `v0.24.11`

* ![Bugfix][badge-bugfix] Some sections and page titles that were missing from the search results in the HTML backend now show up. ([#1311][github-1311])

## Version `v0.24.10`

* ![Enhancement][badge-enhancement] The `curl` timeout when checking remote links is now configurable with the `linkcheck_timeout` keyword. ([#1057][github-1057], [#1295][github-1295])

* ![Bugfix][badge-bugfix] Special characters are now properly escaped in admonition titles in LaTeX/PDF builds and do not cause the PDF build to fail anymore. ([#1299][github-1299])

## Version `v0.24.9`

* ![Bugfix][badge-bugfix] Canonical URLs are now properly prettified (e.g. `/path/` instead of `/path/index.html`) when using `prettyurls=true`. ([#1293][github-1293])

## Version `v0.24.8`

* ![Enhancement][badge-enhancement] Non-standard admonition categories are (again) applied to the admonition `<div>` elements in HTML output (as `is-category-$category`). ([#1279][github-1279], [#1280][github-1280])

## Version `v0.24.7`

* ![Bugfix][badge-bugfix] Remove `only`, a new export from `Base` on Julia 1.4, from the JS search filter. ([#1264][github-1264])

* ![Bugfix][badge-bugfix] Fix errors in LaTeX builds due to bad escaping of certain characters. ([#1118][github-1118], [#1119][github-1119], [#1200][github-1200], [#1269][github-1269])

## Version `v0.24.6`

* ![Enhancement][badge-enhancement] Reorganize some of the internal variables in Documenter's Sass sources, to make it easier to create custom themes on top of the Documenter base theme. ([#1258][github-1258])

## Version `v0.24.5`

* ![Enhancement][badge-enhancement] ![Bugfix][badge-bugfix] Documenter now correctly emulates the "REPL softscope" (Julia 1.5) in REPL-style doctest blocks and `@repl` blocks. ([#1232][github-1232])

## Version `v0.24.4`

* ![Enhancement][badge-enhancement] Change the inline code to less distracting black color in the HTML light theme. ([#1212][github-1212], [#1222][github-1222])

* ![Enhancement][badge-enhancement] Add the ability specify the `lang` attribute of the `html` tag in the HTML output, to better support documentation pages in other languages. By default Documenter now defaults to `lang="en"`. ([#1223][github-1223])

## Version `v0.24.3`

* ![Bugfix][badge-bugfix] Fix a case where Documenter's deployment would fail due to git picking up the wrong ssh config file on non-standard systems. ([#1216][github-1216])

## Version `v0.24.2`

* ![Maintenance][badge-maintenance] Improvements to logging in `deploydocs`. ([#1195][github-1195])

## Version `v0.24.1`

* ![Bugfix][badge-bugfix] Fix a bad `mktempdir` incantation in `LaTeXWriter`. ([#1194][github-1194])

## Version `v0.24.0`

* ![BREAKING][badge-breaking] Documenter no longer creates a symlink between the old `latest` url to specified `devurl`. ([#1151][github-1151])

  **For upgrading:** Make sure that links to the latest documentation have been updated (e.g. the package README).

* ![BREAKING][badge-breaking] The deprecated `makedocs` keywords (`html_prettyurls`, `html_disable_git`, `html_edit_branch`, `html_canonical`, `assets`, `analytics`) have been removed. ([#1107][github-1107])

  **For upgrading:** Pass the corresponding values to the `HTML` constructor when settings the `format` keyword.

* ![Feature][badge-feature] Documenter can now deploy preview documentation from pull requests (with head branch in the same repository, i.e. not from forks). This is enabled by passing `push_preview=true` to `deploydocs`. ([#1180][github-1180])

* ![Enhancement][badge-enhancement] The Documenter HTML front end now uses [KaTeX](https://katex.org/) as the default math rendering engine. ([#1097][github-1097])

  **Possible breakage:** This may break the rendering of equations that use some more esoteric features that are only supported in MathJax. It is possible to switch back to MathJax by passing `mathengine = Documenter.MathJax()` to the `HTML` constructor in the `format` keyword.

* ![Enhancement][badge-enhancement] The HTML front end generated by Documenter has been redesigned and now uses the [Bulma CSS framework](https://bulma.io/). ([#1043][github-1043])

  **Possible breakage:** Packages overriding the default Documenter CSS file, relying on some external CSS or relying on Documenter's CSS working in a particular way will not build correct-looking sites. Custom themes should now be developed as Sass files and compiled together with the Documenter and Bulma Sass dependencies (under `assets/html/scss`).

* ![Deprecation][badge-deprecation] ![Enhancement][badge-enhancement] The `edit_branch` keyword to `Documenter.HTML` has been deprecated in favor of the new `edit_link` keyword. As a new feature, passing `edit_link = nothing` disables the "Edit on GitHub" links altogether. ([#1173][github-1173])

  **For upgrading:** If using `edit_branch = nothing`, use `edit_link = :commit` instead. If passing a `String` to `edit_branch`, pass that to `edit_link` instead.

* ![Feature][badge-feature] Deployment is now more customizable and thus not as tied to Travis CI as before. ([#1147][github-1147], [#1171][github-1171], [#1180][github-1180])

* ![Feature][badge-feature] Documenter now has builtin support for deploying from GitHub Actions. Documenter will autodetect the running system, unless explicitly specified. ([#1144][github-1144], [#1152][github-1152])

* ![Feature][badge-feature] When using GitHub Actions Documenter will (try to) post a GitHub status with a link to the generated documentation. This is especially useful for pull request preview builds (see above). ([#1186][github-1186])

* ![Enhancement][badge-enhancement] The handling of JS and CSS assets is now more customizable:

  * The `asset` function can now be used to declare remote JS and CSS assets in the `assets` keyword. ([#1108][github-1108])
  * The `highlights` keyword to `HTML` can be used to declare additional languages that should be highlighted in code blocks. ([#1094][github-1094])
  * It is now possible to choose between MathJax and KaTeX as the math rendering engine with the `mathengine` keyword to `HTML` and to set their configuration in the `make.jl` script directly. ([#1097][github-1097])

* ![Enhancement][badge-enhancement] The JS and CSS dependencies of the front end have been updated to the latest versions. ([#1189][github-1189])

* ![Enhancement][badge-enhancement] Displaying of the site name at the top of the sidebar can now be disabled by passing `sidebar_sitename = false` to `HTML` in the `format` keyword. ([#1089][github-1089])

* ![Enhancement][badge-enhancement] For deployments that have Google Analytics enabled, the URL fragment (i.e. the in-page `#` target) also stored in analytics. ([#1121][github-1121])

* ![Enhancement][badge-enhancement] Page titles are now boosted in the search, yielding better search results. ([#631][github-631], [#1112][github-1112], [#1113][github-1113])

* ![Enhancement][badge-enhancement] In the PDF/LaTeX output, images that are wider than the text are now being scaled down to text width automatically. The PDF builds now require the [adjustbox](https://ctan.org/pkg/adjustbox) LaTeX package to be available. ([#1137][github-1137])

* ![Enhancement][badge-enhancement] If the TeX compilation fails for the PDF/LaTeX output, `makedocs` now throws an exception. ([#1166][github-1166])

* ![Bugfix][badge-bugfix] `LaTeXWriter` now outputs valid LaTeX if an `@contents` block is nested by more than two levels, or if `@contents` or `@index` blocks do not contain any items. ([#1166][github-1166])

## Version `v0.23.4`

* ![Bugfix][badge-bugfix] The `include` and `eval` functions are also available in `@setup` blocks now. ([#1148][github-1148], [#1153][github-1153])

## Version `v0.23.3`

* ![Bugfix][badge-bugfix] Fix file permission error when `Pkg.test`ing Documenter. ([#1115][github-1115])

## Version `v0.23.2`

* ![Bugfix][badge-bugfix] Empty Markdown headings no longer cause Documenter to crash. ([#1081][github-1081], [#1082][github-1082])

## Version `v0.23.1`

* ![Bugfix][badge-bugfix] Documenter no longer throws an error if the provided `EditURL` argument is missing. ([#1076][github-1076], [#1077][github-1077])

* ![Bugfix][badge-bugfix] Non-standard Markdown AST nodes no longer cause Documenter to exit with a missing method error in doctesting and HTML output. Documenter falls back to `repr()` for such nodes. ([#1073][github-1073], [#1075][github-1075])

* ![Bugfix][badge-bugfix] Docstrings parsed into nested `Markdown.MD` objects are now unwrapped correctly and do not cause Documenter to crash with a missing method error anymore. The user can run into that when reusing docstrings with the `@doc @doc(foo) function bar end` pattern. ([#1075][github-1075])

## Version `v0.23.0`

* Documenter v0.23 requires Julia v1.0. ([#1015][github-1015])

* ![BREAKING][badge-breaking] `DocTestSetup`s that are defined in `@meta` blocks no longer apply to doctests that are in docstrings. ([#774][github-774])

  - Specifically, the pattern where `@docs` or `@autodocs` blocks were surrounded by `@meta` blocks, setting up a shared `DocTestSetup` for many docstrings, no longer works.

  - Documenter now exports the `DocMeta` module, which provides an alternative way to add `DocTestSetup` to docstrings.

  **For upgrading:** Use `DocMeta.setdocmeta!` in `make.jl` to set up a `DocTestSetup` that applies to all the docstrings in a particular module instead and, if applicable, remove the now redundant `@meta` blocks. See the ["Setup code" section under "Doctesting"](https://juliadocs.github.io/Documenter.jl/v0.23.0/man/doctests/#Setup-Code-1) in the manual for more information.

* ![Feature][badge-feature] `makedocs` now accepts the `doctest = :only` keyword, which allows doctests to be run while most other build steps, such as rendering, are skipped. This makes it more feasible to run doctests as part of the test suite (see the manual for more information). ([#198][github-198], [#535][github-535], [#756][github-756], [#774][github-774])

* ![Feature][badge-feature] Documenter now exports the `doctest` function, which verifies the doctests in all the docstrings of a given module. This can be used to verify docstring doctests as part of test suite, or to fix doctests right in the REPL. ([#198][github-198], [#535][github-535], [#756][github-756], [#774][github-774], [#1054][github-1054])

* ![Feature][badge-feature] `makedocs` now accepts the `expandfirst` argument, which allows specifying a set of pages that should be evaluated before others. ([#1027][github-1027], [#1029][github-1029])

* ![Enhancement][badge-enhancement] The evaluation order of pages is now fixed (unless customized with `expandfirst`). The pages are evaluated in the alphabetical order of their file paths. ([#1027][github-1027], [#1029][github-1029])

* ![Enhancement][badge-enhancement] The logo image in the HTML output will now always point to the first page in the navigation menu (as opposed to `index.html`, which may or may not exist). When using pretty URLs, the `index.html` part now omitted from the logo link URL. ([#1005][github-1005])

* ![Enhancement][badge-enhancement] Minor changes to how doctesting errors are printed. ([#1028][github-1028])

* ![Enhancement][badge-enhancement] Videos can now be included in the HTML output using the image syntax (`![]()`) if the file extension matches a known format (`.webm`, `.mp4`, `.ogg`, `.ogm`, `.ogv`, `.avi`). ([#1034][github-1034])

* ![Enhancement][badge-enhancement] The PDF output now uses the DejaVu Sans  and DejaVu Sans Mono fonts to provide better Unicode coverage. ([#803][github-803], [#1066][github-1066])

* ![Bugfix][badge-bugfix] The HTML output now outputs HTML files for pages that are not referenced in the `pages` keyword too (Documenter finds them according to their extension). But they do exists outside of the standard navigation hierarchy (as defined by `pages`). This fixes a bug where these pages could still be referenced by `@ref` links and `@contents` blocks, but in the HTML output, the links ended up being broken. ([#1031][github-1031], [#1047][github-1047])

* ![Bugfix][badge-bugfix] `makedocs` now throws an error when the format objects (`Documenter.HTML`, `LaTeX`, `Markdown`) get passed positionally. The format types are no longer subtypes of `Documenter.Plugin`. ([#1046][github-1046], [#1061][github-1061])

* ![Bugfix][badge-bugfix] Doctesting now also handles doctests that contain invalid syntax and throw parsing errors. ([#487][github-487], [#1062][github-1062])

* ![Bugfix][badge-bugfix] Stacktraces in doctests that throw an error are now filtered more thoroughly, fixing an issue where too much of the stacktrace was included when `doctest` or `makedocs` was called from a more complicated context. ([#1062][github-1062])

* ![Experimental][badge-experimental] ![Feature][badge-feature] The current working directory when evaluating `@repl` and `@example` blocks can now be set to a fixed directory by passing the `workdir` keyword to `makedocs`. _The new keyword and its behaviour are experimental and not part of the public API._ ([#1013][github-1013], [#1025][github-1025])

## Version `v0.22.6`

* ![Maintenance][badge-maintenance] Add DocStringExtensions 0.8 as an allowed dependency version. ([#1071][github-1071])

## Version `v0.22.5`

* ![Maintenance][badge-maintenance] Fix a test dependency problem revealed by a bugfix in Julia / Pkg. ([#1037][github-1037])

## Version `v0.22.4`

* ![Bugfix][badge-bugfix] Documenter no longer crashes if the build includes doctests from docstrings that are defined in files that do not exist on the file system (e.g. if a Julia Base docstring is included when running a non-source Julia build). ([#1002][github-1002])

* ![Bugfix][badge-bugfix] URLs for files in the repository are now generated correctly when the repository is used as a Git submodule in another repository. ([#1000][github-1000], [#1004][github-1004])

* ![Bugfix][badge-bugfix] When checking for omitted docstrings, Documenter no longer gives "`Package.Package` missing" type false positives. ([#1009][github-1009])

* ![Bugfix][badge-bugfix] `makedocs` again exits with an error if `strict=true` and there is a doctest failure. ([#1003][github-1003], [#1014][github-1014])

## Version `v0.22.3`

* ![Bugfix][badge-bugfix] Fixed filepaths for images included in the .tex file for PDF output on Windows. ([#999][github-999])

## Version `v0.22.2`

* ![Bugfix][badge-bugfix] Error reporting for meta-blocks now handles missing files gracefully instead of throwing. ([#996][github-996])

* ![Enhancement][badge-enhancement] The `sitename` keyword argument to `deploydocs`, which is required for the default HTML output, is now properly documented. ([#995][github-995])

## Version `v0.22.1`

* ![Bugfix][badge-bugfix] Fixed a world-age related bug in doctests. ([#994][github-994])

## Version `v0.22.0`

* ![Deprecation][badge-deprecation] ![Enhancement][badge-enhancement] The `assets` and `analytics` arguments to `makedocs` have been deprecated in favor of the corresponding arguments of the `Documenter.HTML` format plugin. ([#953][github-953])

  **For upgrading:** pass the corresponding arguments with the `Documenter.HTML` plugin instead. E.g. instead of

  ```
  makedocs(
      assets = ..., analytics = ...,
      ...
  )
  ```

  you should have

  ```
  makedocs(
      format = Documenter.HTML(assets = ..., analytics = ...),
      ...
  )
  ```

  _**Note:** It is technically possible to specify the same argument twice with different values by passing both variants. In that case the value passed to `makedocs` takes precedence._

* ![Enhancement][badge-enhancement] Documentation is no longer deployed on Travis CI cron jobs. ([#917][github-917])

* ![Enhancement][badge-enhancement] Log messages from failed `@meta`, `@docs`, `@autodocs`,
  `@eval`, `@example` and `@setup` blocks now include information about the source location
  of the block. ([#929][github-929])

* ![Enhancement][badge-enhancement] Docstrings from `@docs`-blocks are now included in the
  rendered docs even if some part(s) of the block failed. ([#928][github-928], [#935][github-935])

* ![Enhancement][badge-enhancement] The Markdown and LaTeX output writers can now handle multimedia
  output, such as images, from `@example` blocks. All the writers now also handle `text/markdown`
  output, which is preferred over `text/plain` if available. ([#938][github-938], [#948][github-948])

* ![Enhancement][badge-enhancement] The HTML output now also supports SVG, WebP, GIF and JPEG logos. ([#953][github-953])

* ![Enhancement][badge-enhancement] Reporting of failed doctests are now using the logging
  system to be consistent with the rest of Documenter's output. ([#958][github-958])

* ![Enhancement][badge-enhancement] The construction of the search index in the HTML output has been refactored to make it easier to use with other search backends in the future. The structure of the generated search index has also been modified, which can yield slightly different search results. Documenter now depends on the lightweight [JSON.jl][json-jl] package. ([#966][github-966])

* ![Enhancement][badge-enhancement] Docstrings that begin with an indented code block (such as a function signature) now have that block highlighted as Julia code by default.
  This behaviour can be disabled by passing `highlightsig=false` to `makedocs`. ([#980][github-980])

* ![Bugfix][badge-bugfix] Paths in `include` calls in `@eval`, `@example`, `@repl` and `jldoctest`
  blocks are now interpreted to be relative `pwd`, which is set to the output directory of the
  resulting file. ([#941][github-941])

* ![Bugfix][badge-bugfix] `deploydocs` and `git_push` now support non-github repos correctly and work when the `.ssh` directory does not already exist or the working directory contains spaces. ([#971][github-971])

* ![Bugfix][badge-bugfix] Tables now honor column alignment in the HTML output. If a column does not explicitly specify its alignment, the parser defaults to it being right-aligned, whereas previously all cells were left-aligned. ([#511][github-511], [#989][github-989])

* ![Bugfix][badge-bugfix] Code lines ending with `# hide` are now properly hidden for CRLF inputs. ([#991][github-991])

## Version `v0.21.5`

* ![Bugfix][badge-bugfix] Deprecation warnings for `format` now get printed correctly when multiple formats are passed as a `Vector`. ([#967][github-967])

## Version `v0.21.4`

* ![Bugfix][badge-bugfix] A bug in `jldoctest`-blocks that, in rare cases, resulted in
  wrong output has been fixed. ([#959][github-959], [#960][github-960])

## Version `v0.21.3`

* ![Security][badge-security] The lunr.js and lodash JavaScript dependencies have been updated to their latest patch versions (from 2.3.1 to 2.3.5 and 4.17.4 to 4.17.11, respectively).
  This is in response to a vulnerability in lodash <4.17.11 ([CVE-2018-16487](https://nvd.nist.gov/vuln/detail/CVE-2018-16487)). ([#946][github-946])

## Version `v0.21.2`

* ![Bugfix][badge-bugfix] `linkcheck` now handles servers that do not support `HEAD` requests
  and properly checks for status codes of FTP responses. ([#934][github-934])

## Version `v0.21.1`

* ![Bugfix][badge-bugfix] `@repl` blocks now work correctly together with quoted
  expressions. ([#923][github-923], [#926][github-926])

* ![Bugfix][badge-bugfix] `@example`, `@repl` and `@eval` blocks now handle reserved words,
  e.g. `try`/`catch`, correctly. ([#886][github-886], [#927][github-927])

## Version `v0.21.0`

* ![Deprecation][badge-deprecation] ![Enhancement][badge-enhancement] The symbol values to the `format` argument of `makedocs` (`:html`, `:markdown`, `:latex`) have been deprecated in favor of the `Documenter.HTML`, `Markdown` and `LaTeX`
  objects. The `Markdown` and `LaTeX` types are exported from the [DocumenterMarkdown][documentermarkdown] and [DocumenterLaTeX][documenterlatex] packages,
  respectively. HTML output is still the default. ([#891][github-891])

  **For upgrading:** If you don't specify `format` (i.e. you rely on the default) you don't have to do anything.
  Otherwise update calls to `makedocs` to use struct instances instead of symbols, e.g.

  ```
  makedocs(
      format = :markdown
  )
  ```

  should be changed to

  ```
  using DocumenterMarkdown
  makedocs(
      format = Markdown()
  )
  ```

* ![Deprecation][badge-deprecation] ![Enhancement][badge-enhancement] The `html_prettyurls`, `html_canonical`, `html_disable_git` and `html_edit_branch` arguments to `makedocs` have been deprecated in favor of the corresponding arguments of the `Documenter.HTML` format plugin. ([#864][github-864], [#891][github-891])

  **For upgrading:** pass the corresponding arguments with the `Documenter.HTML` plugin instead. E.g. instead of

  ```
  makedocs(
      html_prettyurls = ..., html_canonical = ...,
      ...
  )
  ```

  you should have

  ```
  makedocs(
      format = Documenter.HTML(prettyurls = ..., canonical = ...),
      ...
  )
  ```

  _**Note:** It is technically possible to specify the same argument twice with different values by passing both variants. In that case the value to the deprecated `html_*` variant takes precedence._

* ![Feature][badge-feature] Packages extending Documenter can now define subtypes of `Documenter.Plugin`,
  which can be passed to `makedocs` as positional arguments to pass options to the extensions. ([#864][github-864])

* ![Feature][badge-feature] `@autodocs` blocks now support the `Filter` keyword, which allows passing a user-defined function that will filter the methods spliced in by the at-autodocs block. ([#885][github-885])

* ![Enhancement][badge-enhancement] `linkcheck` now supports checking URLs using the FTP protocol. ([#879][github-879])

* ![Enhancement][badge-enhancement] Build output logging has been improved and switched to the logging macros from `Base`. ([#876][github-876])

* ![Enhancement][badge-enhancement] The default `documenter.sty` LaTeX preamble now include `\usepackage{graphicx}`. ([#898][github-898])

* ![Enhancement][badge-enhancement] `deploydocs` is now more helpful when it fails to interpret `DOCUMENTER_KEY`. It now also uses the `BatchMode` SSH option and throws an error instead of asking for a passphrase and timing out the Travis build when `DOCUMENTER_KEY` is broken. ([#697][github-697], [#907][github-907])

* ![Enhancement][badge-enhancement] `deploydocs` now have a `forcepush` keyword argument that can be used to
  force-push the built documentation instead of adding a new commit. ([#905][github-905])

## Version `v0.20.0`

* Documenter v0.20 requires at least Julia v0.7. ([#795][github-795])

* ![BREAKING][badge-breaking] Documentation deployment via the `deploydocs` function has changed considerably.

  - The user-facing directories (URLs) of different versions and what gets displayed in the version selector have changed. By default, Documenter now creates the `stable/` directory (as before) and a directory for every minor version (`vX.Y/`). The `release-X.Y` directories are no longer created. ([#706][github-706], [#813][github-813], [#817][github-817])

    Technically, Documenter now deploys actual files only to `dev/` and `vX.Y.Z/` directories. The directories (URLs) that change from version to version (e.g. `latest/`, `vX.Y`) are implemented as symlinks on the `gh-pages` branch.

    The version selector will only display `vX.Y/`, `stable/` and `dev/` directories by default. This behavior can be customized with the `versions` keyword of `deploydocs`.

  - Documentation from the development branch (e.g. `master`) now deploys to `dev/` by default (instead of `latest/`). This can be customized with the `devurl` keyword. ([#802][github-802])

  - The `latest` keyword to `deploydocs` has been deprecated and renamed to `devbranch`. ([#802][github-802])

  - The `julia` and `osname` keywords to `deploydocs` are now deprecated. ([#816][github-816])

  - The default values of the `target`, `deps` and `make` keywords to `deploydocs` have been changed. See the default format change below for more information. ([#826][github-826])

  **For upgrading:**

  - If you are using the `latest` keyword, then just use `devbranch` with the same value instead.

  - Update links that point to `latest/` to point to `dev/` instead (e.g. in the README).

  - Remove any links to the `release-X.Y` branches and remove the directories from your `gh-pages` branch.

  - The operating system and Julia version should be specified in the Travis build stage configuration (via `julia:` and `os:` options, see "Hosting Documentation" in the manual for more details) or by checking the `TRAVIS_JULIA_VERSION` and `TRAVIS_OS_NAME` environment variables in `make.jl` yourself.

* ![BREAKING][badge-breaking] `makedocs` will now build Documenter's native HTML output by default and `deploydocs`' defaults now assume the HTML output. ([#826][github-826])

  - The default value of the `format` keyword of `makedocs` has been changed to `:html`.

  - The default value of the `target` keyword to `deploydocs` has been changed to `"build"`.

  - The default value of the `make` and `deps` keywords to `deploydocs` have been changed to `nothing`.

  **For upgrading:** If you are relying on the Markdown/MkDocs output, you now need to:

  - In `makedocs`, explicitly set `format = :markdown`

  - In `deploydocs`, explicitly set

    ```julia
    target = "site"
    deps = Deps.pip("pygments", "mkdocs")
    make = () -> run(`mkdocs build`)
    ```

  - Explicitly import `DocumenterMarkdown` in `make.jl`. See the `MarkdownWriter` deprecation below.

  If you already specify any of the changed keywords, then you do not need to make any changes to those keywords you already set.

  However, if you are setting any of the values to the new defaults (e.g. when you are already using the HTML output), you may now rely on the new defaults.

* ![Deprecation][badge-deprecation] The Markdown/MkDocs (`format = :markdown`) and PDF/LaTeX (`format = :latex`) outputs now require an external package to be loaded ([DocumenterMarkdown](https://github.com/JuliaDocs/DocumenterMarkdown.jl) and [DocumenterLaTeX](https://github.com/JuliaDocs/DocumenterLaTeX.jl), respectively). ([#833][github-833])

  **For upgrading:** Make sure that the respective extra package is installed and then just add `using DocumenterMarkdown` or `using DocumenterLaTeX` to `make.jl`.

* ![BREAKING][badge-breaking] "Pretty URLs" are enabled by default now for the HTML output. The default value of the `html_prettyurls` has been changed to `true`.

  For a page `foo/page.md` Documenter now generates `foo/page/index.html`, instead of `foo/page.html`.
  On GitHub pages deployments it means that your URLs look like  `foo/page/` instead of `foo/page.html`.

  For local builds you should explicitly set `html_prettyurls = false`.

  **For upgrading:** If you wish to retain the old behavior, set `html_prettyurls = false` in `makedocs`. If you already set `html_prettyurls`, you do not need to change anything.

* ![BREAKING][badge-breaking] The `Travis.genkeys` and `Documenter.generate` functions have been moved to a separate [DocumenterTools.jl package](https://github.com/JuliaDocs/DocumenterTools.jl). ([#789][github-789])

* ![Enhancement][badge-enhancement] If Documenter is not able to determine which Git hosting service is being used to host the source, the "Edit on XXX" links become "Edit source" with a generic icon. ([#804][github-804])

* ![Enhancement][badge-enhancement] The at-blocks now support `MIME"text/html"` rendering of objects (e.g. for interactive plots). I.e. if a type has `show(io, ::MIME"text/html", x)` defined, Documenter now uses that when rendering the objects in the document. ([#764][github-764])

* ![Enhancement][badge-enhancement] Enhancements to the sidebar. When loading a page, the sidebar will jump to the current page now. Also, the scrollbar in WebKit-based browsers look less intrusive now. ([#792][github-792], [#854][github-854], [#863][github-863])

* ![Enhancement][badge-enhancement] Minor style enhancements to admonitions. ([#841][github-841])

* ![Bugfix][badge-bugfix] The at-blocks that execute code can now handle `include` statements. ([#793][github-793], [#794][github-794])

* ![Bugfix][badge-bugfix] At-docs blocks no longer give an error when containing empty lines. ([#823][github-823], [#824][github-824])

[github-198]: https://github.com/JuliaDocs/Documenter.jl/issues/198
[github-487]: https://github.com/JuliaDocs/Documenter.jl/issues/487
[github-511]: https://github.com/JuliaDocs/Documenter.jl/pull/511
[github-535]: https://github.com/JuliaDocs/Documenter.jl/issues/535
[github-618]: https://github.com/JuliaDocs/Documenter.jl/issues/618
[github-631]: https://github.com/JuliaDocs/Documenter.jl/issues/631
[github-697]: https://github.com/JuliaDocs/Documenter.jl/pull/697
[github-706]: https://github.com/JuliaDocs/Documenter.jl/pull/706
[github-756]: https://github.com/JuliaDocs/Documenter.jl/issues/756
[github-764]: https://github.com/JuliaDocs/Documenter.jl/pull/764
[github-774]: https://github.com/JuliaDocs/Documenter.jl/pull/774
[github-789]: https://github.com/JuliaDocs/Documenter.jl/pull/789
[github-792]: https://github.com/JuliaDocs/Documenter.jl/pull/792
[github-793]: https://github.com/JuliaDocs/Documenter.jl/pull/793
[github-794]: https://github.com/JuliaDocs/Documenter.jl/pull/794
[github-795]: https://github.com/JuliaDocs/Documenter.jl/pull/795
[github-802]: https://github.com/JuliaDocs/Documenter.jl/pull/802
[github-803]: https://github.com/JuliaDocs/Documenter.jl/issues/803
[github-804]: https://github.com/JuliaDocs/Documenter.jl/pull/804
[github-813]: https://github.com/JuliaDocs/Documenter.jl/pull/813
[github-816]: https://github.com/JuliaDocs/Documenter.jl/pull/816
[github-817]: https://github.com/JuliaDocs/Documenter.jl/pull/817
[github-823]: https://github.com/JuliaDocs/Documenter.jl/pull/823
[github-824]: https://github.com/JuliaDocs/Documenter.jl/pull/824
[github-826]: https://github.com/JuliaDocs/Documenter.jl/pull/826
[github-833]: https://github.com/JuliaDocs/Documenter.jl/pull/833
[github-841]: https://github.com/JuliaDocs/Documenter.jl/pull/841
[github-854]: https://github.com/JuliaDocs/Documenter.jl/pull/854
[github-863]: https://github.com/JuliaDocs/Documenter.jl/pull/863
[github-864]: https://github.com/JuliaDocs/Documenter.jl/pull/864
[github-876]: https://github.com/JuliaDocs/Documenter.jl/pull/876
[github-879]: https://github.com/JuliaDocs/Documenter.jl/pull/879
[github-885]: https://github.com/JuliaDocs/Documenter.jl/pull/885
[github-886]: https://github.com/JuliaDocs/Documenter.jl/pull/886
[github-890]: https://github.com/JuliaDocs/Documenter.jl/issues/890
[github-891]: https://github.com/JuliaDocs/Documenter.jl/pull/891
[github-898]: https://github.com/JuliaDocs/Documenter.jl/pull/898
[github-905]: https://github.com/JuliaDocs/Documenter.jl/pull/905
[github-907]: https://github.com/JuliaDocs/Documenter.jl/pull/907
[github-917]: https://github.com/JuliaDocs/Documenter.jl/pull/917
[github-923]: https://github.com/JuliaDocs/Documenter.jl/pull/923
[github-926]: https://github.com/JuliaDocs/Documenter.jl/pull/926
[github-927]: https://github.com/JuliaDocs/Documenter.jl/pull/927
[github-928]: https://github.com/JuliaDocs/Documenter.jl/pull/928
[github-929]: https://github.com/JuliaDocs/Documenter.jl/pull/929
[github-934]: https://github.com/JuliaDocs/Documenter.jl/pull/934
[github-935]: https://github.com/JuliaDocs/Documenter.jl/pull/935
[github-937]: https://github.com/JuliaDocs/Documenter.jl/issues/937
[github-938]: https://github.com/JuliaDocs/Documenter.jl/pull/938
[github-941]: https://github.com/JuliaDocs/Documenter.jl/pull/941
[github-946]: https://github.com/JuliaDocs/Documenter.jl/pull/946
[github-948]: https://github.com/JuliaDocs/Documenter.jl/pull/948
[github-953]: https://github.com/JuliaDocs/Documenter.jl/pull/953
[github-958]: https://github.com/JuliaDocs/Documenter.jl/pull/958
[github-959]: https://github.com/JuliaDocs/Documenter.jl/pull/959
[github-960]: https://github.com/JuliaDocs/Documenter.jl/pull/960
[github-964]: https://github.com/JuliaDocs/Documenter.jl/issues/964
[github-966]: https://github.com/JuliaDocs/Documenter.jl/pull/966
[github-967]: https://github.com/JuliaDocs/Documenter.jl/pull/967
[github-971]: https://github.com/JuliaDocs/Documenter.jl/pull/971
[github-980]: https://github.com/JuliaDocs/Documenter.jl/pull/980
[github-989]: https://github.com/JuliaDocs/Documenter.jl/pull/989
[github-991]: https://github.com/JuliaDocs/Documenter.jl/pull/991
[github-994]: https://github.com/JuliaDocs/Documenter.jl/pull/994
[github-995]: https://github.com/JuliaDocs/Documenter.jl/pull/995
[github-996]: https://github.com/JuliaDocs/Documenter.jl/pull/996
[github-999]: https://github.com/JuliaDocs/Documenter.jl/pull/999
[github-1005]: https://github.com/JuliaDocs/Documenter.jl/pull/1005
[github-1000]: https://github.com/JuliaDocs/Documenter.jl/issues/1000
[github-1002]: https://github.com/JuliaDocs/Documenter.jl/pull/1002
[github-1003]: https://github.com/JuliaDocs/Documenter.jl/issues/1003
[github-1004]: https://github.com/JuliaDocs/Documenter.jl/pull/1004
[github-1009]: https://github.com/JuliaDocs/Documenter.jl/pull/1009
[github-1013]: https://github.com/JuliaDocs/Documenter.jl/issues/1013
[github-1014]: https://github.com/JuliaDocs/Documenter.jl/pull/1014
[github-1015]: https://github.com/JuliaDocs/Documenter.jl/pull/1015
[github-1025]: https://github.com/JuliaDocs/Documenter.jl/pull/1025
[github-1026]: https://github.com/JuliaDocs/Documenter.jl/issues/1026
[github-1027]: https://github.com/JuliaDocs/Documenter.jl/issues/1027
[github-1028]: https://github.com/JuliaDocs/Documenter.jl/pull/1028
[github-1029]: https://github.com/JuliaDocs/Documenter.jl/pull/1029
[github-1031]: https://github.com/JuliaDocs/Documenter.jl/issues/1031
[github-1034]: https://github.com/JuliaDocs/Documenter.jl/pull/1034
[github-1037]: https://github.com/JuliaDocs/Documenter.jl/pull/1037
[github-1043]: https://github.com/JuliaDocs/Documenter.jl/pull/1043
[github-1046]: https://github.com/JuliaDocs/Documenter.jl/issues/1046
[github-1047]: https://github.com/JuliaDocs/Documenter.jl/pull/1047
[github-1054]: https://github.com/JuliaDocs/Documenter.jl/pull/1054
[github-1057]: https://github.com/JuliaDocs/Documenter.jl/issues/1057
[github-1061]: https://github.com/JuliaDocs/Documenter.jl/pull/1061
[github-1062]: https://github.com/JuliaDocs/Documenter.jl/pull/1062
[github-1066]: https://github.com/JuliaDocs/Documenter.jl/pull/1066
[github-1071]: https://github.com/JuliaDocs/Documenter.jl/pull/1071
[github-1073]: https://github.com/JuliaDocs/Documenter.jl/issues/1073
[github-1075]: https://github.com/JuliaDocs/Documenter.jl/pull/1075
[github-1076]: https://github.com/JuliaDocs/Documenter.jl/issues/1076
[github-1077]: https://github.com/JuliaDocs/Documenter.jl/pull/1077
[github-1081]: https://github.com/JuliaDocs/Documenter.jl/issues/1081
[github-1082]: https://github.com/JuliaDocs/Documenter.jl/pull/1082
[github-1088]: https://github.com/JuliaDocs/Documenter.jl/issues/1088
[github-1089]: https://github.com/JuliaDocs/Documenter.jl/pull/1089
[github-1094]: https://github.com/JuliaDocs/Documenter.jl/pull/1094
[github-1097]: https://github.com/JuliaDocs/Documenter.jl/pull/1097
[github-1107]: https://github.com/JuliaDocs/Documenter.jl/pull/1107
[github-1108]: https://github.com/JuliaDocs/Documenter.jl/pull/1108
[github-1112]: https://github.com/JuliaDocs/Documenter.jl/pull/1112
[github-1113]: https://github.com/JuliaDocs/Documenter.jl/pull/1113
[github-1115]: https://github.com/JuliaDocs/Documenter.jl/pull/1115
[github-1118]: https://github.com/JuliaDocs/Documenter.jl/issues/1118
[github-1119]: https://github.com/JuliaDocs/Documenter.jl/pull/1119
[github-1121]: https://github.com/JuliaDocs/Documenter.jl/pull/1121
[github-1137]: https://github.com/JuliaDocs/Documenter.jl/pull/1137
[github-1144]: https://github.com/JuliaDocs/Documenter.jl/pull/1144
[github-1147]: https://github.com/JuliaDocs/Documenter.jl/pull/1147
[github-1148]: https://github.com/JuliaDocs/Documenter.jl/issues/1148
[github-1151]: https://github.com/JuliaDocs/Documenter.jl/pull/1151
[github-1152]: https://github.com/JuliaDocs/Documenter.jl/pull/1152
[github-1153]: https://github.com/JuliaDocs/Documenter.jl/pull/1153
[github-1166]: https://github.com/JuliaDocs/Documenter.jl/pull/1166
[github-1171]: https://github.com/JuliaDocs/Documenter.jl/pull/1171
[github-1173]: https://github.com/JuliaDocs/Documenter.jl/pull/1173
[github-1180]: https://github.com/JuliaDocs/Documenter.jl/pull/1180
[github-1184]: https://github.com/JuliaDocs/Documenter.jl/issues/1184
[github-1186]: https://github.com/JuliaDocs/Documenter.jl/pull/1186
[github-1189]: https://github.com/JuliaDocs/Documenter.jl/pull/1189
[github-1194]: https://github.com/JuliaDocs/Documenter.jl/pull/1194
[github-1195]: https://github.com/JuliaDocs/Documenter.jl/pull/1195
[github-1200]: https://github.com/JuliaDocs/Documenter.jl/issues/1200
[github-1201]: https://github.com/JuliaDocs/Documenter.jl/issues/1201
[github-1212]: https://github.com/JuliaDocs/Documenter.jl/issues/1212
[github-1216]: https://github.com/JuliaDocs/Documenter.jl/pull/1216
[github-1222]: https://github.com/JuliaDocs/Documenter.jl/pull/1222
[github-1223]: https://github.com/JuliaDocs/Documenter.jl/pull/1223
[github-1232]: https://github.com/JuliaDocs/Documenter.jl/pull/1232
[github-1240]: https://github.com/JuliaDocs/Documenter.jl/pull/1240
[github-1258]: https://github.com/JuliaDocs/Documenter.jl/pull/1258
[github-1264]: https://github.com/JuliaDocs/Documenter.jl/pull/1264
[github-1269]: https://github.com/JuliaDocs/Documenter.jl/pull/1269
[github-1278]: https://github.com/JuliaDocs/Documenter.jl/issues/1278
[github-1279]: https://github.com/JuliaDocs/Documenter.jl/issues/1279
[github-1280]: https://github.com/JuliaDocs/Documenter.jl/pull/1280
[github-1283]: https://github.com/JuliaDocs/Documenter.jl/pull/1283
[github-1285]: https://github.com/JuliaDocs/Documenter.jl/pull/1285
[github-1292]: https://github.com/JuliaDocs/Documenter.jl/pull/1292
[github-1293]: https://github.com/JuliaDocs/Documenter.jl/pull/1293
[github-1295]: https://github.com/JuliaDocs/Documenter.jl/pull/1295
[github-1298]: https://github.com/JuliaDocs/Documenter.jl/pull/1298
[github-1299]: https://github.com/JuliaDocs/Documenter.jl/pull/1299
[github-1302]: https://github.com/JuliaDocs/Documenter.jl/issues/1302
[github-1311]: https://github.com/JuliaDocs/Documenter.jl/pull/1311
[github-1307]: https://github.com/JuliaDocs/Documenter.jl/pull/1307
[github-1310]: https://github.com/JuliaDocs/Documenter.jl/pull/1310
[github-1315]: https://github.com/JuliaDocs/Documenter.jl/pull/1315
[github-1320]: https://github.com/JuliaDocs/Documenter.jl/issues/1320
[github-1323]: https://github.com/JuliaDocs/Documenter.jl/pull/1323
[github-1328]: https://github.com/JuliaDocs/Documenter.jl/pull/1328
[github-1337]: https://github.com/JuliaDocs/Documenter.jl/issues/1337
[github-1338]: https://github.com/JuliaDocs/Documenter.jl/issues/1338
[github-1339]: https://github.com/JuliaDocs/Documenter.jl/pull/1339
[github-1342]: https://github.com/JuliaDocs/Documenter.jl/issues/1342
[github-1344]: https://github.com/JuliaDocs/Documenter.jl/issues/1344
[github-1345]: https://github.com/JuliaDocs/Documenter.jl/pull/1345
[github-1349]: https://github.com/JuliaDocs/Documenter.jl/pull/1349
[github-1355]: https://github.com/JuliaDocs/Documenter.jl/pull/1355
[github-1357]: https://github.com/JuliaDocs/Documenter.jl/pull/1357
[github-1360]: https://github.com/JuliaDocs/Documenter.jl/pull/1360
[github-1362]: https://github.com/JuliaDocs/Documenter.jl/issues/1362
[github-1364]: https://github.com/JuliaDocs/Documenter.jl/issues/1364
[github-1365]: https://github.com/JuliaDocs/Documenter.jl/pull/1365
[github-1367]: https://github.com/JuliaDocs/Documenter.jl/pull/1367
[github-1368]: https://github.com/JuliaDocs/Documenter.jl/pull/1368
[github-1369]: https://github.com/JuliaDocs/Documenter.jl/pull/1369
[github-1379]: https://github.com/JuliaDocs/Documenter.jl/issues/1379
[github-1388]: https://github.com/JuliaDocs/Documenter.jl/pull/1388
[github-1389]: https://github.com/JuliaDocs/Documenter.jl/pull/1389
[github-1392]: https://github.com/JuliaDocs/Documenter.jl/pull/1392
[github-1400]: https://github.com/JuliaDocs/Documenter.jl/pull/1400
[github-1426]: https://github.com/JuliaDocs/Documenter.jl/pull/1426
[github-1428]: https://github.com/JuliaDocs/Documenter.jl/issues/1428
[github-1430]: https://github.com/JuliaDocs/Documenter.jl/pull/1430
[github-1435]: https://github.com/JuliaDocs/Documenter.jl/pull/1435
[github-1438]: https://github.com/JuliaDocs/Documenter.jl/issues/1438
[github-1441]: https://github.com/JuliaDocs/Documenter.jl/pull/1441
[github-1448]: https://github.com/JuliaDocs/Documenter.jl/pull/1448
[github-1440]: https://github.com/JuliaDocs/Documenter.jl/pull/1440
[github-1449]: https://github.com/JuliaDocs/Documenter.jl/issues/1449
[github-1452]: https://github.com/JuliaDocs/Documenter.jl/pull/1452
[github-1456]: https://github.com/JuliaDocs/Documenter.jl/pull/1456
[github-1462]: https://github.com/JuliaDocs/Documenter.jl/issues/1462
[github-1463]: https://github.com/JuliaDocs/Documenter.jl/pull/1463
[github-1466]: https://github.com/JuliaDocs/Documenter.jl/issues/1466
[github-1468]: https://github.com/JuliaDocs/Documenter.jl/pull/1468
[github-1469]: https://github.com/JuliaDocs/Documenter.jl/pull/1469
[github-1470]: https://github.com/JuliaDocs/Documenter.jl/issues/1470
[github-1471]: https://github.com/JuliaDocs/Documenter.jl/pull/1471
[github-1472]: https://github.com/JuliaDocs/Documenter.jl/pull/1472
[github-1474]: https://github.com/JuliaDocs/Documenter.jl/pull/1474
[github-1476]: https://github.com/JuliaDocs/Documenter.jl/pull/1476
[github-1489]: https://github.com/JuliaDocs/Documenter.jl/pull/1489
[github-1491]: https://github.com/JuliaDocs/Documenter.jl/pull/1491
[github-1493]: https://github.com/JuliaDocs/Documenter.jl/pull/1493
[github-1497]: https://github.com/JuliaDocs/Documenter.jl/pull/1497
[github-1503]: https://github.com/JuliaDocs/Documenter.jl/pull/1503
[github-1510]: https://github.com/JuliaDocs/Documenter.jl/pull/1510
[github-1511]: https://github.com/JuliaDocs/Documenter.jl/pull/1511
[github-1513]: https://github.com/JuliaDocs/Documenter.jl/issues/1513
[github-1516]: https://github.com/JuliaDocs/Documenter.jl/issues/1516
[github-1518]: https://github.com/JuliaDocs/Documenter.jl/pull/1518
[github-1519]: https://github.com/JuliaDocs/Documenter.jl/pull/1519
[github-1520]: https://github.com/JuliaDocs/Documenter.jl/pull/1520
[github-1526]: https://github.com/JuliaDocs/Documenter.jl/pull/1526
[github-1527]: https://github.com/JuliaDocs/Documenter.jl/pull/1527
[github-1529]: https://github.com/JuliaDocs/Documenter.jl/pull/1529
[github-1531]: https://github.com/JuliaDocs/Documenter.jl/issues/1531
[github-1533]: https://github.com/JuliaDocs/Documenter.jl/pull/1533
[github-1534]: https://github.com/JuliaDocs/Documenter.jl/issues/1534
[github-1537]: https://github.com/JuliaDocs/Documenter.jl/issues/1537
[github-1538]: https://github.com/JuliaDocs/Documenter.jl/pull/1538
[github-1540]: https://github.com/JuliaDocs/Documenter.jl/pull/1540
[github-1549]: https://github.com/JuliaDocs/Documenter.jl/pull/1549
[github-1551]: https://github.com/JuliaDocs/Documenter.jl/pull/1551
[github-1553]: https://github.com/JuliaDocs/Documenter.jl/pull/1553
[github-1556]: https://github.com/JuliaDocs/Documenter.jl/issues/1556
[github-1557]: https://github.com/JuliaDocs/Documenter.jl/pull/1557
[github-1559]: https://github.com/JuliaDocs/Documenter.jl/pull/1559
[github-1561]: https://github.com/JuliaDocs/Documenter.jl/issues/1561
[github-1567]: https://github.com/JuliaDocs/Documenter.jl/pull/1567
[github-1568]: https://github.com/JuliaDocs/Documenter.jl/issues/1568
[github-1569]: https://github.com/JuliaDocs/Documenter.jl/pull/1569
[github-1575]: https://github.com/JuliaDocs/Documenter.jl/issues/1575
[github-1577]: https://github.com/JuliaDocs/Documenter.jl/pull/1577
[github-1590]: https://github.com/JuliaDocs/Documenter.jl/pull/1590
[github-1594]: https://github.com/JuliaDocs/Documenter.jl/issues/1594
[github-1595]: https://github.com/JuliaDocs/Documenter.jl/pull/1595
[github-1596]: https://github.com/JuliaDocs/Documenter.jl/pull/1596
[github-1602]: https://github.com/JuliaDocs/Documenter.jl/issues/1602
[github-1604]: https://github.com/JuliaDocs/Documenter.jl/pull/1604
[github-1609]: https://github.com/JuliaDocs/Documenter.jl/pull/1609
[github-1610]: https://github.com/JuliaDocs/Documenter.jl/issues/1610
[github-1611]: https://github.com/JuliaDocs/Documenter.jl/pull/1611
[github-1615]: https://github.com/JuliaDocs/Documenter.jl/issues/1615
[github-1616]: https://github.com/JuliaDocs/Documenter.jl/pull/1616
[github-1617]: https://github.com/JuliaDocs/Documenter.jl/pull/1617
[github-1625]: https://github.com/JuliaDocs/Documenter.jl/pull/1625
[github-1627]: https://github.com/JuliaDocs/Documenter.jl/pull/1627
[github-1628]: https://github.com/JuliaDocs/Documenter.jl/pull/1628
[github-1629]: https://github.com/JuliaDocs/Documenter.jl/issues/1629
[github-1633]: https://github.com/JuliaDocs/Documenter.jl/pull/1633
[github-1634]: https://github.com/JuliaDocs/Documenter.jl/pull/1634
[github-1639]: https://github.com/JuliaDocs/Documenter.jl/issues/1639
[github-1641]: https://github.com/JuliaDocs/Documenter.jl/pull/1641
[github-1645]: https://github.com/JuliaDocs/Documenter.jl/pull/1645
[github-1647]: https://github.com/JuliaDocs/Documenter.jl/pull/1647
[github-1649]: https://github.com/JuliaDocs/Documenter.jl/pull/1649
[github-1655]: https://github.com/JuliaDocs/Documenter.jl/issues/1655
[github-1657]: https://github.com/JuliaDocs/Documenter.jl/pull/1657
[github-1658]: https://github.com/JuliaDocs/Documenter.jl/pull/1658
[github-1661]: https://github.com/JuliaDocs/Documenter.jl/pull/1661
[github-1665]: https://github.com/JuliaDocs/Documenter.jl/pull/1665
[github-1687]: https://github.com/JuliaDocs/Documenter.jl/pull/1687
<<<<<<< HEAD
[github-1689]: https://github.com/JuliaDocs/Documenter.jl/pull/1689
=======
[github-1691]: https://github.com/JuliaDocs/Documenter.jl/pull/1691
>>>>>>> 743f0fdb

[julia-38079]: https://github.com/JuliaLang/julia/issues/38079
[julia-39841]: https://github.com/JuliaLang/julia/pull/39841
[julialangorg-1272]: https://github.com/JuliaLang/www.julialang.org/issues/1272

[documenterlatex]: https://github.com/JuliaDocs/DocumenterLaTeX.jl
[documentermarkdown]: https://github.com/JuliaDocs/DocumenterMarkdown.jl
[json-jl]: https://github.com/JuliaIO/JSON.jl
[juliamono]: https://cormullion.github.io/pages/2020-07-26-JuliaMono/


[badge-breaking]: https://img.shields.io/badge/BREAKING-red.svg
[badge-deprecation]: https://img.shields.io/badge/deprecation-orange.svg
[badge-feature]: https://img.shields.io/badge/feature-green.svg
[badge-enhancement]: https://img.shields.io/badge/enhancement-blue.svg
[badge-bugfix]: https://img.shields.io/badge/bugfix-purple.svg
[badge-security]: https://img.shields.io/badge/security-black.svg
[badge-experimental]: https://img.shields.io/badge/experimental-lightgrey.svg
[badge-maintenance]: https://img.shields.io/badge/maintenance-gray.svg

<!--
# Badges

![BREAKING][badge-breaking]
![Deprecation][badge-deprecation]
![Feature][badge-feature]
![Enhancement][badge-enhancement]
![Bugfix][badge-bugfix]
![Security][badge-security]
![Experimental][badge-experimental]
![Maintenance][badge-maintenance]
--><|MERGE_RESOLUTION|>--- conflicted
+++ resolved
@@ -1,5 +1,9 @@
 # Documenter.jl changelog
 
+## Version `v0.27.7`
+
+* ![Feature][badge-feature] The keyword argument `strict` in `makedocs` is more flexible: in addition to a boolean indicating whether or not any error should result in a failure, `strict` also accepts a `Symbol` or `Vector{Symbol}` indicating which error(s) should result in a build failure. ([1689][github-1689])
+
 ## Version `v0.27.6`
 
 * ![Feature][badge-feature] Add support for generating `index.html` to redirect to `dev` or `stable`. The redirected destination is the same as the outdated warning. If there's already user-generated `index.html`, Documenter will not overwrite the file. ([#937][github-937], [#1657][github-1657], [#1658][github-1658])
@@ -8,11 +12,7 @@
 
 * ![Bugfix][badge-bugfix] When a doctest fails, pass file and line information associated to the location of the doctest instead of the location of the testing code in Documenter to the logger. ([#1687](github-1687))
 
-<<<<<<< HEAD
-* ![Feature][badge-feature] The keyword argument `strict` in `makedocs` is more flexible: in addition to a boolean indicating whether or not any error should result in a failure, `strict` also accepts a `Symbol` or `Vector{Symbol}` indicating which error(s) should result in a build failure. ([1689][github-1689])
-=======
 * ![Bugfix][badge-bugfix] Enabled colored printing for each output of `@repl`-blocks. ([#1691](github-1691))
->>>>>>> 743f0fdb
 
 ## Version `v0.27.5`
 
@@ -913,11 +913,9 @@
 [github-1661]: https://github.com/JuliaDocs/Documenter.jl/pull/1661
 [github-1665]: https://github.com/JuliaDocs/Documenter.jl/pull/1665
 [github-1687]: https://github.com/JuliaDocs/Documenter.jl/pull/1687
-<<<<<<< HEAD
+[github-1691]: https://github.com/JuliaDocs/Documenter.jl/pull/1691
 [github-1689]: https://github.com/JuliaDocs/Documenter.jl/pull/1689
-=======
-[github-1691]: https://github.com/JuliaDocs/Documenter.jl/pull/1691
->>>>>>> 743f0fdb
+
 
 [julia-38079]: https://github.com/JuliaLang/julia/issues/38079
 [julia-39841]: https://github.com/JuliaLang/julia/pull/39841
