# Release notes

The format is based on [Keep a Changelog](https://keepachangelog.com/en/1.0.0/),
and this project adheres to [Semantic Versioning](https://semver.org/spec/v2.0.0.html).

# Unreleased

## Changed

* Now the cursor remain focused on search box even after selecting the filter. ([#2410])

## Fixed

* Don't require custom themes to set a color for the 'todo' admonition. ([#2576])
<<<<<<< HEAD
* Fix the missing docstring error message in the logs. ([#2658])
=======
* Entries in `@repl` blocks that were hidden with `# hide` no longer produce erroneous empty lines ([#1521], [#2054], [#2399])
>>>>>>> 7baea85c

## Version [v1.9.0] - 2025-03-17

### Added

* Setting `ShareDefaultModule = true` in a `@meta` block makes all unnamed `@example`, `@repl` and `@setup` blocks share the same sandbox module, which makes writing tutorial-style documents more practical. ([#2656])
* `makedocs` and `doctest` now accept regex/substitution pairs in `doctestfilters`. ([#2360], [#2619])
* Doctests now can have `teardown` code in addition to `setup` code. ([#2058], [#2566], [#2577])
* The search UI will again put the query in the site URL, allowing deep links to searches to be shared. ([#2543], [#2646])

### Changed

* Symlinks are now followed when walking the docs directory. ([#2610])
* PDF/LaTeX builds now throw a more informative error when `sitename` is not provided. ([#2636])
* `@autodocs` now lists public unexported symbols by default (i.e. when `Public = true`). ([#2629])

  This is **potentially breaking** as it can cause previously working builds to fail if they are being run in strict mode.
  Errors can happen if there are unexported symbols marked with `public` whose docstrings are being included manually with e.g. `@docs` blocks, and there is also an `@autodocs` block including docstrings for all public symbols.
  The solution is to remove the duplicate inclusion.

* `checkdocs` has a new option `:public` to check that unexported symbols marked with `public` are included in the docs. ([#2629])
* Fixing doctests that use `[...]` to hide part of an error message (such as a stacktrace) no longer replaces the `[...]` if the output otherwise matches ([#2511], [#2642])
* The warning printed by doctest fixing are now a bit more verbose, better identifying the problematic code. ([#2602])

### Fixed

* The breadcrumb in the HTML output will not show a spurious scrollbar anymore. ([#2648], [#2652])
* The syntax highlight pre-rendering now correctly works on Windows. ([#2649])
* Deep links to collapsed docstrings now correctly leave the targeted docstring at the center of the screen when navigating to that URL. ([#2485], [#2651])

## Version [v1.8.1] - 2025-02-11

### Fixed

* `DocMeta` has been updated to respect world-age semantics for bindings, introduced in Julia 1.12. ([#2621], [#2622], [#2624])

## Version [v1.8.0] - 2024-11-07

### Changed

* `deploydocs` now ignores any global GPG signing Git settings (i.e. `commit.gpgSign = false`). ([#2592])

### Fixed

* The search modal no longer runs into a race condition with loading the search index and consistently opens correctly. ([#2593])

### Other

* Documenter now uses [Runic.jl](https://github.com/fredrikekre/Runic.jl) for code formatting.

## Version [v1.7.0] - 2024-09-04

### Added

* The `User-Agent` header set in the linkcheck HTTP(S) requests can now be customized with the `linkcheck_useragent` option to `makedocs`. ([#2557], [#2562], [#2571])
* Admonitions with category `todo` are now colored purple. Previously they were default-colored like all other unknown admonitions categories. ([#2526])
* A `checkdocs_ignored_modules` keyword argument to `makedocs(...)`, which prevents `checkdocs` from warning about missing documentation in certain modules. ([#2233])

### Changed

* The default `User-Agent` header set in the linkcheck HTTP(S) requests now reports `Chrome/127.0.0.0` instead of `Chrome/51.0.2704.103`. This _may_ change how servers interpret the linkcheck requests, and cause previously passing checks to failing, but it is more likely to fix previous spurious failures. ([#2557], [#2569])

### Fixed

* The paths for `size_threshold_ignore` option of `Documenter.HTML` are now correctly normalized and no longer sensitive to platform-dependent differences in path separators. ([#2560], [#2561])

## Version [v1.6.0] - 2024-08-20

### Changed

* The MathJax3 setup now uses `tex-svg-full.js` and additionally draws in `mhchem` by default, allowing for chemistry symbols to be rendered (consistent with Pluto.jl). ([#2549])

### Fixed

* Collapsing of docstrings in the HTML output can now only be triggered when clicking on the icon or the empty area only. ([#2204], [#2551])

## Version [v1.5.0] - 2024-06-26

### Added

* Four new *experimental* themes (`catppuccin-latte`, `catppuccin-frappe`,
  `catppuccin-macchiato`, and `catppuccin-mocha`) have been added. These are based on the
  [Catppuccin](https://catppuccin.com/) color palette. The existing themes
  (`documenter-light` and `documenter-dark`) are still the default light and dark theme,
  respectively. ([#2496])

### Changed

* Coloring of admonitions have been toned down in order to make them slightly less
  eye-catching. ([#2499])
* Thickness and rounding of docstrings and code blocks have been adjusted to match
  admonitions. ([#2499])
* _All_ search terms in the HTML search must now match the result, as opposed to _any_. In other words, they are now `AND`-ed together, and not `OR`-ed. ([#2514])

### Fixed

* The search prompt in the HTML output again correctly handles parenthesis and other special character that would previously cause the search to crash. ([#2513])

## Version [v1.4.1] - 2024-05-02

### Fixed

* In HTML output, links in inline code are now correctly colored on hover. ([#2497])
* Doctest fixing functionality handles another edge case. ([#2303], [#2378])

## Version [v1.4.0] - 2024-04-14

### Changed

* A fully qualified `@ref` link now resolves in `Main` as well, in addition to `CurrentModule`. For any package whose docstrings are included in the documentation, as long as that package is loaded in `make.jl`, fully qualified `@ref` links to docstrings in the package will work from anywhere. This simplifies, e.g., linking between docstrings for packages that use sub-modules. ([#2470])
* `HTMLWriter` saw several refactoring, which should not lead to any user-visible changes, but may affect plugins that are relying on Documenter's internals. ([#2475], [#2480], [#2482])

## Version [v1.3.0] - 2024-03-01

### Added

* Added support for a `CollapsedDocStrings` key in every page's `@meta` block. Setting `CollapsedDocStrings = true` for a particular page essentially clicks the "Collapse all docstrings" in the navigation bar after the page loads, collapsing all docstrings on that page. This can make API documentation pages much more readable. ([#2282], [#2394], [#2459], [#2460])
* Automatically write an `objects.inv` inventory file to be be included in every online deployment of the documentation. With the help of the [`DocumenterInterLinks` plugin](http://juliadocs.org/DocumenterInterLinks.jl/stable/), any other project using Documenter or [Sphinx](https://www.sphinx-doc.org/en/master/) can then externally link to any page, heading, or docstring in the documentation. ([#2366], [#2424])
* Added a parameter `inventory_version` to the `HTML()` options that may be passed to `makedocs`. This option sets the `version` metadata field in the new `objects.inv` inventory file. In most cases, the project version for the inventory will be automatically detected from the main `Project.toml` file, respectively, during deployment in `deploydocs`, from the git tag of the release. Any project may still want to explicitly set `inventory_version` via, e.g., [`pkgversion(MyProject)`](https://docs.julialang.org/en/v1/base/base/#Base.pkgversion-Tuple{Module}) instead of relying on an auto-detected version. Projects with a non-standard setup (documentation-only-repos, monorepos) *should* modify their existing configuration to explicitly set `inventory_version`. ([#2449])

### Changed

* The search in the HTML output:
  - Is now case-insensitive. ([#2373], [#2374])
  - Prioritizes prefix matches. ([#2203], [#2375])
  - Utilizes webworkers and is more responsive. ([#2415])
  - Clearing the search query no longer deselects filters. ([#2415])
  - When selecting one filter all others are automatically deselected. ([#2415])

### Fixed

* Fix escaping special html entities in search output. ([#2441], [#2461])
* Fix the search filter toggle button styling in the HTML output. ([#2406], [#2408])
* The theme selector for the HTML output now correctly picks `Automatic (OS)` if the user hasn't explicitly set the theme. ([#2414], [#2438])
* Fix the search window sometimes not appearing in the HTML output. ([#2430], [#2458])

## Version [v1.2.1] - 2023-12-02

### Fixed

* Fix an erroneous warning about the `CurrentModule` argument of `@meta` blocks. ([#2364], [#2365])

## Version [v1.2.0] - 2023-11-29

### Changed

* `id` anchors may now start with a numeric digit. ([#744], [#2325])
* Documenter prints a more informative warning now if there is unexpected Julia interpolation in the Markdown (e.g. from errant `$` signs). ([#2288], [#2327])
* Documenter now warns when it encounters invalid keys in the various key-value at-blocks. ([#2306], [#2324])
* File sizes are now expressed in more human-readable format. ([#2272], [#2344])
* Documenter now uses [Git.jl](https://github.com/JuliaVersionControl/Git.jl) (as opposed to the system's `git` binary) for Git operations. ([#2348])
* Woodpecker CI 1.x and 2.x are now also supported. ([#2337], [#2335], [#2339])

### Fixed

* Enabled text wrapping in docstring header on smaller screens. ([#2293], [#2307])
* Fixed breadcrumb overflow with long page title on narrow screens (mobile). ([#2317])
* Fixed `linkcheck` not checking inside of docstrings. ([#2329], [#2330])
* Headings are now rewritten to `<strong>` in lists found in docstrings. ([#2308], [#2313])

## Version [v1.1.2] - 2023-10-23

### Fixed

* Non-breaking spaces are now properly converted as "~" in the `LaTeXWriter`. ([#2300])

## Version [v1.1.1] - 2023-10-12

### Fixed

* Fixed, docstring collapse/expand icon not changing correctly when clicking rapidly. ([#2103], [#2217])

## Version [v1.1.0] - 2023-09-28

### Added

* Added `Remotes.GitLab` for specifying a `Remote` hosted on gitlab.com or a self-hosted GitLab instance. ([#2279])

### Fixed

* Fixed display of inline LaTeX math `$ ... $` from `show` methods in HTMLWriter. ([#2280], [#2281])
* Fixed a crash in GitHub remote link checking when `remotes = nothing`. ([#2274], [#2285])
* Fix an error occurring with `DocTestFilters = nothing` in `@meta` blocks. ([#2273], [#1696])

## Version [v1.0.1] - 2023-09-18

### Fixed

* Docstring with an unwrapped `Markdown.MD` object, such as the ones created when the `Markdown.@doc_str` macro is used, are correctly handled again. ([#2269])

## Version [v1.0.0] - 2023-09-15

### Version changes

* The (minimum) required Julia version has been raised from 1.0 to 1.6. For older Julia versions the 0.27.X release can still be used. ([#1835], [#1841])

### Breaking

* The `strict` keyword argument to `makedocs` has been removed and replaced with `warnonly`. `makedocs` now **fails builds by default** if any of the document checks fails (previously it only issued warnings by default). ([#2051], [#2194])

  **For upgrading:** If you are running with `strict = true`, you can just drop the `strict` option.
  If you are currently being strict about specific error classes, you can invert the list of error classes with `Documenter.except`.

  If you were not setting the `strict` keyword, but your build is failing now, you should first endeavor to fix the errors that are causing the build to fail.
  If that is not feasible, you can exclude specific error categories from failing the build (e.g. `warnonly = [:footnote, :cross_references]`).
  Finally, setting `warnonly = true` can be used to recover the old `strict = false` default behavior, turning all errors back into warnings.

* The Markdown backend has been fully removed from the Documenter package, in favor of the external [DocumenterMarkdown package](https://github.com/JuliaDocs/DocumenterMarkdown.jl). This includes the removal of the exported `Deps` module. ([#1826])

  **For upgrading:** To keep using the Markdown backend, refer to the [DocumenterMarkdown package](https://github.com/JuliaDocs/DocumenterMarkdown.jl). That package might not immediately support the latest Documenter version, however.

* `@eval` blocks now require the last expression to be either `nothing` or of type `Markdown.MD`, with other cases now issuing an `:eval_block` error, and falling back to a text representation of the object. ([#1919], [#2260])

  **For upgrading:** The cases where an `@eval` results in a object that is not `nothing` or `::Markdown.MD`, the returned object should be reviewed. In case the resulting object is of some `Markdown` node type (e.g. `Markdown.Paragraph` or `Markdown.Table`), it can simply be wrapped in `Markdown.MD([...])` for block nodes, or `Markdown.MD([Markdown.Paragraph([...])])` for inline nodes. In other cases Documenter was likely not handling the returned object in a correct way, but please open an issue if this change has broken a previously working use case. The error can be ignored by passing `:eval_block` to the `warnonly` keyword.

* The handling of remote repository (e.g. GitHub) URLs has been overhauled. ([#1808], [#1881], [#2081], [#2232])

  In addition to generating source and edit links for the main repository, Documenter can now also be configured to generate correct links for cases where some files are from a different repository (e.g. with vendored dependencies). There have also been changes and fixes to the way the automatic detection of source and edit links works.

  The fallbacks to `TRAVIS_REPO_SLUG` and `GITHUB_REPOSITORY` variables have been removed in favor of explicitly specifying the `repo` keyword in the `makedocs` call.

  Documenter is now also more strict about the cases where it is unable to determine the URLs, and therefore previously successful builds may break.

  **For upgrading:** As the fallbacks to CI variables have been removed, make sure that you have your source checked out as a proper Git repository when building the documentation, so that Documenter could determine the repository link automatically from the Git `origin` URL. On GitHub Actions, this should normally already be the case, and user action is unlikely to be necessary. In other cases, if necessary, you can configure the `repo` and/or `remotes` keywords of `makedocs` appropriately.

  These changes should mostly affect more complex builds that include docstrings or files from various sources, such as when including docstrings from multiple packages. In the latter case in particular, you should make sure that all the relevant packages are also fully cloned and added as development dependencies to the `docs/Project.toml` (or equivalent) environment (or that the `remotes` keyword is configured for the `Pkg.add`-ed packages).

  Finally, in general, even if the build succeeds, double check that the various remote links (repository links, source links, edits links) have been generated correctly. If you run into any unexpected errors, please open an issue.

* Documenter now checks that local links (e.g. to other Markdown files, local images; such as `[see the other page](other.md)`) are pointing to existing files. ([#2130], [#2187])

  This can cause existing builds to fail because previously broken links are now caught by the Documenter's document checks, in particular because Documenter now runs in strict mode by default.

  **For upgrading:** You should double check and fix all the offending links. Alternatively, you can also set `warnonly = :cross_references`, so that the errors would be reduced to warnings (however, this is not recommended, as you will have broken links in your generated documentation).

* The HTML output now enforces size thresholds for the generated HTML files, to catch cases where Documenter is deploying extremely large HTML files (usually due to generated content, like figures). If any generated HTML file is above either of the thresholds, Documenter will either error and fail the build (if above `size_threshold`), or warn (if above `size_threshold_warn`). The size threshold can also be ignored for specific pages with `size_threshold_ignore`. ([#2142], [#2205], [#2211], [#2252])

  **For upgrading:** If your builds are now failing due to the size threshold checks, you should first investigate why the generated HTML files are so large (e.g. you are likely automatically generating too much HTML, like extremely large inline SVG figures), and try to reduce them below the default thresholds.
  If you are unable to reduce the generated file size, you can increase the `size_threshold` value to just above the maximum size, or disable the enforcement of size threshold checks altogether by setting `size_threshold = nothing`.
  If it is just a few specific pages that are offending, you can also ignore those with `size_threshold_ignore`.

* User-provided `assets/search.js` file no longer overrides Documenter's default search implementation, and the user-provided files will now be ignored by default. ([#2236])

  **For upgrading:** The JS file can still be included via the `assets` keyword of `format = HTML(...)`. However, it will likely conflict with Documenter's default search implementation. If you require an API to override Documenter's search engine, please open an issue.

* Plugin objects which were formally passed as (undocumented) positional keyword arguments to `makedocs` are now given as elements of a list `plugins` passed as a keyword argument ([#2245], [#2249])

  **For upgrading:** If you are passing any plugin objects to `makedocs` (positionally), pass them via the `plugins` keyword instead.

* `makedocs` will now throw an error if it gets passed an unsupported keyword argument. ([#2259])

  **For upgrading:** Remove the listed keyword arguments from the `makedocs` call. If the keyword was previously valid, consult this CHANGELOG for upgrade instructions.

### Added

* Doctest filters can now be specified as regex/substitution pairs, i.e. `r"..." => s"..."`, in order to control the replacement (which defaults to the empty string, `""`). ([#1989], [#1271])

* Documenter is now more careful not to accidentally leak SSH keys (in e.g. error messages) by removing `DOCUMENTER_KEY` from the environment when it is not needed. ([#1958], [#1962])

* Admonitions are now styled with color in the LaTeX output. ([#1931], [#1932], [#1946], [#1955])

* Improved the styling of code blocks in the LaTeXWriter. ([#1933], [#1935], [#1936], [#1944], [#1956], [#1957])

* Automatically resize oversize `tabular` environments from `@example` blocks in LaTeXWriter. ([#1930], [#1937])

* The `ansicolor` keyword to `HTML()` now defaults to true, meaning that executed outputs from `@example`- and `@repl`-blocks are now by default colored (if they emit colored output). ([#1828])

* Documenter now shows a link to the root of the repository in the top navigation bar. The link is determined automatically from the remote repository, unless overridden or disabled via the `repolink` argument of `HTML`. ([#1254])

* A more general API is now available to configure the remote repository URLs via the `repo` argument of `makedocs` by passing objects that are subtypes of `Remotes.Remote` and implement its interface (e.g. `Remotes.GitHub`). ([#1808], [#1881])

* Broken issue references (i.e. links like `[#1234](@ref)`, but when Documenter is unable to determine the remote GitHub repository) now generate `:cross_references` errors that can be caught via the `strict` keyword. ([#1808])

  This is **potentially breaking** as it can cause previously working builds to fail if they are being run in strict mode. However, such builds were already leaving broken links in the generated documentation.

  **For upgrading:** the easiest way to fix the build is to remove the offending `@ref` links. Alternatively, the `repo` argument to `makedocs` can be set to the appropriate `Remotes.Remote` object that implements the `Remotes.issueurl` function, which would make sure that correct URLs are generated.

* Woodpecker CI is now automatically supported for documentation deployment. ([#1880])

* The `@contents`-block now support `UnitRange`s for the `Depth` argument. This makes it possible to configure also the *minimal* header depth that should be displayed (`Depth = 2:3`, for example). This is supported by the HTML and the LaTeX/PDF backends. ([#245], [#1890])

* The code copy buttons in HTML now have `title` and `aria-label` attributes. ([#1903])

* The at-ref links are now more flexible, allowing arbitrary links to point to both docstrings and section headings. ([#781], [#1900])

* Code blocks like `@example` or `@repl` are now also expanded in nested contexts (e.g. admonitions, lists or block quotes). ([#491], [#1970])

* The new `pagesonly` keyword to `makedocs` can be used to restrict builds to just the Markdown files listed in `pages` (as opposed to all `.md` files under `src/`). ([#1980])

* Search engine and social media link previews are now supported, with Documenter generating the relevant HTML `meta` tags. ([#1321], [#1991])

* `deploydocs` now supports custom tag prefixes; see section "Deploying from a monorepo" in the docs. ([#1291], [#1792], [#1993])

* The `target` keyword of `deploydocs` is now required to point to a subdirectory of `root` (usually the directory where `make.jl` is located). ([#2019])

* Added keyboard shortcuts for search box (`Ctrl + /` or `Cmd + /` to focus into the search box, `Esc` to focus out of it). ([#1536], [#2027])

* The various JS and font dependencies of the HTML backend have been updated to the latest non-breaking versions. ([#2066], [#2067], [#2070], [#2071], [#2213])

  - KaTeX has been updated from `v0.13.24` to `v0.16.8` (major version bump).
  - Font Awesome has been updated from `v5.15.4` to `v6.4.2` (major version bump).
  - bulma.sass has been updated from `v0.7.5` to `v0.9.4` (major version bump).
  - darkly.scss been updated to `v0.8.1`.
  - highlight.js has been updated from `v11.5.1` to `v11.8.0`.
  - JuliaMono has been updated from `v0.045` to `v0.050`.
  - jQuery UI has been updated from `v1.12.1` to `v1.13.2`.
  - jquery has been updated from `v3.6.0` to `v3.7.0`.
  - MathJax 2 has been updated  from `v2.7.7` to `v2.7.9`.

* Move the mobile layout sidebar toggle (hamburger) from the right side to the left side. ([#1312], [#2076], [#2169], [#2215], [#2216])

* Added the ability to expand/collapse individual as well as all docstrings. ([#1393], [#2078])

* Invalid local link warnings during HTML rendering now print a bit more context, helping in pinpointing the offending link. ([#2100])

* Admonitions with category `details` are now rendered as (collapsed) `<details>` in the HTML backend. The admonition title is used as the `<summary>`. ([#2128])

* Theme switcher now includes an "Automatic (OS preference)" option that makes the site follow the user's OS setting. ([#1745], [#2085], [#2170])

* Documenter now generates a `.documenter-siteinfo.json` file in the HTML build, that contains some metadata about the build. ([#2181])

* The search UI has had a complete overhaul, with a fresh new modal UI with better context for search results and a filter mechanism to remove unwanted results. The client-side search engine has been changed from LunrJs to MinisearchJs. ([#1437], [#2141], [#2147], [#2202])

* The `doctest` routine can now receive the same `plugins` keyword argument as `makedocs`. This enables `doctest` to run if any plugin with a mandatory `Plugin` object is loaded, e.g., [DocumenterCitations](https://github.com/JuliaDocs/DocumenterCitations.jl). ([#2245])

* The HTML output will automatically write larger `@example`-block outputs to files, to make the generated HTML files smaller. The size threshold can be controlled with the `example_size_threshold` option to `HTML`. ([#2143], [#2247])

* The `@docs` and `@autodocs` blocks can now be declared non-canonical, allowing multiple copied of the same docstring to be included in the manual. ([#1079], [#1570], [#2237])

### Fixed

* Line endings in Markdown source files are now normalized to `LF` before parsing, to work around [a bug in the Julia Markdown parser][JuliaLang/julia#29344] where parsing is sensitive to line endings, and can therefore cause platform-dependent behavior. ([#1906])

* `HTMLWriter` no longer complains about invalid URLs in docstrings when `makedocs` gets run multiple time in a Julia session, as it no longer modifies the underlying docstring objects. ([#505], [#1924])

* Docstring doctests now properly get checked on each `makedocs` run, when run multiple times in the same Julia session. ([#974], [#1948])

* The default decision for whether to deploy preview builds for pull requests have been changed from `true` to `false` when not possible to verify the origin of the pull request. ([#1969])

* `deploydocs` now correctly handles version symlinks where the destination directory has been deleted. ([#2012])

### Other

* Documenter now uses [MarkdownAST](https://github.com/JuliaDocs/MarkdownAST.jl) to internally represent Markdown documents. While this change should not lead to any visible changes to the user, it is a major refactoring of the code. Please report any novel errors or unexpected behavior you encounter when upgrading to 0.28 on the [Documenter issue tracker](https://github.com/JuliaDocs/Documenter.jl/issues). ([#1892], [#1912], [#1924], [#1948])

* The code layout has changed considerably, with many of the internal submodules removed. This **may be breaking** for code that hooks into various Documenter internals, as various types and functions now live at different code paths. ([#1976], [#1977], [#2191], [#2214])


## Version [v0.27.25] - 2023-07-03

### Fixed

* Page headings are now correctly escaped in `LaTeXWriter`. ([#2134])

* Compiling the dark theme with Sass no longer emits deprecation warnings about `!global` assignments. ([#1766], [#1983], [#2145])

* The CSS Documenter ships is now minified. ([#2153], [#2157])

## Version [v0.27.24] - 2023-01-23

### Security

* `deploydocs` now takes extra care to avoid committing the temporary SSH key file to the Git repo. ([#2018])

## Version [v0.27.23] - 2022-08-26

### Added

* The `native` and `docker` PDF builds now run with the `-interaction=batchmode` (instead of `nonstopmode`) and `-halt-on-error` options to make the LaTeX error logs more readable and to fail the build early. ([#1908])

### Fixed

* The PDF/LaTeX output now handles hard Markdown line breaks (i.e. `Markdown.LineBreak` nodes). ([#1908])

* Previously broken links within the PDF output are now fixed. ([JuliaLang/julia#38054], [JuliaLang/julia#43652], [#1909])

## Version [v0.27.22] - 2022-07-24

### Other

* Documenter is now compatible with DocStringExtensions v0.9. ([#1885], [#1886])

## Version [v0.27.21] - 2022-07-13

### Fixed

* Fix a regression where Documenter throws an error on systems that do not have Git available. ([#1870], [#1871])

## Version [v0.27.20] - 2022-07-10

### Added

* The various JS and font dependencies of the HTML backend have been updated to the latest non-breaking versions. ([#1844], [#1846])

  - MathJax 3 has been updated from v3.2.0 to v3.2.2.
  - JuliaMono has been updated from v0.044 to v0.045.
  - Font Awesome has been updated from v5.15.3 to v5.15.4.
  - highlight.js has been updated from v11.0.1 to v11.5.1.
  - KaTeX has been updated from v0.13.11 to v0.13.24.

* **Experimental**: `deploydocs` now supports "deploying to tarball" (rather than pushing to the `gh-pages` branch) via the undocumented experiments `archive` keyword. ([#1865])

### Fixed

* When including docstrings for an alias, Documenter now correctly tries to include the exactly matching docstring first, before checking for signature subtypes. ([#1842])

* When checking for missing docstrings, Documenter now correctly handles docstrings for methods that extend bindings from other modules that have not been imported into the current module. ([#1695], [#1857], [#1861])

* By overriding `GIT_TEMPLATE_DIR`, `git` no longer picks up arbitrary user templates and hooks when internally called by Documenter. ([#1862])

## Version [v0.27.19] - 2022-06-05

### Added

* Documenter can now build draft version of HTML documentation by passing `draft=true` to `makedocs`. Draft mode skips potentially expensive parts of the building process and can be useful to get faster feedback when writing documentation. Draft mode currently skips doctests, `@example`-, `@repl`-, `@eval`-, and `@setup`-blocks. Draft mode can be disabled (or enabled) on a per-page basis by setting `Draft = true` in an `@meta` block. ([#1836])

* On the HTML search page, pressing enter no longer causes the page to refresh (and therefore does not trigger the slow search index rebuild). ([#1728], [#1833], [#1834])

* For the `edit_link` keyword to `HTML()`, Documenter automatically tries to figure out if the remote default branch is `main`, `master`, or something else. It will print a warning if it is unable to reliably determine either `edit_link` or `devbranch` (for `deploydocs`). ([#1827], [#1829])

* Profiling showed that a significant amount of the HTML page build time was due to external `git` commands (used to find remote URLs for docstrings). These results are now cached on a per-source-file basis resulting in faster build times. This is particularly useful when using [LiveServer.jl](https://github.com/JuliaDocs/LiveServer.jl)s functionality for live-updating the docs while writing. ([#1838])

## Version [v0.27.18] - 2022-05-25

### Added

* The padding of the various container elements in the HTML style has been reduced, to improve the look of the generated HTML pages. ([#1814], [#1818])

### Fixed

* When deploying unversioned docs, Documenter now generates a `siteinfo.js` file that disables the version selector, even if a `../versions.js` happens to exists. ([#1667], [#1825])

* Build failures now only show fatal errors, rather than all errors. ([#1816])

* Disable git terminal prompt when detecting remote HEAD branch for ssh remotes, and allow ssh-agent authentication (by appending rather than overriding ENV). ([#1821])

## Version [v0.27.17] - 2022-05-09

### Added

* PDF/LaTeX output can now be compiled with the [Tectonic](https://tectonic-typesetting.github.io) LaTeX engine. ([#1802], [#1803])

* The phrasing of the outdated version warning in the HTML output has been improved. ([#1805])

* Documenter now provides the `Documenter.except` function which can be used to "invert" the list of errors that are passed to `makedocs` via the `strict` keyword. ([#1811])

### Fixed

* When linkchecking HTTP and HTTPS URLs, Documenter now also passes a realistic `accept-encoding` header along with the request, in order to work around servers that try to block non-browser requests. ([#1807])

* LaTeX build logs are now properly outputted to the `LaTeXWriter.{stdout,stderr}` files when using the Docker build option. ([#1806])

* `makedocs` no longer fails with an `UndefVarError` if it encounters a specific kind of bad docsystem state related to docstrings attached to the call syntax, but issues an `@autodocs` error/warning instead. ([JuliaLang/julia#45174], [#1192], [#1810], [#1811])

## Version [v0.27.16] - 2022-04-19

### Added

* Update CSS source file for JuliaMono, so that all font variations are included (not just `JuliaMono Regular`) and that the latest version (0.039 -> 0.044) of the font would be used. ([#1780], [#1784])

* The table of contents in the generated PDFs have more space between section numbers and titles to avoid them overlapping. ([#1785])

* The preamble of the LaTeX source of the PDF build can now be customized by the user. ([#1746], [#1788])

* The package version number shown in the PDF manual can now be set by the user by passing the `version` option to `format = LaTeX()`. ([#1795])

### Fixed

* Fix `strict` mode to properly print errors, not just a warnings. ([#1756], [#1776])

* Disable git terminal prompt when detecting remote HEAD branch. ([#1797])

* When linkchecking HTTP and HTTPS URLs, Documenter now passes a realistic browser (Chrome) `User-Agent` header along with the request, in order to work around servers that try to use the `User-Agent` to block non-browser requests. ([#1796])

## Version [v0.27.15] - 2022-03-17

### Added

* Documenter now deploys documentation from scheduled jobs (`schedule` on GitHub actions). ([#1772], [#1773])

* Improve layout of the table of contents section in the LaTeX/PDF output. ([#1750])

### Fixed

* Improve the fix for extraneous whitespace in REPL blocks. ([#1774])

## Version [v0.27.14] - 2022-03-02

### Fixed

* Fix a CSS bug causing REPL code blocks to contain extraneous whitespace. ([#1770], [#1771])

## Version [v0.27.13] - 2022-02-25

### Fixed

* Fix a CSS bug causing the location of the code copy button to not be fixed in the upper right corner. ([#1758], [#1759])

* Fix a bug when loading the `copy.js` script for the code copy button. ([#1760], [#1762])

## Version [v0.27.12] - 2022-01-17

### Fixed

* Fix code copy button in insecure contexts (e.g. pages hosted without https). ([#1754])

## Version [v0.27.11] - 2022-01-16

### Added

* Documenter now deploys documentation from manually triggered events (`workflow_dispatch` on GitHub actions). ([#1554], [#1752])

* MathJax 3 has been updated to v3.2.0 (minor version bump). ([#1743])

* HTML code blocks now have a copy button. ([#1748])

* Documenter now tries to detect the development branch using `git` with the old default (`master`) as fallback. If you use `main` as the development branch you shouldn't need to specify `devbranch = "main"` as an argument to deploydocs anymore. ([#1443], [#1727], [#1751])

## Version [v0.27.10] - 2021-10-20

### Fixed

* Fix depth of headers in LaTeXWriter. ([#1716])

## Version [v0.27.9] - 2021-10-18

### Fixed

* Fix some errors with text/latex MIME type in LaTeXWriter. ([#1709])

## Version [v0.27.8] - 2021-10-14

### Added

* The keyword argument `strict` in `makedocs` is more flexible: in addition to a boolean indicating whether or not any error should result in a failure, `strict` also accepts a `Symbol` or `Vector{Symbol}` indicating which error(s) should result in a build failure. ([#1689])

* Allow users to inject custom JavaScript resources to enable alternatives to Google Analytics like plausible.io. ([#1706])

### Fixed

* Fix a few accessibility issues in the HTML output. ([#1673])

## Version [v0.27.7] - 2021-09-27

### Fixed

* Fix an error when building documentation for the first time with `push_preview`. ([#1693], [#1704])

* Fix a rare logger error for failed doctests. ([#1698], [#1699])

* Fix an error occurring with `DocTestFilters = nothing` in `@meta` blocks. ([#1696])

## Version [v0.27.6] - 2021-09-07

### Added

* Add support for generating `index.html` to redirect to `dev` or `stable`. The redirected destination is the same as the outdated warning. If there's already user-generated `index.html`, Documenter will not overwrite the file. ([#937], [#1657], [#1658])

### Fixed

* Checking whether a PR comes from the correct repository when deciding to deploy a preview on GitHub Actions now works on Julia 1.0 too. ([#1665])

* When a doctest fails, pass file and line information associated to the location of the doctest instead of the location of the testing code in Documenter to the logger. ([#1687])

* Enabled colored printing for each output of `@repl`-blocks. ([#1691])

## Version [v0.27.5] - 2021-07-27

### Fixed

* Fix an error introduced in version v0.27.4 (PR([#1634]) which was triggered by trailing comments in `@eval`/`@repl`/`@example` blocks. ([#1655], [#1661])

## Version [v0.27.4] - 2021-07-19

### Added

* `@example`- and `@repl`-blocks now support colored output by mapping ANSI escape sequences to HTML. This requires Julia >= 1.6 and passing `ansicolor=true` to `Documenter.HTML` (e.g. `makedocs(format=Documenter.HTML(ansicolor=true, ...), ...)`). In Documenter 0.28.0 this will be the default so to (preemptively) opt-out pass `ansicolor=false`. ([#1441], [#1628], [#1629], [#1647])

* **Experimental** Documenter's HTML output can now prerender syntax highlighting of code blocks, i.e. syntax highlighting is applied when generating the HTML page rather than on the fly in the browser after the page is loaded. This requires (i) passing `prerender=true` to `Documenter.HTML` and (ii) a `node` (NodeJS) executable available in `PATH`. A path to a `node` executable can be specified by passing the `node` keyword argument to `Documenter.HTML` (for example from the `NodeJS_16_jll` Julia package). In addition, the `highlightjs` keyword argument can be used to specify a file path to a highlight.js library (if this is not given the release used by Documenter will be used). Example configuration:
  ```julia
  using Documenter, NodeJS_16_jll

  makedocs(;
      format = Documenter.HTML(
          prerender = true,            # enable prerendering
          node = NodeJS_16_jll.node(), # specify node executable (required if not available in PATH)
          # ...
      )
      # ...
  )
  ```
  _This feature is experimental and subject to change in future releases._ ([#1627])

* The `julia>` prompt is now colored in green in the `julia-repl` language highlighting. ([#1639], [#1641])

* The `.hljs` CSS class is now added to all code blocks to make sure that the correct text color is used for non-highlighted code blocks and if JavaScript is disabled. ([#1645])

* The sandbox module used for evaluating `@repl` and `@example` blocks is now removed (replaced with `Main`) in text output. ([#1633])

* `@repl`, `@example`, and `@eval` blocks now have `LineNumberNodes` inserted such that e.g. `@__FILE__` and `@__LINE__` give better output and not just `"none"` for the file and `1` for the line. This requires Julia 1.6 or higher (no change on earlier Julia versions). ([#1634])

### Fixed

* Dollar signs in the HTML output no longer get accidentally misinterpreted as math delimiters in the browser. ([#890], [#1625])

* Fix overflow behavior for math environments to hide unnecessary vertical scrollbars. ([#1575], [#1649])

## Version [v0.27.3] - 2021-06-29

### Added

* Documenter can now deploy documentation directly to the "root" instead of versioned folders. ([#1615], [#1616])

* The version of Documenter used for generating a document is now displayed in the build information. ([#1609], [#1611])

### Fixed

* The HTML front end no longer uses ligatures when displaying code (with JuliaMono). ([#1610], [#1617])

## Version [v0.27.2] - 2021-06-18

### Added

* The default font has been changed to `Lato Medium` so that the look of the text would be closer to the old Google Fonts version of Lato. ([#1602], [#1604])

## Version [v0.27.1] - 2021-06-17

### Added

* The HTML output now uses [JuliaMono](https://cormullion.github.io/pages/2020-07-26-JuliaMono/) as the default monospace font, retrieved from CDNJS. Relatedly, the Lato font is also now retrieved from CDNJS, and the generated HTML pages no longer depend on Google Fonts. ([#618], [#1561], [#1568], [#1569]), [JuliaLang/www.julialang.org](https://github.com/JuliaLang/www.julialang.org/issues/1272)

* The wording of the text in the the old version warning box was improved. ([#1595])

### Fixed

* Documenter no longer throws an error when generating the version selector if there are no deployed versions. ([#1594], [#1596])

## Version [v0.27.0] - 2021-06-11

### Added

* The JS dependencies have been updated to their respective latest versions.

  - highlight.js has been updated to v11.0.1 (major version bump), which also brings various updates to the highlighting of Julia code. Due to the changes in highlight.js, code highlighting will not work on IE11. ([#1503], [#1551], [#1590])

  - Headroom.js has been updated to v0.12.0 (major version bump). ([#1590])

  - KaTeX been updated to v0.13.11 (major version bump). ([#1590])

  - MathJax versions have been updated to v2.7.7 (patch version bump) and v3.1.4 (minor version bump), for MathJax 2 and 3, respectively. ([#1590])

  - jQuery been updated to v3.6.0 (minor version bump). ([#1590])

  - Font Awesome has been updated to v5.15.3 (patch version bump). ([#1590])

  - lunr.js has been updated to v2.3.9 (patch version bump). ([#1590])

  - lodash.js has been updated to v4.17.21 (patch version bump). ([#1590])

* `deploydocs` now throws an error if something goes wrong with the Git invocations used to deploy to `gh-pages`. ([#1529])

* In the HTML output, the site name at the top of the sidebar now also links back to the main page of the documentation (just like the logo). ([#1553])

* The generated HTML sites can now detect if the version the user is browsing is not for the latest version of the package and display a notice box to the user with a link to the latest version. In addition, the pages get a `noindex` tag which should aid in removing outdated versions from search engine results. ([#1302], [#1449], [#1577])

* The analytics in the HTML output now use the `gtag.js` script, replacing the old deprecated setup. ([#1559])

### Fixed

* A bad `repo` argument to `deploydocs` containing a protocol now throws an error instead of being misinterpreted. ([#1531], [#1533])

* SVG images generated by `@example` blocks are now properly scaled to page width by URI-encoding the images, instead of directly embedding the SVG tags into the HTML. ([#1537], [#1538])

* `deploydocs` no longer tries to deploy pull request previews from forks on GitHub Actions. ([#1534], [#1567])

### Other

* Documenter is no longer compatible with IOCapture v0.1 and now requires IOCapture v0.2. ([#1549])

## Version [v0.26.3] - 2021-03-02

### Fixed

* The internal naming of the temporary modules used to run doctests changed to accommodate upcoming printing changes in Julia. ([JuliaLang/julia#39841], [#1540])

## Version [v0.26.2] - 2021-02-15

### Added

* `doctest()` no longer throws an error if cleaning up the temporary directory fails for some reason. ([#1513], [#1526])

* Cosmetic improvements to the PDF output. ([#1342], [#1527])

* If `jldoctest` keyword arguments fail to parse, these now get logged as doctesting failures, rather than being ignored with a warning or making `makedocs` throw an error (depending on why they fail to parse). ([#1556], [#1557])

### Fixed

* Script-type doctests that have an empty output section no longer crash Documenter. ([#1510])

* When checking for authentication keys when deploying, Documenter now more appropriately checks if the environment variables are non-empty, rather than just whether they are defined. ([#1511])

* Doctests now correctly handle the case when the repository has been checked out with `CRLF` line endings (which can happen on Windows with `core.autocrlf=true`). ([#1516], [#1519], [#1520])

* Multiline equations are now correctly handled in at-block outputs. ([#1518])

## Version [v0.26.1] - 2020-12-16

### Fixed

* HTML assets that are copied directly from Documenters source to the build output now has correct file permissions. ([#1497])

## Version [v0.26.0] - 2020-12-10

### Breaking
* The PDF/LaTeX output is again provided as a Documenter built-in and can be enabled by passing an instance of `Documenter.LaTeX` to `format`. The DocumenterLaTeX package has been deprecated. ([#1493])

  **For upgrading:** If using the PDF/LaTeX output, change the `format` argument of `makedocs` to `format = Documenter.LaTeX(...)` and remove all references to the DocumenterLaTeX package (e.g. from `docs/Project.toml`).

### Added

* Objects that render as equations and whose `text/latex` representations are wrapped in display equation delimiters `\[ ... \]` or `$$ ... $$` are now handled correctly in the HTML output. ([#1278], [#1283], [#1426])

* The search page in the HTML output now shows the page titles in the search results. ([#1468])

* The HTML front end now respects the user's OS-level dark theme preference (determined via the `prefers-color-scheme: dark` media query). ([#1320], [#1456])

* HTML output now bails early if there are no pages, instead of throwing an `UndefRefError`. In addition, it will also warn if `index.md` is missing and it is not able to generate the main landing page (`index.html`). ([#1201], [#1491])

* `deploydocs` now prints a warning on GitHub Actions, Travis CI and Buildkite if the current branch is `main`, but `devbranch = "master`, which indicates a possible Documenter misconfiguration due to GitHub changing the default primary branch of a repository to `main`. ([#1489])

## Version [v0.25.5] - 2020-11-23

### Fixed

* In the HTML output, display equations that are wider than the page now get a scrollbar instead of overflowing. ([#1470], [#1476])

## Version [v0.25.4] - 2020-11-19

### Added

* Documenter can now deploy from Buildkite CI to GitHub Pages with `Documenter.Buildkite`. ([#1469])

* Documenter now support Azure DevOps Repos URL scheme when generating edit and source links pointing to the repository. ([#1462], [#1463], [#1471])

### Fixed

* Type aliases of `Union`s (e.g. `const MyAlias = Union{Foo,Bar}`) are now correctly listed as "Type" in docstrings. ([#1466], [#1474])

* HTMLWriter no longer prints a warning when encountering `mailto:` URLs in links. ([#1472])

## Version [v0.25.3] - 2020-10-28

### Added

* Documenter can now deploy from GitLab CI to GitHub Pages with `Documenter.GitLab`. ([#1448])

* The URL to the MathJax JS module can now be customized by passing the `url` keyword argument to the constructors (`MathJax2`, `MathJax3`). ([#1428], [#1430])

### Fixed

* `Documenter.doctest` now correctly accepts the `doctestfilters` keyword, similar to `Documenter.makedocs`. ([#1364], [#1435])

* The `Selectors.dispatch` function now uses a cache to avoid calling `subtypes` on selectors multiple times during a `makedocs` call to avoid slowdowns due to [`subtypes` being slow][julia-38079]. ([#1438], [#1440], [#1452])

## Version [v0.25.2] - 2020-08-18

### Deprecated

* The `Documenter.MathJax` type, used to specify the mathematics rendering engine in the HTML output, is now deprecated in favor of `Documenter.MathJax2`. ([#1362], [#1367])

  **For upgrading:** simply replace `MathJax` with `MathJax2`. I.e. instead of

  ```
  makedocs(
      format = Documenter.HTML(mathengine = Documenter.MathJax(...), ...),
      ...
  )
  ```

  you should have

  ```
  makedocs(
      format = Documenter.HTML(mathengine = Documenter.MathJax2(...), ...),
      ...
  )
  ```

### Added

* It is now possible to use MathJax v3 as the mathematics rendering in the HTML output. This can be done by passing `Documenter.MathJax3` as the `mathengine` keyword to `HTML`. ([#1362], [#1367])

* The deployment commits created by Documenter are no longer signed by the **@zeptodoctor** user, but rather with the non-existing `documenter@juliadocs.github.io` email address. ([#1379], [#1388])

### Fixed

* REPL doctest output lines starting with `#` right after the input code part are now correctly treated as being part of the output (unless prepended with 7 spaces, in line with the standard heuristic). ([#1369])

* Documenter now throws away the extra information from the info string of a Markdown code block (i.e. ` ```language extra-info`), to correctly determine the language, which should be a single word. ([#1392], [#1400])

* Documenter now works around a Julia 1.5.0 regression ([JuliaLang/julia#36953]) which broke doctest fixing if the original doctest output was empty. ([#1337], [#1389])

## Version [v0.25.1] - 2020-07-21

### Added

* When automatically determining the page list (i.e. `pages` is not passed to `makedocs`), Documenter now lists `index.md` before other pages. ([#1355])

* The output text boxes of `@example` blocks are now style differently from the code blocks, to make it easier to visually distinguish between the input and output. ([#1026], [#1357], [#1360])

* The generated HTML site now displays a footer by default that mentions Julia and Documenter. This can be customized or disabled by passing the `footer` keyword to `Documeter.HTML`. ([#1184], [#1365])

* Warnings that cause `makedocs` to error when `strict=true` are now printed as errors when `strict` is set to `true`. ([#1088], [#1349])

### Fixed

* In the PDF/LaTeX output, equations that use the `align` or `align*` environment are no longer further wrapped in `equation*`/`split`. ([#1368])

## Version [v0.25.0] - 2020-06-30

### Added

* When deploying with `deploydocs`, any SSH username can now be used (not just `git`), by prepending `username@` to the repository URL in the `repo` argument. ([#1285])

* The first link fragment on each page now omits the number; before the rendering resulted in: `#foobar-1`, `#foobar-2`, and now: `#foobar`, `#foobar-2`. For backwards compatibility the old fragments are also inserted such that old links will still point to the same location. ([#1292])

* When deploying on CI with `deploydocs`, the build information in the version number (i.e. what comes after `+`) is now discarded when determining the destination directory. This allows custom tags to be used to fix documentation build and deployment issues for versions that have already been registered. ([#1298])

* You can now optionally choose to push pull request preview builds to a different branch and/or different repository than the main docs builds, by setting the optional `branch_previews` and/or `repo_previews` keyword arguments to the `deploydocs` function. Also, you can now optionally choose to use a different SSH key for preview builds, by setting the optional `DOCUMENTER_KEY_PREVIEWS` environment variable; if the `DOCUMENTER_KEY_PREVIEWS` environment variable is not set, then the regular `DOCUMENTER_KEY` environment variable will be used. ([#1307], [#1310], [#1315])

* The LaTeX/PDF backend now supports the `platform="none"` keyword, which outputs only the TeX source files, rather than a compiled PDF. ([#1338], [#1339])

* Linkcheck no longer prints a warning when encountering a `302 Found` temporary redirect. ([#1344], [#1345])

### Fixed

* `Deps.pip` is again a closure and gets executed during the `deploydocs` call, not before it. ([#1240])

* Custom assets (CSS, JS etc.) for the HTML build are now again included as the very last elements in the `<head>` tag so that it would be possible to override default the default assets. ([#1328])

* Docstrings from `@autodocs` blocks are no longer sorted according to an undocumented rule where exported names should come before unexported names. Should this behavior be necessary, the `@autodocs` can be replaced by two separate blocks that use the `Public` and `Private` options to filter out the unexported or exported docstrings in the first or the second block, respectively. ([#964], [#1323])

## Version [v0.24.11] - 2020-05-06

### Fixed

* Some sections and page titles that were missing from the search results in the HTML backend now show up. ([#1311])

## Version [v0.24.10] - 2020-04-26

### Added

* The `curl` timeout when checking remote links is now configurable with the `linkcheck_timeout` keyword. ([#1057], [#1295])

### Fixed

* Special characters are now properly escaped in admonition titles in LaTeX/PDF builds and do not cause the PDF build to fail anymore. ([#1299])

## Version [v0.24.9] - 2020-04-15

### Fixed

* Canonical URLs are now properly prettified (e.g. `/path/` instead of `/path/index.html`) when using `prettyurls=true`. ([#1293])

## Version [v0.24.8] - 2020-04-13

### Added

* Non-standard admonition categories are (again) applied to the admonition `<div>` elements in HTML output (as `is-category-$category`). ([#1279], [#1280])

## Version [v0.24.7] - 2020-03-23

### Fixed

* Remove `only`, a new export from `Base` on Julia 1.4, from the JS search filter. ([#1264])

* Fix errors in LaTeX builds due to bad escaping of certain characters. ([#1118], [#1119], [#1200], [#1269])

## Version [v0.24.6] - 2020-03-12

### Added

* Reorganize some of the internal variables in Documenter's Sass sources, to make it easier to create custom themes on top of the Documenter base theme. ([#1258])

## Version [v0.24.5] - 2020-01-31

### Added

* Documenter now correctly emulates the "REPL softscope" (Julia 1.5) in REPL-style doctest blocks and `@repl` blocks. ([#1232])

## Version [v0.24.4] - 2020-01-18

### Added

* Change the inline code to less distracting black color in the HTML light theme. ([#1212], [#1222])

* Add the ability specify the `lang` attribute of the `html` tag in the HTML output, to better support documentation pages in other languages. By default Documenter now defaults to `lang="en"`. ([#1223])

## Version [v0.24.3] - 2019-12-16

### Fixed

* Fix a case where Documenter's deployment would fail due to git picking up the wrong ssh config file on non-standard systems. ([#1216])

## Version [v0.24.2] - 2019-11-26

### Other

* Improvements to logging in `deploydocs`. ([#1195])

## Version [v0.24.1] - 2019-11-25

### Fixed

* Fix a bad `mktempdir` incantation in `LaTeXWriter`. ([#1194])

## Version [v0.24.0] - 2019-11-22

### Breaking

* Documenter no longer creates a symlink between the old `latest` url to specified `devurl`. ([#1151])

  **For upgrading:** Make sure that links to the latest documentation have been updated (e.g. the package README).

* The deprecated `makedocs` keywords (`html_prettyurls`, `html_disable_git`, `html_edit_branch`, `html_canonical`, `assets`, `analytics`) have been removed. ([#1107])

  **For upgrading:** Pass the corresponding values to the `HTML` constructor when settings the `format` keyword.

### Deprecated

* The `edit_branch` keyword to `Documenter.HTML` has been deprecated in favor of the new `edit_link` keyword. As a new feature, passing `edit_link = nothing` disables the "Edit on GitHub" links altogether. ([#1173])

  **For upgrading:** If using `edit_branch = nothing`, use `edit_link = :commit` instead. If passing a `String` to `edit_branch`, pass that to `edit_link` instead.

### Added

* Documenter can now deploy preview documentation from pull requests (with head branch in the same repository, i.e. not from forks). This is enabled by passing `push_preview=true` to `deploydocs`. ([#1180])

* Deployment is now more customizable and thus not as tied to Travis CI as before. ([#1147], [#1171], [#1180])

* Documenter now has builtin support for deploying from GitHub Actions. Documenter will autodetect the running system, unless explicitly specified. ([#1144], [#1152])

* When using GitHub Actions Documenter will (try to) post a GitHub status with a link to the generated documentation. This is especially useful for pull request preview builds (see above). ([#1186])

* The Documenter HTML front end now uses [KaTeX](https://katex.org/) as the default math rendering engine. ([#1097])

  **Possible breakage:** This may break the rendering of equations that use some more esoteric features that are only supported in MathJax. It is possible to switch back to MathJax by passing `mathengine = Documenter.MathJax()` to the `HTML` constructor in the `format` keyword.

* The HTML front end generated by Documenter has been redesigned and now uses the [Bulma CSS framework](https://bulma.io/). ([#1043])

  **Possible breakage:** Packages overriding the default Documenter CSS file, relying on some external CSS or relying on Documenter's CSS working in a particular way will not build correct-looking sites. Custom themes should now be developed as Sass files and compiled together with the Documenter and Bulma Sass dependencies (under `assets/html/scss`).

* The handling of JS and CSS assets is now more customizable:

  * The `asset` function can now be used to declare remote JS and CSS assets in the `assets` keyword. ([#1108])
  * The `highlights` keyword to `HTML` can be used to declare additional languages that should be highlighted in code blocks. ([#1094])
  * It is now possible to choose between MathJax and KaTeX as the math rendering engine with the `mathengine` keyword to `HTML` and to set their configuration in the `make.jl` script directly. ([#1097])

* The JS and CSS dependencies of the front end have been updated to the latest versions. ([#1189])

* Displaying of the site name at the top of the sidebar can now be disabled by passing `sidebar_sitename = false` to `HTML` in the `format` keyword. ([#1089])

* For deployments that have Google Analytics enabled, the URL fragment (i.e. the in-page `#` target) also stored in analytics. ([#1121])

* Page titles are now boosted in the search, yielding better search results. ([#631], [#1112], [#1113])

* In the PDF/LaTeX output, images that are wider than the text are now being scaled down to text width automatically. The PDF builds now require the `adjustbox` LaTeX package to be available. ([#1137])

* If the TeX compilation fails for the PDF/LaTeX output, `makedocs` now throws an exception. ([#1166])

### Fixed

* `LaTeXWriter` now outputs valid LaTeX if an `@contents` block is nested by more than two levels, or if `@contents` or `@index` blocks do not contain any items. ([#1166])

## Version [v0.23.4] - 2019-10-09

### Fixed

* The `include` and `eval` functions are also available in `@setup` blocks now. ([#1148], [#1153])

## Version [v0.23.3] - 2019-08-28

### Fixed

* Fix file permission error when `Pkg.test`ing Documenter. ([#1115])

## Version [v0.23.2] - 2019-08-04

### Fixed

* Empty Markdown headings no longer cause Documenter to crash. ([#1081], [#1082])

## Version [v0.23.1] - 2019-07-28

### Fixed

* Documenter no longer throws an error if the provided `EditURL` argument is missing. ([#1076], [#1077])

* Non-standard Markdown AST nodes no longer cause Documenter to exit with a missing method error in doctesting and HTML output. Documenter falls back to `repr()` for such nodes. ([#1073], [#1075])

* Docstrings parsed into nested `Markdown.MD` objects are now unwrapped correctly and do not cause Documenter to crash with a missing method error anymore. The user can run into that when reusing docstrings with the `@doc @doc(foo) function bar end` pattern. ([#1075])

## Version [v0.23.0] - 2019-07-18

### Version changes

* Documenter v0.23 requires Julia v1.0. ([#1015])

### Breaking

* `DocTestSetup`s that are defined in `@meta` blocks no longer apply to doctests that are in docstrings. ([#774])

  - Specifically, the pattern where `@docs` or `@autodocs` blocks were surrounded by `@meta` blocks, setting up a shared `DocTestSetup` for many docstrings, no longer works.

  - Documenter now exports the `DocMeta` module, which provides an alternative way to add `DocTestSetup` to docstrings.

  **For upgrading:** Use `DocMeta.setdocmeta!` in `make.jl` to set up a `DocTestSetup` that applies to all the docstrings in a particular module instead and, if applicable, remove the now redundant `@meta` blocks. See the ["Setup code" section under "Doctesting"](https://documenter.juliadocs.org/v0.23/man/doctests/#Setup-Code-1) in the manual for more information.

### Added

* `makedocs` now accepts the `doctest = :only` keyword, which allows doctests to be run while most other build steps, such as rendering, are skipped. This makes it more feasible to run doctests as part of the test suite (see the manual for more information). ([#198], [#535], [#756], [#774])

* Documenter now exports the `doctest` function, which verifies the doctests in all the docstrings of a given module. This can be used to verify docstring doctests as part of test suite, or to fix doctests right in the REPL. ([#198], [#535], [#756], [#774], [#1054])

* `makedocs` now accepts the `expandfirst` argument, which allows specifying a set of pages that should be evaluated before others. ([#1027], [#1029])

* The evaluation order of pages is now fixed (unless customized with `expandfirst`). The pages are evaluated in the alphabetical order of their file paths. ([#1027], [#1029])

* The logo image in the HTML output will now always point to the first page in the navigation menu (as opposed to `index.html`, which may or may not exist). When using pretty URLs, the `index.html` part now omitted from the logo link URL. ([#1005])

* Minor changes to how doctesting errors are printed. ([#1028])

* Videos can now be included in the HTML output using the image syntax (`![]()`) if the file extension matches a known format (`.webm`, `.mp4`, `.ogg`, `.ogm`, `.ogv`, `.avi`). ([#1034])

* The PDF output now uses the DejaVu Sans  and DejaVu Sans Mono fonts to provide better Unicode coverage. ([#803], [#1066])

* **Experimental** The current working directory when evaluating `@repl` and `@example` blocks can now be set to a fixed directory by passing the `workdir` keyword to `makedocs`. _The new keyword and its behaviour are experimental and not part of the public API._ ([#1013], [#1025])

### Fixed

* The HTML output now outputs HTML files for pages that are not referenced in the `pages` keyword too (Documenter finds them according to their extension). But they do exists outside of the standard navigation hierarchy (as defined by `pages`). This fixes a bug where these pages could still be referenced by `@ref` links and `@contents` blocks, but in the HTML output, the links ended up being broken. ([#1031], [#1047])

* `makedocs` now throws an error when the format objects (`Documenter.HTML`, `LaTeX`, `Markdown`) get passed positionally. The format types are no longer subtypes of `Documenter.Plugin`. ([#1046], [#1061])

* Doctesting now also handles doctests that contain invalid syntax and throw parsing errors. ([#487], [#1062])

* Stacktraces in doctests that throw an error are now filtered more thoroughly, fixing an issue where too much of the stacktrace was included when `doctest` or `makedocs` was called from a more complicated context. ([#1062])

## Version [v0.22.6] - 2019-07-18

### Other

* Add DocStringExtensions 0.8 as an allowed dependency version. ([#1071])

## Version [v0.22.5] - 2019-07-03

### Fixed

* Fix a test dependency problem revealed by a bugfix in Julia / Pkg. ([#1037])

## Version [v0.22.4] - 2019-05-09

### Fixed

* Documenter no longer crashes if the build includes doctests from docstrings that are defined in files that do not exist on the file system (e.g. if a Julia Base docstring is included when running a non-source Julia build). ([#1002])

* URLs for files in the repository are now generated correctly when the repository is used as a Git submodule in another repository. ([#1000], [#1004])

* When checking for omitted docstrings, Documenter no longer gives "`Package.Package` missing" type false positives. ([#1009])

* `makedocs` again exits with an error if `strict=true` and there is a doctest failure. ([#1003], [#1014])

## Version [v0.22.3] - 2019-04-12

### Fixed

* Fixed filepaths for images included in the .tex file for PDF output on Windows. ([#999])

## Version [v0.22.2] - 2019-04-05

### Fixed

* Error reporting for meta-blocks now handles missing files gracefully instead of throwing. ([#996])

### Added

* The `sitename` keyword argument to `deploydocs`, which is required for the default HTML output, is now properly documented. ([#995])

## Version [v0.22.1] - 2019-03-30

### Fixed

* Fixed a world-age related bug in doctests. ([#994])

## Version [v0.22.0] - 2019-03-28

### Deprecated

* The `assets` and `analytics` arguments to `makedocs` have been deprecated in favor of the corresponding arguments of the `Documenter.HTML` format plugin. ([#953])

  **For upgrading:** pass the corresponding arguments with the `Documenter.HTML` plugin instead. E.g. instead of

  ```
  makedocs(
      assets = ..., analytics = ...,
      ...
  )
  ```

  you should have

  ```
  makedocs(
      format = Documenter.HTML(assets = ..., analytics = ...),
      ...
  )
  ```

  _**Note:** It is technically possible to specify the same argument twice with different values by passing both variants. In that case the value passed to `makedocs` takes precedence._

### Added

* Documentation is no longer deployed on Travis CI cron jobs. ([#917])

* Log messages from failed `@meta`, `@docs`, `@autodocs`,
  `@eval`, `@example` and `@setup` blocks now include information about the source location
  of the block. ([#929])

* Docstrings from `@docs`-blocks are now included in the
  rendered docs even if some part(s) of the block failed. ([#928], [#935])

* The Markdown and LaTeX output writers can now handle multimedia
  output, such as images, from `@example` blocks. All the writers now also handle `text/markdown`
  output, which is preferred over `text/plain` if available. ([#938], [#948])

* The HTML output now also supports SVG, WebP, GIF and JPEG logos. ([#953])

* Reporting of failed doctests are now using the logging
  system to be consistent with the rest of Documenter's output. ([#958])

* The construction of the search index in the HTML output has been refactored to make it easier to use with other search backends in the future. The structure of the generated search index has also been modified, which can yield slightly different search results. Documenter now depends on the lightweight [JSON.jl](https://github.com/JuliaIO/JSON.jl) package. ([#966])

* Docstrings that begin with an indented code block (such as a function signature) now have that block highlighted as Julia code by default.
  This behaviour can be disabled by passing `highlightsig=false` to `makedocs`. ([#980])

### Fixed

* Paths in `include` calls in `@eval`, `@example`, `@repl` and `jldoctest`
  blocks are now interpreted to be relative `pwd`, which is set to the output directory of the
  resulting file. ([#941])

* `deploydocs` and `git_push` now support non-github repos correctly and work when the `.ssh` directory does not already exist or the working directory contains spaces. ([#971])

* Tables now honor column alignment in the HTML output. If a column does not explicitly specify its alignment, the parser defaults to it being right-aligned, whereas previously all cells were left-aligned. ([#511], [#989])

* Code lines ending with `# hide` are now properly hidden for CRLF inputs. ([#991])

## Version [v0.21.5] - 2019-02-22

### Fixed

* Deprecation warnings for `format` now get printed correctly when multiple formats are passed as a `Vector`. ([#967])

## Version [v0.21.4] - 2019-02-16

### Fixed

* A bug in `jldoctest`-blocks that, in rare cases, resulted in
  wrong output has been fixed. ([#959], [#960])

## Version [v0.21.3] - 2019-02-12

### Security

* The lunr.js and lodash JavaScript dependencies have been updated to their latest patch versions (from 2.3.1 to 2.3.5 and 4.17.4 to 4.17.11, respectively).
  This is in response to a vulnerability in lodash <4.17.11 ([CVE-2018-16487](https://nvd.nist.gov/vuln/detail/CVE-2018-16487)). ([#946])

## Version [v0.21.2] - 2019-02-06

### Fixed

* `linkcheck` now handles servers that do not support `HEAD` requests
  and properly checks for status codes of FTP responses. ([#934])

## Version [v0.21.1] - 2019-01-29

### Fixed

* `@repl` blocks now work correctly together with quoted
  expressions. ([#923], [#926])

* `@example`, `@repl` and `@eval` blocks now handle reserved words,
  e.g. `try`/`catch`, correctly. ([#886], [#927])

## Version [v0.21.0] - 2018-12-11

### Deprecated

* The symbol values to the `format` argument of `makedocs` (`:html`, `:markdown`, `:latex`) have been deprecated in favor of the `Documenter.HTML`, `Markdown` and `LaTeX`
  objects. The `Markdown` and `LaTeX` types are exported from the [DocumenterMarkdown](https://github.com/JuliaDocs/DocumenterMarkdown.jl) and [DocumenterLaTeX](https://github.com/JuliaDocs/DocumenterLaTeX.jl) packages,
  respectively. HTML output is still the default. ([#891])

  **For upgrading:** If you don't specify `format` (i.e. you rely on the default) you don't have to do anything.
  Otherwise update calls to `makedocs` to use struct instances instead of symbols, e.g.

  ```
  makedocs(
      format = :markdown
  )
  ```

  should be changed to

  ```
  using DocumenterMarkdown
  makedocs(
      format = Markdown()
  )
  ```

* The `html_prettyurls`, `html_canonical`, `html_disable_git` and `html_edit_branch` arguments to `makedocs` have been deprecated in favor of the corresponding arguments of the `Documenter.HTML` format plugin. ([#864], [#891])

  **For upgrading:** pass the corresponding arguments with the `Documenter.HTML` plugin instead. E.g. instead of

  ```
  makedocs(
      html_prettyurls = ..., html_canonical = ...,
      ...
  )
  ```

  you should have

  ```
  makedocs(
      format = Documenter.HTML(prettyurls = ..., canonical = ...),
      ...
  )
  ```

  _**Note:** It is technically possible to specify the same argument twice with different values by passing both variants. In that case the value to the deprecated `html_*` variant takes precedence._

### Added

* Packages extending Documenter can now define subtypes of `Documenter.Plugin`,
  which can be passed to `makedocs` as positional arguments to pass options to the extensions. ([#864])

* `@autodocs` blocks now support the `Filter` keyword, which allows passing a user-defined function that will filter the methods spliced in by the at-autodocs block. ([#885])

* `linkcheck` now supports checking URLs using the FTP protocol. ([#879])

* Build output logging has been improved and switched to the logging macros from `Base`. ([#876])

* The default `documenter.sty` LaTeX preamble now include `\usepackage{graphicx}`. ([#898])

* `deploydocs` is now more helpful when it fails to interpret `DOCUMENTER_KEY`. It now also uses the `BatchMode` SSH option and throws an error instead of asking for a passphrase and timing out the Travis build when `DOCUMENTER_KEY` is broken. ([#697], [#907])

* `deploydocs` now have a `forcepush` keyword argument that can be used to
  force-push the built documentation instead of adding a new commit. ([#905])

## Version [v0.20.0] - 2018-10-27

### Version changes

* Documenter v0.20 requires at least Julia v0.7. ([#795])

### Breaking

* Documentation deployment via the `deploydocs` function has changed considerably.

  - The user-facing directories (URLs) of different versions and what gets displayed in the version selector have changed. By default, Documenter now creates the `stable/` directory (as before) and a directory for every minor version (`vX.Y/`). The `release-X.Y` directories are no longer created. ([#706], [#813], [#817])

    Technically, Documenter now deploys actual files only to `dev/` and `vX.Y.Z/` directories. The directories (URLs) that change from version to version (e.g. `latest/`, `vX.Y`) are implemented as symlinks on the `gh-pages` branch.

    The version selector will only display `vX.Y/`, `stable/` and `dev/` directories by default. This behavior can be customized with the `versions` keyword of `deploydocs`.

  - Documentation from the development branch (e.g. `master`) now deploys to `dev/` by default (instead of `latest/`). This can be customized with the `devurl` keyword. ([#802])

  - The `latest` keyword to `deploydocs` has been deprecated and renamed to `devbranch`. ([#802])

  - The `julia` and `osname` keywords to `deploydocs` are now deprecated. ([#816])

  - The default values of the `target`, `deps` and `make` keywords to `deploydocs` have been changed. See the default format change below for more information. ([#826])

  **For upgrading:**

  - If you are using the `latest` keyword, then just use `devbranch` with the same value instead.

  - Update links that point to `latest/` to point to `dev/` instead (e.g. in the README).

  - Remove any links to the `release-X.Y` branches and remove the directories from your `gh-pages` branch.

  - The operating system and Julia version should be specified in the Travis build stage configuration (via `julia:` and `os:` options, see "Hosting Documentation" in the manual for more details) or by checking the `TRAVIS_JULIA_VERSION` and `TRAVIS_OS_NAME` environment variables in `make.jl` yourself.

* `makedocs` will now build Documenter's native HTML output by default and `deploydocs`' defaults now assume the HTML output. ([#826])

  - The default value of the `format` keyword of `makedocs` has been changed to `:html`.

  - The default value of the `target` keyword to `deploydocs` has been changed to `"build"`.

  - The default value of the `make` and `deps` keywords to `deploydocs` have been changed to `nothing`.

  **For upgrading:** If you are relying on the Markdown/MkDocs output, you now need to:

  - In `makedocs`, explicitly set `format = :markdown`

  - In `deploydocs`, explicitly set

    ```julia
    target = "site"
    deps = Deps.pip("pygments", "mkdocs")
    make = () -> run(`mkdocs build`)
    ```

  - Explicitly import `DocumenterMarkdown` in `make.jl`. See the `MarkdownWriter` deprecation below.

  If you already specify any of the changed keywords, then you do not need to make any changes to those keywords you already set.

  However, if you are setting any of the values to the new defaults (e.g. when you are already using the HTML output), you may now rely on the new defaults.

* "Pretty URLs" are enabled by default now for the HTML output. The default value of the `html_prettyurls` has been changed to `true`.

  For a page `foo/page.md` Documenter now generates `foo/page/index.html`, instead of `foo/page.html`.
  On GitHub pages deployments it means that your URLs look like  `foo/page/` instead of `foo/page.html`.

  For local builds you should explicitly set `html_prettyurls = false`.

  **For upgrading:** If you wish to retain the old behavior, set `html_prettyurls = false` in `makedocs`. If you already set `html_prettyurls`, you do not need to change anything.

* The `Travis.genkeys` and `Documenter.generate` functions have been moved to a separate [DocumenterTools.jl package](https://github.com/JuliaDocs/DocumenterTools.jl). ([#789])

### Deprecated

* The Markdown/MkDocs (`format = :markdown`) and PDF/LaTeX (`format = :latex`) outputs now require an external package to be loaded ([DocumenterMarkdown](https://github.com/JuliaDocs/DocumenterMarkdown.jl) and [DocumenterLaTeX](https://github.com/JuliaDocs/DocumenterLaTeX.jl), respectively). ([#833])

  **For upgrading:** Make sure that the respective extra package is installed and then just add `using DocumenterMarkdown` or `using DocumenterLaTeX` to `make.jl`.

### Added

* If Documenter is not able to determine which Git hosting service is being used to host the source, the "Edit on XXX" links become "Edit source" with a generic icon. ([#804])

* The at-blocks now support `MIME"text/html"` rendering of objects (e.g. for interactive plots). I.e. if a type has `show(io, ::MIME"text/html", x)` defined, Documenter now uses that when rendering the objects in the document. ([#764])

* Addeds to the sidebar. When loading a page, the sidebar will jump to the current page now. Also, the scrollbar in WebKit-based browsers look less intrusive now. ([#792], [#854], [#863])

* Minor style enhancements to admonitions. ([#841])

### Fixed

* The at-blocks that execute code can now handle `include` statements. ([#793], [#794])

* At-docs blocks no longer give an error when containing empty lines. ([#823], [#824])


<!-- Links generated by Changelog.jl -->

[v0.20.0]: https://github.com/JuliaDocs/Documenter.jl/releases/tag/v0.20.0
[v0.21.0]: https://github.com/JuliaDocs/Documenter.jl/releases/tag/v0.21.0
[v0.21.1]: https://github.com/JuliaDocs/Documenter.jl/releases/tag/v0.21.1
[v0.21.2]: https://github.com/JuliaDocs/Documenter.jl/releases/tag/v0.21.2
[v0.21.3]: https://github.com/JuliaDocs/Documenter.jl/releases/tag/v0.21.3
[v0.21.4]: https://github.com/JuliaDocs/Documenter.jl/releases/tag/v0.21.4
[v0.21.5]: https://github.com/JuliaDocs/Documenter.jl/releases/tag/v0.21.5
[v0.22.0]: https://github.com/JuliaDocs/Documenter.jl/releases/tag/v0.22.0
[v0.22.1]: https://github.com/JuliaDocs/Documenter.jl/releases/tag/v0.22.1
[v0.22.2]: https://github.com/JuliaDocs/Documenter.jl/releases/tag/v0.22.2
[v0.22.3]: https://github.com/JuliaDocs/Documenter.jl/releases/tag/v0.22.3
[v0.22.4]: https://github.com/JuliaDocs/Documenter.jl/releases/tag/v0.22.4
[v0.22.5]: https://github.com/JuliaDocs/Documenter.jl/releases/tag/v0.22.5
[v0.22.6]: https://github.com/JuliaDocs/Documenter.jl/releases/tag/v0.22.6
[v0.23.0]: https://github.com/JuliaDocs/Documenter.jl/releases/tag/v0.23.0
[v0.23.1]: https://github.com/JuliaDocs/Documenter.jl/releases/tag/v0.23.1
[v0.23.2]: https://github.com/JuliaDocs/Documenter.jl/releases/tag/v0.23.2
[v0.23.3]: https://github.com/JuliaDocs/Documenter.jl/releases/tag/v0.23.3
[v0.23.4]: https://github.com/JuliaDocs/Documenter.jl/releases/tag/v0.23.4
[v0.24.0]: https://github.com/JuliaDocs/Documenter.jl/releases/tag/v0.24.0
[v0.24.1]: https://github.com/JuliaDocs/Documenter.jl/releases/tag/v0.24.1
[v0.24.2]: https://github.com/JuliaDocs/Documenter.jl/releases/tag/v0.24.2
[v0.24.3]: https://github.com/JuliaDocs/Documenter.jl/releases/tag/v0.24.3
[v0.24.4]: https://github.com/JuliaDocs/Documenter.jl/releases/tag/v0.24.4
[v0.24.5]: https://github.com/JuliaDocs/Documenter.jl/releases/tag/v0.24.5
[v0.24.6]: https://github.com/JuliaDocs/Documenter.jl/releases/tag/v0.24.6
[v0.24.7]: https://github.com/JuliaDocs/Documenter.jl/releases/tag/v0.24.7
[v0.24.8]: https://github.com/JuliaDocs/Documenter.jl/releases/tag/v0.24.8
[v0.24.9]: https://github.com/JuliaDocs/Documenter.jl/releases/tag/v0.24.9
[v0.24.10]: https://github.com/JuliaDocs/Documenter.jl/releases/tag/v0.24.10
[v0.24.11]: https://github.com/JuliaDocs/Documenter.jl/releases/tag/v0.24.11
[v0.25.0]: https://github.com/JuliaDocs/Documenter.jl/releases/tag/v0.25.0
[v0.25.1]: https://github.com/JuliaDocs/Documenter.jl/releases/tag/v0.25.1
[v0.25.2]: https://github.com/JuliaDocs/Documenter.jl/releases/tag/v0.25.2
[v0.25.3]: https://github.com/JuliaDocs/Documenter.jl/releases/tag/v0.25.3
[v0.25.4]: https://github.com/JuliaDocs/Documenter.jl/releases/tag/v0.25.4
[v0.25.5]: https://github.com/JuliaDocs/Documenter.jl/releases/tag/v0.25.5
[v0.26.0]: https://github.com/JuliaDocs/Documenter.jl/releases/tag/v0.26.0
[v0.26.1]: https://github.com/JuliaDocs/Documenter.jl/releases/tag/v0.26.1
[v0.26.2]: https://github.com/JuliaDocs/Documenter.jl/releases/tag/v0.26.2
[v0.26.3]: https://github.com/JuliaDocs/Documenter.jl/releases/tag/v0.26.3
[v0.27.0]: https://github.com/JuliaDocs/Documenter.jl/releases/tag/v0.27.0
[v0.27.1]: https://github.com/JuliaDocs/Documenter.jl/releases/tag/v0.27.1
[v0.27.2]: https://github.com/JuliaDocs/Documenter.jl/releases/tag/v0.27.2
[v0.27.3]: https://github.com/JuliaDocs/Documenter.jl/releases/tag/v0.27.3
[v0.27.4]: https://github.com/JuliaDocs/Documenter.jl/releases/tag/v0.27.4
[v0.27.5]: https://github.com/JuliaDocs/Documenter.jl/releases/tag/v0.27.5
[v0.27.6]: https://github.com/JuliaDocs/Documenter.jl/releases/tag/v0.27.6
[v0.27.7]: https://github.com/JuliaDocs/Documenter.jl/releases/tag/v0.27.7
[v0.27.8]: https://github.com/JuliaDocs/Documenter.jl/releases/tag/v0.27.8
[v0.27.9]: https://github.com/JuliaDocs/Documenter.jl/releases/tag/v0.27.9
[v0.27.10]: https://github.com/JuliaDocs/Documenter.jl/releases/tag/v0.27.10
[v0.27.11]: https://github.com/JuliaDocs/Documenter.jl/releases/tag/v0.27.11
[v0.27.12]: https://github.com/JuliaDocs/Documenter.jl/releases/tag/v0.27.12
[v0.27.13]: https://github.com/JuliaDocs/Documenter.jl/releases/tag/v0.27.13
[v0.27.14]: https://github.com/JuliaDocs/Documenter.jl/releases/tag/v0.27.14
[v0.27.15]: https://github.com/JuliaDocs/Documenter.jl/releases/tag/v0.27.15
[v0.27.16]: https://github.com/JuliaDocs/Documenter.jl/releases/tag/v0.27.16
[v0.27.17]: https://github.com/JuliaDocs/Documenter.jl/releases/tag/v0.27.17
[v0.27.18]: https://github.com/JuliaDocs/Documenter.jl/releases/tag/v0.27.18
[v0.27.19]: https://github.com/JuliaDocs/Documenter.jl/releases/tag/v0.27.19
[v0.27.20]: https://github.com/JuliaDocs/Documenter.jl/releases/tag/v0.27.20
[v0.27.21]: https://github.com/JuliaDocs/Documenter.jl/releases/tag/v0.27.21
[v0.27.22]: https://github.com/JuliaDocs/Documenter.jl/releases/tag/v0.27.22
[v0.27.23]: https://github.com/JuliaDocs/Documenter.jl/releases/tag/v0.27.23
[v0.27.24]: https://github.com/JuliaDocs/Documenter.jl/releases/tag/v0.27.24
[v0.27.25]: https://github.com/JuliaDocs/Documenter.jl/releases/tag/v0.27.25
[v1.0.0]: https://github.com/JuliaDocs/Documenter.jl/releases/tag/v1.0.0
[v1.0.1]: https://github.com/JuliaDocs/Documenter.jl/releases/tag/v1.0.1
[v1.1.0]: https://github.com/JuliaDocs/Documenter.jl/releases/tag/v1.1.0
[v1.1.1]: https://github.com/JuliaDocs/Documenter.jl/releases/tag/v1.1.1
[v1.1.2]: https://github.com/JuliaDocs/Documenter.jl/releases/tag/v1.1.2
[v1.2.0]: https://github.com/JuliaDocs/Documenter.jl/releases/tag/v1.2.0
[v1.2.1]: https://github.com/JuliaDocs/Documenter.jl/releases/tag/v1.2.1
[v1.3.0]: https://github.com/JuliaDocs/Documenter.jl/releases/tag/v1.3.0
[v1.4.0]: https://github.com/JuliaDocs/Documenter.jl/releases/tag/v1.4.0
[v1.4.1]: https://github.com/JuliaDocs/Documenter.jl/releases/tag/v1.4.1
[v1.5.0]: https://github.com/JuliaDocs/Documenter.jl/releases/tag/v1.5.0
[v1.6.0]: https://github.com/JuliaDocs/Documenter.jl/releases/tag/v1.6.0
[v1.7.0]: https://github.com/JuliaDocs/Documenter.jl/releases/tag/v1.7.0
[v1.8.0]: https://github.com/JuliaDocs/Documenter.jl/releases/tag/v1.8.0
[v1.8.1]: https://github.com/JuliaDocs/Documenter.jl/releases/tag/v1.8.1
[v1.9.0]: https://github.com/JuliaDocs/Documenter.jl/releases/tag/v1.9.0
[#198]: https://github.com/JuliaDocs/Documenter.jl/issues/198
[#245]: https://github.com/JuliaDocs/Documenter.jl/issues/245
[#487]: https://github.com/JuliaDocs/Documenter.jl/issues/487
[#491]: https://github.com/JuliaDocs/Documenter.jl/issues/491
[#505]: https://github.com/JuliaDocs/Documenter.jl/issues/505
[#511]: https://github.com/JuliaDocs/Documenter.jl/issues/511
[#535]: https://github.com/JuliaDocs/Documenter.jl/issues/535
[#618]: https://github.com/JuliaDocs/Documenter.jl/issues/618
[#631]: https://github.com/JuliaDocs/Documenter.jl/issues/631
[#697]: https://github.com/JuliaDocs/Documenter.jl/issues/697
[#706]: https://github.com/JuliaDocs/Documenter.jl/issues/706
[#744]: https://github.com/JuliaDocs/Documenter.jl/issues/744
[#756]: https://github.com/JuliaDocs/Documenter.jl/issues/756
[#764]: https://github.com/JuliaDocs/Documenter.jl/issues/764
[#774]: https://github.com/JuliaDocs/Documenter.jl/issues/774
[#781]: https://github.com/JuliaDocs/Documenter.jl/issues/781
[#789]: https://github.com/JuliaDocs/Documenter.jl/issues/789
[#792]: https://github.com/JuliaDocs/Documenter.jl/issues/792
[#793]: https://github.com/JuliaDocs/Documenter.jl/issues/793
[#794]: https://github.com/JuliaDocs/Documenter.jl/issues/794
[#795]: https://github.com/JuliaDocs/Documenter.jl/issues/795
[#802]: https://github.com/JuliaDocs/Documenter.jl/issues/802
[#803]: https://github.com/JuliaDocs/Documenter.jl/issues/803
[#804]: https://github.com/JuliaDocs/Documenter.jl/issues/804
[#813]: https://github.com/JuliaDocs/Documenter.jl/issues/813
[#816]: https://github.com/JuliaDocs/Documenter.jl/issues/816
[#817]: https://github.com/JuliaDocs/Documenter.jl/issues/817
[#823]: https://github.com/JuliaDocs/Documenter.jl/issues/823
[#824]: https://github.com/JuliaDocs/Documenter.jl/issues/824
[#826]: https://github.com/JuliaDocs/Documenter.jl/issues/826
[#833]: https://github.com/JuliaDocs/Documenter.jl/issues/833
[#841]: https://github.com/JuliaDocs/Documenter.jl/issues/841
[#854]: https://github.com/JuliaDocs/Documenter.jl/issues/854
[#863]: https://github.com/JuliaDocs/Documenter.jl/issues/863
[#864]: https://github.com/JuliaDocs/Documenter.jl/issues/864
[#876]: https://github.com/JuliaDocs/Documenter.jl/issues/876
[#879]: https://github.com/JuliaDocs/Documenter.jl/issues/879
[#885]: https://github.com/JuliaDocs/Documenter.jl/issues/885
[#886]: https://github.com/JuliaDocs/Documenter.jl/issues/886
[#890]: https://github.com/JuliaDocs/Documenter.jl/issues/890
[#891]: https://github.com/JuliaDocs/Documenter.jl/issues/891
[#898]: https://github.com/JuliaDocs/Documenter.jl/issues/898
[#905]: https://github.com/JuliaDocs/Documenter.jl/issues/905
[#907]: https://github.com/JuliaDocs/Documenter.jl/issues/907
[#917]: https://github.com/JuliaDocs/Documenter.jl/issues/917
[#923]: https://github.com/JuliaDocs/Documenter.jl/issues/923
[#926]: https://github.com/JuliaDocs/Documenter.jl/issues/926
[#927]: https://github.com/JuliaDocs/Documenter.jl/issues/927
[#928]: https://github.com/JuliaDocs/Documenter.jl/issues/928
[#929]: https://github.com/JuliaDocs/Documenter.jl/issues/929
[#934]: https://github.com/JuliaDocs/Documenter.jl/issues/934
[#935]: https://github.com/JuliaDocs/Documenter.jl/issues/935
[#937]: https://github.com/JuliaDocs/Documenter.jl/issues/937
[#938]: https://github.com/JuliaDocs/Documenter.jl/issues/938
[#941]: https://github.com/JuliaDocs/Documenter.jl/issues/941
[#946]: https://github.com/JuliaDocs/Documenter.jl/issues/946
[#948]: https://github.com/JuliaDocs/Documenter.jl/issues/948
[#953]: https://github.com/JuliaDocs/Documenter.jl/issues/953
[#958]: https://github.com/JuliaDocs/Documenter.jl/issues/958
[#959]: https://github.com/JuliaDocs/Documenter.jl/issues/959
[#960]: https://github.com/JuliaDocs/Documenter.jl/issues/960
[#964]: https://github.com/JuliaDocs/Documenter.jl/issues/964
[#966]: https://github.com/JuliaDocs/Documenter.jl/issues/966
[#967]: https://github.com/JuliaDocs/Documenter.jl/issues/967
[#971]: https://github.com/JuliaDocs/Documenter.jl/issues/971
[#974]: https://github.com/JuliaDocs/Documenter.jl/issues/974
[#980]: https://github.com/JuliaDocs/Documenter.jl/issues/980
[#989]: https://github.com/JuliaDocs/Documenter.jl/issues/989
[#991]: https://github.com/JuliaDocs/Documenter.jl/issues/991
[#994]: https://github.com/JuliaDocs/Documenter.jl/issues/994
[#995]: https://github.com/JuliaDocs/Documenter.jl/issues/995
[#996]: https://github.com/JuliaDocs/Documenter.jl/issues/996
[#999]: https://github.com/JuliaDocs/Documenter.jl/issues/999
[#1000]: https://github.com/JuliaDocs/Documenter.jl/issues/1000
[#1002]: https://github.com/JuliaDocs/Documenter.jl/issues/1002
[#1003]: https://github.com/JuliaDocs/Documenter.jl/issues/1003
[#1004]: https://github.com/JuliaDocs/Documenter.jl/issues/1004
[#1005]: https://github.com/JuliaDocs/Documenter.jl/issues/1005
[#1009]: https://github.com/JuliaDocs/Documenter.jl/issues/1009
[#1013]: https://github.com/JuliaDocs/Documenter.jl/issues/1013
[#1014]: https://github.com/JuliaDocs/Documenter.jl/issues/1014
[#1015]: https://github.com/JuliaDocs/Documenter.jl/issues/1015
[#1025]: https://github.com/JuliaDocs/Documenter.jl/issues/1025
[#1026]: https://github.com/JuliaDocs/Documenter.jl/issues/1026
[#1027]: https://github.com/JuliaDocs/Documenter.jl/issues/1027
[#1028]: https://github.com/JuliaDocs/Documenter.jl/issues/1028
[#1029]: https://github.com/JuliaDocs/Documenter.jl/issues/1029
[#1031]: https://github.com/JuliaDocs/Documenter.jl/issues/1031
[#1034]: https://github.com/JuliaDocs/Documenter.jl/issues/1034
[#1037]: https://github.com/JuliaDocs/Documenter.jl/issues/1037
[#1043]: https://github.com/JuliaDocs/Documenter.jl/issues/1043
[#1046]: https://github.com/JuliaDocs/Documenter.jl/issues/1046
[#1047]: https://github.com/JuliaDocs/Documenter.jl/issues/1047
[#1054]: https://github.com/JuliaDocs/Documenter.jl/issues/1054
[#1057]: https://github.com/JuliaDocs/Documenter.jl/issues/1057
[#1061]: https://github.com/JuliaDocs/Documenter.jl/issues/1061
[#1062]: https://github.com/JuliaDocs/Documenter.jl/issues/1062
[#1066]: https://github.com/JuliaDocs/Documenter.jl/issues/1066
[#1071]: https://github.com/JuliaDocs/Documenter.jl/issues/1071
[#1073]: https://github.com/JuliaDocs/Documenter.jl/issues/1073
[#1075]: https://github.com/JuliaDocs/Documenter.jl/issues/1075
[#1076]: https://github.com/JuliaDocs/Documenter.jl/issues/1076
[#1077]: https://github.com/JuliaDocs/Documenter.jl/issues/1077
[#1079]: https://github.com/JuliaDocs/Documenter.jl/issues/1079
[#1081]: https://github.com/JuliaDocs/Documenter.jl/issues/1081
[#1082]: https://github.com/JuliaDocs/Documenter.jl/issues/1082
[#1088]: https://github.com/JuliaDocs/Documenter.jl/issues/1088
[#1089]: https://github.com/JuliaDocs/Documenter.jl/issues/1089
[#1094]: https://github.com/JuliaDocs/Documenter.jl/issues/1094
[#1097]: https://github.com/JuliaDocs/Documenter.jl/issues/1097
[#1107]: https://github.com/JuliaDocs/Documenter.jl/issues/1107
[#1108]: https://github.com/JuliaDocs/Documenter.jl/issues/1108
[#1112]: https://github.com/JuliaDocs/Documenter.jl/issues/1112
[#1113]: https://github.com/JuliaDocs/Documenter.jl/issues/1113
[#1115]: https://github.com/JuliaDocs/Documenter.jl/issues/1115
[#1118]: https://github.com/JuliaDocs/Documenter.jl/issues/1118
[#1119]: https://github.com/JuliaDocs/Documenter.jl/issues/1119
[#1121]: https://github.com/JuliaDocs/Documenter.jl/issues/1121
[#1137]: https://github.com/JuliaDocs/Documenter.jl/issues/1137
[#1144]: https://github.com/JuliaDocs/Documenter.jl/issues/1144
[#1147]: https://github.com/JuliaDocs/Documenter.jl/issues/1147
[#1148]: https://github.com/JuliaDocs/Documenter.jl/issues/1148
[#1151]: https://github.com/JuliaDocs/Documenter.jl/issues/1151
[#1152]: https://github.com/JuliaDocs/Documenter.jl/issues/1152
[#1153]: https://github.com/JuliaDocs/Documenter.jl/issues/1153
[#1166]: https://github.com/JuliaDocs/Documenter.jl/issues/1166
[#1171]: https://github.com/JuliaDocs/Documenter.jl/issues/1171
[#1173]: https://github.com/JuliaDocs/Documenter.jl/issues/1173
[#1180]: https://github.com/JuliaDocs/Documenter.jl/issues/1180
[#1184]: https://github.com/JuliaDocs/Documenter.jl/issues/1184
[#1186]: https://github.com/JuliaDocs/Documenter.jl/issues/1186
[#1189]: https://github.com/JuliaDocs/Documenter.jl/issues/1189
[#1192]: https://github.com/JuliaDocs/Documenter.jl/issues/1192
[#1194]: https://github.com/JuliaDocs/Documenter.jl/issues/1194
[#1195]: https://github.com/JuliaDocs/Documenter.jl/issues/1195
[#1200]: https://github.com/JuliaDocs/Documenter.jl/issues/1200
[#1201]: https://github.com/JuliaDocs/Documenter.jl/issues/1201
[#1212]: https://github.com/JuliaDocs/Documenter.jl/issues/1212
[#1216]: https://github.com/JuliaDocs/Documenter.jl/issues/1216
[#1222]: https://github.com/JuliaDocs/Documenter.jl/issues/1222
[#1223]: https://github.com/JuliaDocs/Documenter.jl/issues/1223
[#1232]: https://github.com/JuliaDocs/Documenter.jl/issues/1232
[#1240]: https://github.com/JuliaDocs/Documenter.jl/issues/1240
[#1254]: https://github.com/JuliaDocs/Documenter.jl/issues/1254
[#1258]: https://github.com/JuliaDocs/Documenter.jl/issues/1258
[#1264]: https://github.com/JuliaDocs/Documenter.jl/issues/1264
[#1269]: https://github.com/JuliaDocs/Documenter.jl/issues/1269
[#1271]: https://github.com/JuliaDocs/Documenter.jl/issues/1271
[#1278]: https://github.com/JuliaDocs/Documenter.jl/issues/1278
[#1279]: https://github.com/JuliaDocs/Documenter.jl/issues/1279
[#1280]: https://github.com/JuliaDocs/Documenter.jl/issues/1280
[#1283]: https://github.com/JuliaDocs/Documenter.jl/issues/1283
[#1285]: https://github.com/JuliaDocs/Documenter.jl/issues/1285
[#1291]: https://github.com/JuliaDocs/Documenter.jl/issues/1291
[#1292]: https://github.com/JuliaDocs/Documenter.jl/issues/1292
[#1293]: https://github.com/JuliaDocs/Documenter.jl/issues/1293
[#1295]: https://github.com/JuliaDocs/Documenter.jl/issues/1295
[#1298]: https://github.com/JuliaDocs/Documenter.jl/issues/1298
[#1299]: https://github.com/JuliaDocs/Documenter.jl/issues/1299
[#1302]: https://github.com/JuliaDocs/Documenter.jl/issues/1302
[#1307]: https://github.com/JuliaDocs/Documenter.jl/issues/1307
[#1310]: https://github.com/JuliaDocs/Documenter.jl/issues/1310
[#1311]: https://github.com/JuliaDocs/Documenter.jl/issues/1311
[#1312]: https://github.com/JuliaDocs/Documenter.jl/issues/1312
[#1315]: https://github.com/JuliaDocs/Documenter.jl/issues/1315
[#1320]: https://github.com/JuliaDocs/Documenter.jl/issues/1320
[#1321]: https://github.com/JuliaDocs/Documenter.jl/issues/1321
[#1323]: https://github.com/JuliaDocs/Documenter.jl/issues/1323
[#1328]: https://github.com/JuliaDocs/Documenter.jl/issues/1328
[#1337]: https://github.com/JuliaDocs/Documenter.jl/issues/1337
[#1338]: https://github.com/JuliaDocs/Documenter.jl/issues/1338
[#1339]: https://github.com/JuliaDocs/Documenter.jl/issues/1339
[#1342]: https://github.com/JuliaDocs/Documenter.jl/issues/1342
[#1344]: https://github.com/JuliaDocs/Documenter.jl/issues/1344
[#1345]: https://github.com/JuliaDocs/Documenter.jl/issues/1345
[#1349]: https://github.com/JuliaDocs/Documenter.jl/issues/1349
[#1355]: https://github.com/JuliaDocs/Documenter.jl/issues/1355
[#1357]: https://github.com/JuliaDocs/Documenter.jl/issues/1357
[#1360]: https://github.com/JuliaDocs/Documenter.jl/issues/1360
[#1362]: https://github.com/JuliaDocs/Documenter.jl/issues/1362
[#1364]: https://github.com/JuliaDocs/Documenter.jl/issues/1364
[#1365]: https://github.com/JuliaDocs/Documenter.jl/issues/1365
[#1367]: https://github.com/JuliaDocs/Documenter.jl/issues/1367
[#1368]: https://github.com/JuliaDocs/Documenter.jl/issues/1368
[#1369]: https://github.com/JuliaDocs/Documenter.jl/issues/1369
[#1379]: https://github.com/JuliaDocs/Documenter.jl/issues/1379
[#1388]: https://github.com/JuliaDocs/Documenter.jl/issues/1388
[#1389]: https://github.com/JuliaDocs/Documenter.jl/issues/1389
[#1392]: https://github.com/JuliaDocs/Documenter.jl/issues/1392
[#1393]: https://github.com/JuliaDocs/Documenter.jl/issues/1393
[#1400]: https://github.com/JuliaDocs/Documenter.jl/issues/1400
[#1426]: https://github.com/JuliaDocs/Documenter.jl/issues/1426
[#1428]: https://github.com/JuliaDocs/Documenter.jl/issues/1428
[#1430]: https://github.com/JuliaDocs/Documenter.jl/issues/1430
[#1435]: https://github.com/JuliaDocs/Documenter.jl/issues/1435
[#1437]: https://github.com/JuliaDocs/Documenter.jl/issues/1437
[#1438]: https://github.com/JuliaDocs/Documenter.jl/issues/1438
[#1440]: https://github.com/JuliaDocs/Documenter.jl/issues/1440
[#1441]: https://github.com/JuliaDocs/Documenter.jl/issues/1441
[#1443]: https://github.com/JuliaDocs/Documenter.jl/issues/1443
[#1448]: https://github.com/JuliaDocs/Documenter.jl/issues/1448
[#1449]: https://github.com/JuliaDocs/Documenter.jl/issues/1449
[#1452]: https://github.com/JuliaDocs/Documenter.jl/issues/1452
[#1456]: https://github.com/JuliaDocs/Documenter.jl/issues/1456
[#1462]: https://github.com/JuliaDocs/Documenter.jl/issues/1462
[#1463]: https://github.com/JuliaDocs/Documenter.jl/issues/1463
[#1466]: https://github.com/JuliaDocs/Documenter.jl/issues/1466
[#1468]: https://github.com/JuliaDocs/Documenter.jl/issues/1468
[#1469]: https://github.com/JuliaDocs/Documenter.jl/issues/1469
[#1470]: https://github.com/JuliaDocs/Documenter.jl/issues/1470
[#1471]: https://github.com/JuliaDocs/Documenter.jl/issues/1471
[#1472]: https://github.com/JuliaDocs/Documenter.jl/issues/1472
[#1474]: https://github.com/JuliaDocs/Documenter.jl/issues/1474
[#1476]: https://github.com/JuliaDocs/Documenter.jl/issues/1476
[#1489]: https://github.com/JuliaDocs/Documenter.jl/issues/1489
[#1491]: https://github.com/JuliaDocs/Documenter.jl/issues/1491
[#1493]: https://github.com/JuliaDocs/Documenter.jl/issues/1493
[#1497]: https://github.com/JuliaDocs/Documenter.jl/issues/1497
[#1503]: https://github.com/JuliaDocs/Documenter.jl/issues/1503
[#1510]: https://github.com/JuliaDocs/Documenter.jl/issues/1510
[#1511]: https://github.com/JuliaDocs/Documenter.jl/issues/1511
[#1513]: https://github.com/JuliaDocs/Documenter.jl/issues/1513
[#1516]: https://github.com/JuliaDocs/Documenter.jl/issues/1516
[#1518]: https://github.com/JuliaDocs/Documenter.jl/issues/1518
[#1519]: https://github.com/JuliaDocs/Documenter.jl/issues/1519
[#1520]: https://github.com/JuliaDocs/Documenter.jl/issues/1520
[#1521]: https://github.com/JuliaDocs/Documenter.jl/issues/1521
[#1526]: https://github.com/JuliaDocs/Documenter.jl/issues/1526
[#1527]: https://github.com/JuliaDocs/Documenter.jl/issues/1527
[#1529]: https://github.com/JuliaDocs/Documenter.jl/issues/1529
[#1531]: https://github.com/JuliaDocs/Documenter.jl/issues/1531
[#1533]: https://github.com/JuliaDocs/Documenter.jl/issues/1533
[#1534]: https://github.com/JuliaDocs/Documenter.jl/issues/1534
[#1536]: https://github.com/JuliaDocs/Documenter.jl/issues/1536
[#1537]: https://github.com/JuliaDocs/Documenter.jl/issues/1537
[#1538]: https://github.com/JuliaDocs/Documenter.jl/issues/1538
[#1540]: https://github.com/JuliaDocs/Documenter.jl/issues/1540
[#1549]: https://github.com/JuliaDocs/Documenter.jl/issues/1549
[#1551]: https://github.com/JuliaDocs/Documenter.jl/issues/1551
[#1553]: https://github.com/JuliaDocs/Documenter.jl/issues/1553
[#1554]: https://github.com/JuliaDocs/Documenter.jl/issues/1554
[#1556]: https://github.com/JuliaDocs/Documenter.jl/issues/1556
[#1557]: https://github.com/JuliaDocs/Documenter.jl/issues/1557
[#1559]: https://github.com/JuliaDocs/Documenter.jl/issues/1559
[#1561]: https://github.com/JuliaDocs/Documenter.jl/issues/1561
[#1567]: https://github.com/JuliaDocs/Documenter.jl/issues/1567
[#1568]: https://github.com/JuliaDocs/Documenter.jl/issues/1568
[#1569]: https://github.com/JuliaDocs/Documenter.jl/issues/1569
[#1570]: https://github.com/JuliaDocs/Documenter.jl/issues/1570
[#1575]: https://github.com/JuliaDocs/Documenter.jl/issues/1575
[#1577]: https://github.com/JuliaDocs/Documenter.jl/issues/1577
[#1590]: https://github.com/JuliaDocs/Documenter.jl/issues/1590
[#1594]: https://github.com/JuliaDocs/Documenter.jl/issues/1594
[#1595]: https://github.com/JuliaDocs/Documenter.jl/issues/1595
[#1596]: https://github.com/JuliaDocs/Documenter.jl/issues/1596
[#1602]: https://github.com/JuliaDocs/Documenter.jl/issues/1602
[#1604]: https://github.com/JuliaDocs/Documenter.jl/issues/1604
[#1609]: https://github.com/JuliaDocs/Documenter.jl/issues/1609
[#1610]: https://github.com/JuliaDocs/Documenter.jl/issues/1610
[#1611]: https://github.com/JuliaDocs/Documenter.jl/issues/1611
[#1615]: https://github.com/JuliaDocs/Documenter.jl/issues/1615
[#1616]: https://github.com/JuliaDocs/Documenter.jl/issues/1616
[#1617]: https://github.com/JuliaDocs/Documenter.jl/issues/1617
[#1625]: https://github.com/JuliaDocs/Documenter.jl/issues/1625
[#1627]: https://github.com/JuliaDocs/Documenter.jl/issues/1627
[#1628]: https://github.com/JuliaDocs/Documenter.jl/issues/1628
[#1629]: https://github.com/JuliaDocs/Documenter.jl/issues/1629
[#1633]: https://github.com/JuliaDocs/Documenter.jl/issues/1633
[#1634]: https://github.com/JuliaDocs/Documenter.jl/issues/1634
[#1639]: https://github.com/JuliaDocs/Documenter.jl/issues/1639
[#1641]: https://github.com/JuliaDocs/Documenter.jl/issues/1641
[#1645]: https://github.com/JuliaDocs/Documenter.jl/issues/1645
[#1647]: https://github.com/JuliaDocs/Documenter.jl/issues/1647
[#1649]: https://github.com/JuliaDocs/Documenter.jl/issues/1649
[#1655]: https://github.com/JuliaDocs/Documenter.jl/issues/1655
[#1657]: https://github.com/JuliaDocs/Documenter.jl/issues/1657
[#1658]: https://github.com/JuliaDocs/Documenter.jl/issues/1658
[#1661]: https://github.com/JuliaDocs/Documenter.jl/issues/1661
[#1665]: https://github.com/JuliaDocs/Documenter.jl/issues/1665
[#1667]: https://github.com/JuliaDocs/Documenter.jl/issues/1667
[#1673]: https://github.com/JuliaDocs/Documenter.jl/issues/1673
[#1687]: https://github.com/JuliaDocs/Documenter.jl/issues/1687
[#1689]: https://github.com/JuliaDocs/Documenter.jl/issues/1689
[#1691]: https://github.com/JuliaDocs/Documenter.jl/issues/1691
[#1693]: https://github.com/JuliaDocs/Documenter.jl/issues/1693
[#1695]: https://github.com/JuliaDocs/Documenter.jl/issues/1695
[#1696]: https://github.com/JuliaDocs/Documenter.jl/issues/1696
[#1698]: https://github.com/JuliaDocs/Documenter.jl/issues/1698
[#1699]: https://github.com/JuliaDocs/Documenter.jl/issues/1699
[#1704]: https://github.com/JuliaDocs/Documenter.jl/issues/1704
[#1706]: https://github.com/JuliaDocs/Documenter.jl/issues/1706
[#1709]: https://github.com/JuliaDocs/Documenter.jl/issues/1709
[#1716]: https://github.com/JuliaDocs/Documenter.jl/issues/1716
[#1727]: https://github.com/JuliaDocs/Documenter.jl/issues/1727
[#1728]: https://github.com/JuliaDocs/Documenter.jl/issues/1728
[#1743]: https://github.com/JuliaDocs/Documenter.jl/issues/1743
[#1745]: https://github.com/JuliaDocs/Documenter.jl/issues/1745
[#1746]: https://github.com/JuliaDocs/Documenter.jl/issues/1746
[#1748]: https://github.com/JuliaDocs/Documenter.jl/issues/1748
[#1750]: https://github.com/JuliaDocs/Documenter.jl/issues/1750
[#1751]: https://github.com/JuliaDocs/Documenter.jl/issues/1751
[#1752]: https://github.com/JuliaDocs/Documenter.jl/issues/1752
[#1754]: https://github.com/JuliaDocs/Documenter.jl/issues/1754
[#1756]: https://github.com/JuliaDocs/Documenter.jl/issues/1756
[#1758]: https://github.com/JuliaDocs/Documenter.jl/issues/1758
[#1759]: https://github.com/JuliaDocs/Documenter.jl/issues/1759
[#1760]: https://github.com/JuliaDocs/Documenter.jl/issues/1760
[#1762]: https://github.com/JuliaDocs/Documenter.jl/issues/1762
[#1766]: https://github.com/JuliaDocs/Documenter.jl/issues/1766
[#1770]: https://github.com/JuliaDocs/Documenter.jl/issues/1770
[#1771]: https://github.com/JuliaDocs/Documenter.jl/issues/1771
[#1772]: https://github.com/JuliaDocs/Documenter.jl/issues/1772
[#1773]: https://github.com/JuliaDocs/Documenter.jl/issues/1773
[#1774]: https://github.com/JuliaDocs/Documenter.jl/issues/1774
[#1776]: https://github.com/JuliaDocs/Documenter.jl/issues/1776
[#1780]: https://github.com/JuliaDocs/Documenter.jl/issues/1780
[#1784]: https://github.com/JuliaDocs/Documenter.jl/issues/1784
[#1785]: https://github.com/JuliaDocs/Documenter.jl/issues/1785
[#1788]: https://github.com/JuliaDocs/Documenter.jl/issues/1788
[#1792]: https://github.com/JuliaDocs/Documenter.jl/issues/1792
[#1795]: https://github.com/JuliaDocs/Documenter.jl/issues/1795
[#1796]: https://github.com/JuliaDocs/Documenter.jl/issues/1796
[#1797]: https://github.com/JuliaDocs/Documenter.jl/issues/1797
[#1802]: https://github.com/JuliaDocs/Documenter.jl/issues/1802
[#1803]: https://github.com/JuliaDocs/Documenter.jl/issues/1803
[#1805]: https://github.com/JuliaDocs/Documenter.jl/issues/1805
[#1806]: https://github.com/JuliaDocs/Documenter.jl/issues/1806
[#1807]: https://github.com/JuliaDocs/Documenter.jl/issues/1807
[#1808]: https://github.com/JuliaDocs/Documenter.jl/issues/1808
[#1810]: https://github.com/JuliaDocs/Documenter.jl/issues/1810
[#1811]: https://github.com/JuliaDocs/Documenter.jl/issues/1811
[#1814]: https://github.com/JuliaDocs/Documenter.jl/issues/1814
[#1816]: https://github.com/JuliaDocs/Documenter.jl/issues/1816
[#1818]: https://github.com/JuliaDocs/Documenter.jl/issues/1818
[#1821]: https://github.com/JuliaDocs/Documenter.jl/issues/1821
[#1825]: https://github.com/JuliaDocs/Documenter.jl/issues/1825
[#1826]: https://github.com/JuliaDocs/Documenter.jl/issues/1826
[#1827]: https://github.com/JuliaDocs/Documenter.jl/issues/1827
[#1828]: https://github.com/JuliaDocs/Documenter.jl/issues/1828
[#1829]: https://github.com/JuliaDocs/Documenter.jl/issues/1829
[#1833]: https://github.com/JuliaDocs/Documenter.jl/issues/1833
[#1834]: https://github.com/JuliaDocs/Documenter.jl/issues/1834
[#1835]: https://github.com/JuliaDocs/Documenter.jl/issues/1835
[#1836]: https://github.com/JuliaDocs/Documenter.jl/issues/1836
[#1838]: https://github.com/JuliaDocs/Documenter.jl/issues/1838
[#1841]: https://github.com/JuliaDocs/Documenter.jl/issues/1841
[#1842]: https://github.com/JuliaDocs/Documenter.jl/issues/1842
[#1844]: https://github.com/JuliaDocs/Documenter.jl/issues/1844
[#1846]: https://github.com/JuliaDocs/Documenter.jl/issues/1846
[#1857]: https://github.com/JuliaDocs/Documenter.jl/issues/1857
[#1861]: https://github.com/JuliaDocs/Documenter.jl/issues/1861
[#1862]: https://github.com/JuliaDocs/Documenter.jl/issues/1862
[#1865]: https://github.com/JuliaDocs/Documenter.jl/issues/1865
[#1870]: https://github.com/JuliaDocs/Documenter.jl/issues/1870
[#1871]: https://github.com/JuliaDocs/Documenter.jl/issues/1871
[#1880]: https://github.com/JuliaDocs/Documenter.jl/issues/1880
[#1881]: https://github.com/JuliaDocs/Documenter.jl/issues/1881
[#1885]: https://github.com/JuliaDocs/Documenter.jl/issues/1885
[#1886]: https://github.com/JuliaDocs/Documenter.jl/issues/1886
[#1890]: https://github.com/JuliaDocs/Documenter.jl/issues/1890
[#1892]: https://github.com/JuliaDocs/Documenter.jl/issues/1892
[#1900]: https://github.com/JuliaDocs/Documenter.jl/issues/1900
[#1903]: https://github.com/JuliaDocs/Documenter.jl/issues/1903
[#1906]: https://github.com/JuliaDocs/Documenter.jl/issues/1906
[#1908]: https://github.com/JuliaDocs/Documenter.jl/issues/1908
[#1909]: https://github.com/JuliaDocs/Documenter.jl/issues/1909
[#1912]: https://github.com/JuliaDocs/Documenter.jl/issues/1912
[#1919]: https://github.com/JuliaDocs/Documenter.jl/issues/1919
[#1924]: https://github.com/JuliaDocs/Documenter.jl/issues/1924
[#1930]: https://github.com/JuliaDocs/Documenter.jl/issues/1930
[#1931]: https://github.com/JuliaDocs/Documenter.jl/issues/1931
[#1932]: https://github.com/JuliaDocs/Documenter.jl/issues/1932
[#1933]: https://github.com/JuliaDocs/Documenter.jl/issues/1933
[#1935]: https://github.com/JuliaDocs/Documenter.jl/issues/1935
[#1936]: https://github.com/JuliaDocs/Documenter.jl/issues/1936
[#1937]: https://github.com/JuliaDocs/Documenter.jl/issues/1937
[#1944]: https://github.com/JuliaDocs/Documenter.jl/issues/1944
[#1946]: https://github.com/JuliaDocs/Documenter.jl/issues/1946
[#1948]: https://github.com/JuliaDocs/Documenter.jl/issues/1948
[#1955]: https://github.com/JuliaDocs/Documenter.jl/issues/1955
[#1956]: https://github.com/JuliaDocs/Documenter.jl/issues/1956
[#1957]: https://github.com/JuliaDocs/Documenter.jl/issues/1957
[#1958]: https://github.com/JuliaDocs/Documenter.jl/issues/1958
[#1962]: https://github.com/JuliaDocs/Documenter.jl/issues/1962
[#1969]: https://github.com/JuliaDocs/Documenter.jl/issues/1969
[#1970]: https://github.com/JuliaDocs/Documenter.jl/issues/1970
[#1976]: https://github.com/JuliaDocs/Documenter.jl/issues/1976
[#1977]: https://github.com/JuliaDocs/Documenter.jl/issues/1977
[#1980]: https://github.com/JuliaDocs/Documenter.jl/issues/1980
[#1983]: https://github.com/JuliaDocs/Documenter.jl/issues/1983
[#1989]: https://github.com/JuliaDocs/Documenter.jl/issues/1989
[#1991]: https://github.com/JuliaDocs/Documenter.jl/issues/1991
[#1993]: https://github.com/JuliaDocs/Documenter.jl/issues/1993
[#2012]: https://github.com/JuliaDocs/Documenter.jl/issues/2012
[#2018]: https://github.com/JuliaDocs/Documenter.jl/issues/2018
[#2019]: https://github.com/JuliaDocs/Documenter.jl/issues/2019
[#2027]: https://github.com/JuliaDocs/Documenter.jl/issues/2027
[#2051]: https://github.com/JuliaDocs/Documenter.jl/issues/2051
[#2054]: https://github.com/JuliaDocs/Documenter.jl/issues/2054
[#2058]: https://github.com/JuliaDocs/Documenter.jl/issues/2058
[#2066]: https://github.com/JuliaDocs/Documenter.jl/issues/2066
[#2067]: https://github.com/JuliaDocs/Documenter.jl/issues/2067
[#2070]: https://github.com/JuliaDocs/Documenter.jl/issues/2070
[#2071]: https://github.com/JuliaDocs/Documenter.jl/issues/2071
[#2076]: https://github.com/JuliaDocs/Documenter.jl/issues/2076
[#2078]: https://github.com/JuliaDocs/Documenter.jl/issues/2078
[#2081]: https://github.com/JuliaDocs/Documenter.jl/issues/2081
[#2085]: https://github.com/JuliaDocs/Documenter.jl/issues/2085
[#2100]: https://github.com/JuliaDocs/Documenter.jl/issues/2100
[#2103]: https://github.com/JuliaDocs/Documenter.jl/issues/2103
[#2128]: https://github.com/JuliaDocs/Documenter.jl/issues/2128
[#2130]: https://github.com/JuliaDocs/Documenter.jl/issues/2130
[#2134]: https://github.com/JuliaDocs/Documenter.jl/issues/2134
[#2141]: https://github.com/JuliaDocs/Documenter.jl/issues/2141
[#2142]: https://github.com/JuliaDocs/Documenter.jl/issues/2142
[#2143]: https://github.com/JuliaDocs/Documenter.jl/issues/2143
[#2145]: https://github.com/JuliaDocs/Documenter.jl/issues/2145
[#2147]: https://github.com/JuliaDocs/Documenter.jl/issues/2147
[#2153]: https://github.com/JuliaDocs/Documenter.jl/issues/2153
[#2157]: https://github.com/JuliaDocs/Documenter.jl/issues/2157
[#2169]: https://github.com/JuliaDocs/Documenter.jl/issues/2169
[#2170]: https://github.com/JuliaDocs/Documenter.jl/issues/2170
[#2181]: https://github.com/JuliaDocs/Documenter.jl/issues/2181
[#2187]: https://github.com/JuliaDocs/Documenter.jl/issues/2187
[#2191]: https://github.com/JuliaDocs/Documenter.jl/issues/2191
[#2194]: https://github.com/JuliaDocs/Documenter.jl/issues/2194
[#2202]: https://github.com/JuliaDocs/Documenter.jl/issues/2202
[#2203]: https://github.com/JuliaDocs/Documenter.jl/issues/2203
[#2204]: https://github.com/JuliaDocs/Documenter.jl/issues/2204
[#2205]: https://github.com/JuliaDocs/Documenter.jl/issues/2205
[#2211]: https://github.com/JuliaDocs/Documenter.jl/issues/2211
[#2213]: https://github.com/JuliaDocs/Documenter.jl/issues/2213
[#2214]: https://github.com/JuliaDocs/Documenter.jl/issues/2214
[#2215]: https://github.com/JuliaDocs/Documenter.jl/issues/2215
[#2216]: https://github.com/JuliaDocs/Documenter.jl/issues/2216
[#2217]: https://github.com/JuliaDocs/Documenter.jl/issues/2217
[#2232]: https://github.com/JuliaDocs/Documenter.jl/issues/2232
[#2233]: https://github.com/JuliaDocs/Documenter.jl/issues/2233
[#2236]: https://github.com/JuliaDocs/Documenter.jl/issues/2236
[#2237]: https://github.com/JuliaDocs/Documenter.jl/issues/2237
[#2245]: https://github.com/JuliaDocs/Documenter.jl/issues/2245
[#2247]: https://github.com/JuliaDocs/Documenter.jl/issues/2247
[#2249]: https://github.com/JuliaDocs/Documenter.jl/issues/2249
[#2252]: https://github.com/JuliaDocs/Documenter.jl/issues/2252
[#2259]: https://github.com/JuliaDocs/Documenter.jl/issues/2259
[#2260]: https://github.com/JuliaDocs/Documenter.jl/issues/2260
[#2269]: https://github.com/JuliaDocs/Documenter.jl/issues/2269
[#2272]: https://github.com/JuliaDocs/Documenter.jl/issues/2272
[#2273]: https://github.com/JuliaDocs/Documenter.jl/issues/2273
[#2274]: https://github.com/JuliaDocs/Documenter.jl/issues/2274
[#2279]: https://github.com/JuliaDocs/Documenter.jl/issues/2279
[#2280]: https://github.com/JuliaDocs/Documenter.jl/issues/2280
[#2281]: https://github.com/JuliaDocs/Documenter.jl/issues/2281
[#2282]: https://github.com/JuliaDocs/Documenter.jl/issues/2282
[#2285]: https://github.com/JuliaDocs/Documenter.jl/issues/2285
[#2288]: https://github.com/JuliaDocs/Documenter.jl/issues/2288
[#2293]: https://github.com/JuliaDocs/Documenter.jl/issues/2293
[#2300]: https://github.com/JuliaDocs/Documenter.jl/issues/2300
[#2303]: https://github.com/JuliaDocs/Documenter.jl/issues/2303
[#2306]: https://github.com/JuliaDocs/Documenter.jl/issues/2306
[#2307]: https://github.com/JuliaDocs/Documenter.jl/issues/2307
[#2308]: https://github.com/JuliaDocs/Documenter.jl/issues/2308
[#2313]: https://github.com/JuliaDocs/Documenter.jl/issues/2313
[#2317]: https://github.com/JuliaDocs/Documenter.jl/issues/2317
[#2324]: https://github.com/JuliaDocs/Documenter.jl/issues/2324
[#2325]: https://github.com/JuliaDocs/Documenter.jl/issues/2325
[#2327]: https://github.com/JuliaDocs/Documenter.jl/issues/2327
[#2329]: https://github.com/JuliaDocs/Documenter.jl/issues/2329
[#2330]: https://github.com/JuliaDocs/Documenter.jl/issues/2330
[#2335]: https://github.com/JuliaDocs/Documenter.jl/issues/2335
[#2337]: https://github.com/JuliaDocs/Documenter.jl/issues/2337
[#2339]: https://github.com/JuliaDocs/Documenter.jl/issues/2339
[#2344]: https://github.com/JuliaDocs/Documenter.jl/issues/2344
[#2348]: https://github.com/JuliaDocs/Documenter.jl/issues/2348
[#2360]: https://github.com/JuliaDocs/Documenter.jl/issues/2360
[#2364]: https://github.com/JuliaDocs/Documenter.jl/issues/2364
[#2365]: https://github.com/JuliaDocs/Documenter.jl/issues/2365
[#2366]: https://github.com/JuliaDocs/Documenter.jl/issues/2366
[#2373]: https://github.com/JuliaDocs/Documenter.jl/issues/2373
[#2374]: https://github.com/JuliaDocs/Documenter.jl/issues/2374
[#2375]: https://github.com/JuliaDocs/Documenter.jl/issues/2375
[#2378]: https://github.com/JuliaDocs/Documenter.jl/issues/2378
[#2394]: https://github.com/JuliaDocs/Documenter.jl/issues/2394
[#2399]: https://github.com/JuliaDocs/Documenter.jl/issues/2399
[#2406]: https://github.com/JuliaDocs/Documenter.jl/issues/2406
[#2408]: https://github.com/JuliaDocs/Documenter.jl/issues/2408
[#2410]: https://github.com/JuliaDocs/Documenter.jl/issues/2410
[#2414]: https://github.com/JuliaDocs/Documenter.jl/issues/2414
[#2415]: https://github.com/JuliaDocs/Documenter.jl/issues/2415
[#2424]: https://github.com/JuliaDocs/Documenter.jl/issues/2424
[#2430]: https://github.com/JuliaDocs/Documenter.jl/issues/2430
[#2438]: https://github.com/JuliaDocs/Documenter.jl/issues/2438
[#2441]: https://github.com/JuliaDocs/Documenter.jl/issues/2441
[#2449]: https://github.com/JuliaDocs/Documenter.jl/issues/2449
[#2458]: https://github.com/JuliaDocs/Documenter.jl/issues/2458
[#2459]: https://github.com/JuliaDocs/Documenter.jl/issues/2459
[#2460]: https://github.com/JuliaDocs/Documenter.jl/issues/2460
[#2461]: https://github.com/JuliaDocs/Documenter.jl/issues/2461
[#2470]: https://github.com/JuliaDocs/Documenter.jl/issues/2470
[#2475]: https://github.com/JuliaDocs/Documenter.jl/issues/2475
[#2480]: https://github.com/JuliaDocs/Documenter.jl/issues/2480
[#2482]: https://github.com/JuliaDocs/Documenter.jl/issues/2482
[#2485]: https://github.com/JuliaDocs/Documenter.jl/issues/2485
[#2496]: https://github.com/JuliaDocs/Documenter.jl/issues/2496
[#2497]: https://github.com/JuliaDocs/Documenter.jl/issues/2497
[#2499]: https://github.com/JuliaDocs/Documenter.jl/issues/2499
[#2511]: https://github.com/JuliaDocs/Documenter.jl/issues/2511
[#2513]: https://github.com/JuliaDocs/Documenter.jl/issues/2513
[#2514]: https://github.com/JuliaDocs/Documenter.jl/issues/2514
[#2526]: https://github.com/JuliaDocs/Documenter.jl/issues/2526
[#2543]: https://github.com/JuliaDocs/Documenter.jl/issues/2543
[#2549]: https://github.com/JuliaDocs/Documenter.jl/issues/2549
[#2551]: https://github.com/JuliaDocs/Documenter.jl/issues/2551
[#2557]: https://github.com/JuliaDocs/Documenter.jl/issues/2557
[#2560]: https://github.com/JuliaDocs/Documenter.jl/issues/2560
[#2561]: https://github.com/JuliaDocs/Documenter.jl/issues/2561
[#2562]: https://github.com/JuliaDocs/Documenter.jl/issues/2562
[#2566]: https://github.com/JuliaDocs/Documenter.jl/issues/2566
[#2569]: https://github.com/JuliaDocs/Documenter.jl/issues/2569
[#2571]: https://github.com/JuliaDocs/Documenter.jl/issues/2571
[#2576]: https://github.com/JuliaDocs/Documenter.jl/issues/2576
[#2577]: https://github.com/JuliaDocs/Documenter.jl/issues/2577
[#2592]: https://github.com/JuliaDocs/Documenter.jl/issues/2592
[#2593]: https://github.com/JuliaDocs/Documenter.jl/issues/2593
[#2602]: https://github.com/JuliaDocs/Documenter.jl/issues/2602
[#2610]: https://github.com/JuliaDocs/Documenter.jl/issues/2610
[#2619]: https://github.com/JuliaDocs/Documenter.jl/issues/2619
[#2621]: https://github.com/JuliaDocs/Documenter.jl/issues/2621
[#2622]: https://github.com/JuliaDocs/Documenter.jl/issues/2622
[#2624]: https://github.com/JuliaDocs/Documenter.jl/issues/2624
[#2629]: https://github.com/JuliaDocs/Documenter.jl/issues/2629
[#2636]: https://github.com/JuliaDocs/Documenter.jl/issues/2636
[#2642]: https://github.com/JuliaDocs/Documenter.jl/issues/2642
[#2646]: https://github.com/JuliaDocs/Documenter.jl/issues/2646
[#2648]: https://github.com/JuliaDocs/Documenter.jl/issues/2648
[#2649]: https://github.com/JuliaDocs/Documenter.jl/issues/2649
[#2651]: https://github.com/JuliaDocs/Documenter.jl/issues/2651
[#2652]: https://github.com/JuliaDocs/Documenter.jl/issues/2652
[#2656]: https://github.com/JuliaDocs/Documenter.jl/issues/2656
[#2658]: https://github.com/JuliaDocs/Documenter.jl/issues/2658
[JuliaLang/julia#36953]: https://github.com/JuliaLang/julia/issues/36953
[JuliaLang/julia#38054]: https://github.com/JuliaLang/julia/issues/38054
[JuliaLang/julia#39841]: https://github.com/JuliaLang/julia/issues/39841
[JuliaLang/julia#43652]: https://github.com/JuliaLang/julia/issues/43652
[JuliaLang/julia#45174]: https://github.com/JuliaLang/julia/issues/45174<|MERGE_RESOLUTION|>--- conflicted
+++ resolved
@@ -12,11 +12,8 @@
 ## Fixed
 
 * Don't require custom themes to set a color for the 'todo' admonition. ([#2576])
-<<<<<<< HEAD
-* Fix the missing docstring error message in the logs. ([#2658])
-=======
 * Entries in `@repl` blocks that were hidden with `# hide` no longer produce erroneous empty lines ([#1521], [#2054], [#2399])
->>>>>>> 7baea85c
+* Fix the printed log message for missing docstring errors. ([#2658])
 
 ## Version [v1.9.0] - 2025-03-17
 
