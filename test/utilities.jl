module UtilitiesTests

using Test
import Base64: stringmime
include("TestUtilities.jl"); using .TestUtilities

import Documenter
import Markdown

module UnitTests
    module SubModule end

    # Does `submodules` collect *all* the submodules?
    module A
        module B
            module C
                module D end
            end
        end
    end

    mutable struct T end
    mutable struct S{T} end

    "Documenter unit tests."
    Base.length(::T) = 1

    f(x) = x

    const pi = 3.0

    const TA = Vector{UInt128}
    const TB = Array{T, 8} where T
    const TC = Union{Int64, Float64, String}
end

module OuterModule
module InnerModule
import ..OuterModule
export OuterModule
end
end

module ExternalModule end
module ModuleWithAliases
using ..ExternalModule
Y = ExternalModule
module A
    module B
    const X = Main
    end
end
end

# hasfield was added in Julia 1.2. This definition borrowed from Compat.jl (MIT)
# Note: this can not be inside the testset
(VERSION < v"1.2.0-DEV.272") && (hasfield(::Type{T}, name::Symbol) where T = Base.fieldindex(T, name, false) > 0)

@testset "Utilities" begin
    let doc = @doc(length)
        a = Documenter.Utilities.filterdocs(doc, Set{Module}())
        b = Documenter.Utilities.filterdocs(doc, Set{Module}([UnitTests]))
        c = Documenter.Utilities.filterdocs(doc, Set{Module}([Base]))
        d = Documenter.Utilities.filterdocs(doc, Set{Module}([UtilitiesTests]))

        @test a !== nothing
        @test a === doc
        @test b !== nothing
        @test occursin("Documenter unit tests.", stringmime("text/plain", b))
        @test c !== nothing
        @test !occursin("Documenter unit tests.", stringmime("text/plain", c))
        @test d === nothing
    end

    # Documenter.Utilities.issubmodule
    @test Documenter.Utilities.issubmodule(Main, Main) === true
    @test Documenter.Utilities.issubmodule(UnitTests, UnitTests) === true
    @test Documenter.Utilities.issubmodule(UnitTests.SubModule, Main) === true
    @test Documenter.Utilities.issubmodule(UnitTests.SubModule, UnitTests) === true
    @test Documenter.Utilities.issubmodule(UnitTests.SubModule, Base) === false
    @test Documenter.Utilities.issubmodule(UnitTests, UnitTests.SubModule) === false

    @test UnitTests.A in Documenter.Utilities.submodules(UnitTests.A)
    @test UnitTests.A.B in Documenter.Utilities.submodules(UnitTests.A)
    @test UnitTests.A.B.C in Documenter.Utilities.submodules(UnitTests.A)
    @test UnitTests.A.B.C.D in Documenter.Utilities.submodules(UnitTests.A)
    @test OuterModule in Documenter.Utilities.submodules(OuterModule)
    @test OuterModule.InnerModule in Documenter.Utilities.submodules(OuterModule)
    @test length(Documenter.Utilities.submodules(OuterModule)) == 2
    @test Documenter.Utilities.submodules(ModuleWithAliases) == Set([ModuleWithAliases, ModuleWithAliases.A, ModuleWithAliases.A.B])

    @test Documenter.Utilities.isabsurl("file.md") === false
    @test Documenter.Utilities.isabsurl("../file.md") === false
    @test Documenter.Utilities.isabsurl(".") === false
    @test Documenter.Utilities.isabsurl("https://example.org/file.md") === true
    @test Documenter.Utilities.isabsurl("http://example.org") === true
    @test Documenter.Utilities.isabsurl("ftp://user:pw@example.org") === true
    @test Documenter.Utilities.isabsurl("/fs/absolute/path") === false

    @test Documenter.Utilities.doccat(UnitTests) == "Module"
    @test Documenter.Utilities.doccat(UnitTests.T) == "Type"
    @test Documenter.Utilities.doccat(UnitTests.S) == "Type"
    @test Documenter.Utilities.doccat(UnitTests.f) == "Function"
    @test Documenter.Utilities.doccat(UnitTests.pi) == "Constant"
    @test Documenter.Utilities.doccat(UnitTests.TA) == "Type"
    @test Documenter.Utilities.doccat(UnitTests.TB) == "Type"
    @test Documenter.Utilities.doccat(UnitTests.TC) == "Type"

    # repo type
<<<<<<< HEAD
    @test Documenter.Utilities.Remotes.repo_host_from_url("https://bitbucket.org/somerepo") == Documenter.Utilities.Remotes.RepoBitbucket
    @test Documenter.Utilities.Remotes.repo_host_from_url("https://www.bitbucket.org/somerepo") == Documenter.Utilities.Remotes.RepoBitbucket
    @test Documenter.Utilities.Remotes.repo_host_from_url("http://bitbucket.org/somethingelse") == Documenter.Utilities.Remotes.RepoBitbucket
    @test Documenter.Utilities.Remotes.repo_host_from_url("http://github.com/Whatever") == Documenter.Utilities.Remotes.RepoGithub
    @test Documenter.Utilities.Remotes.repo_host_from_url("https://github.com/Whatever") == Documenter.Utilities.Remotes.RepoGithub
    @test Documenter.Utilities.Remotes.repo_host_from_url("https://www.github.com/Whatever") == Documenter.Utilities.Remotes.RepoGithub
    @test Documenter.Utilities.Remotes.repo_host_from_url("https://gitlab.com/Whatever") == Documenter.Utilities.Remotes.RepoGitlab
=======
    @test Documenter.Utilities.repo_host_from_url("https://bitbucket.org/somerepo") == Documenter.Utilities.RepoBitbucket
    @test Documenter.Utilities.repo_host_from_url("https://www.bitbucket.org/somerepo") == Documenter.Utilities.RepoBitbucket
    @test Documenter.Utilities.repo_host_from_url("http://bitbucket.org/somethingelse") == Documenter.Utilities.RepoBitbucket
    @test Documenter.Utilities.repo_host_from_url("http://github.com/Whatever") == Documenter.Utilities.RepoGithub
    @test Documenter.Utilities.repo_host_from_url("https://github.com/Whatever") == Documenter.Utilities.RepoGithub
    @test Documenter.Utilities.repo_host_from_url("https://www.github.com/Whatever") == Documenter.Utilities.RepoGithub
    @test Documenter.Utilities.repo_host_from_url("https://gitlab.com/Whatever") == Documenter.Utilities.RepoGitlab
    @test Documenter.Utilities.repo_host_from_url("https://dev.azure.com/Whatever") == Documenter.Utilities.RepoAzureDevOps
>>>>>>> 4be8243d

    # line range
    let formatting = Documenter.Utilities.Remotes.LineRangeFormatting(Documenter.Utilities.Remotes.RepoGithub)
        @test Documenter.Utilities.Remotes.format_line(1:1, formatting) == "L1"
        @test Documenter.Utilities.Remotes.format_line(123:123, formatting) == "L123"
        @test Documenter.Utilities.Remotes.format_line(2:5, formatting) == "L2-L5"
        @test Documenter.Utilities.Remotes.format_line(100:9999, formatting) == "L100-L9999"
    end

    let formatting = Documenter.Utilities.Remotes.LineRangeFormatting(Documenter.Utilities.Remotes.RepoGitlab)
        @test Documenter.Utilities.Remotes.format_line(1:1, formatting) == "L1"
        @test Documenter.Utilities.Remotes.format_line(123:123, formatting) == "L123"
        @test Documenter.Utilities.Remotes.format_line(2:5, formatting) == "L2-5"
        @test Documenter.Utilities.Remotes.format_line(100:9999, formatting) == "L100-9999"
    end

    let formatting = Documenter.Utilities.Remotes.LineRangeFormatting(Documenter.Utilities.Remotes.RepoBitbucket)
        @test Documenter.Utilities.Remotes.format_line(1:1, formatting) == "1"
        @test Documenter.Utilities.Remotes.format_line(123:123, formatting) == "123"
        @test Documenter.Utilities.Remotes.format_line(2:5, formatting) == "2:5"
        @test Documenter.Utilities.Remotes.format_line(100:9999, formatting) == "100:9999"
    end

    let formatting = Documenter.Utilities.LineRangeFormatting(Documenter.Utilities.RepoAzureDevOps)
        @test Documenter.Utilities.format_line(1:1, formatting) == "&line=1"
        @test Documenter.Utilities.format_line(123:123, formatting) == "&line=123"
        @test Documenter.Utilities.format_line(2:5, formatting) == "&line=2&lineEnd=5"
        @test Documenter.Utilities.format_line(100:9999, formatting) == "&line=100&lineEnd=9999"
    end

    @test Documenter.Utilities.linerange(Core.svec(), 0) === 0:0

    # commit format
    @test Documenter.Utilities.format_commit("7467441e33e2bd586fb0ec80ed4c4cdef5068f6a", Documenter.Utilities.RepoGithub) == "7467441e33e2bd586fb0ec80ed4c4cdef5068f6a"
    @test Documenter.Utilities.format_commit("test", Documenter.Utilities.RepoGithub) == "test"
    @test Documenter.Utilities.format_commit("7467441e33e2bd586fb0ec80ed4c4cdef5068f6a", Documenter.Utilities.RepoGitlab) == "7467441e33e2bd586fb0ec80ed4c4cdef5068f6a"
    @test Documenter.Utilities.format_commit("test", Documenter.Utilities.RepoGitlab) == "test"
    @test Documenter.Utilities.format_commit("7467441e33e2bd586fb0ec80ed4c4cdef5068f6a", Documenter.Utilities.RepoBitbucket) == "7467441e33e2bd586fb0ec80ed4c4cdef5068f6a"
    @test Documenter.Utilities.format_commit("test", Documenter.Utilities.RepoBitbucket) == "test"
    @test Documenter.Utilities.format_commit("7467441e33e2bd586fb0ec80ed4c4cdef5068f6a", Documenter.Utilities.RepoAzureDevOps) == "GC7467441e33e2bd586fb0ec80ed4c4cdef5068f6a"
    @test Documenter.Utilities.format_commit("test", Documenter.Utilities.RepoAzureDevOps) == "GBtest"

    # URL building
    filepath = string(first(methods(Documenter.Utilities.url)).file)
    Sys.iswindows() && (filepath = replace(filepath, "/" => "\\")) # work around JuliaLang/julia#26424
    let expected_filepath = "/src/Utilities/Utilities.jl"
        Sys.iswindows() && (expected_filepath = replace(expected_filepath, "/" => "\\"))
        @test endswith(filepath, expected_filepath)
    end

    mktempdir() do path
        path_repo = joinpath(path, "repository")
        mkpath(path_repo)
        cd(path_repo) do
            # Create a simple mock repo in a temporary directory with a single file.
            @test success(`git init`)
            @test success(`git config user.email "tester@example.com"`)
            @test success(`git config user.name "Test Committer"`)
            @test success(`git remote add origin git@github.com:JuliaDocs/Documenter.jl.git`)
            mkpath("src")
            filepath = abspath(joinpath("src", "SourceFile.jl"))
            write(filepath, "X")
            @test success(`git add -A`)
            @test success(`git commit -m"Initial commit."`)

            # Run tests
            commit = Documenter.Utilities.repo_commit(filepath)
            @test commit isa AbstractString

            @test Documenter.Utilities.url("//blob/{commit}{path}#{line}", filepath) == "//blob/$(commit)/src/SourceFile.jl#"
            @test Documenter.Utilities.url(nothing, "//blob/{commit}{path}#{line}", Documenter.Utilities, filepath, 10:20) == "//blob/$(commit)/src/SourceFile.jl#L10-L20"

            # repo_root & relpath_from_repo_root
            @test Documenter.Utilities.repo_root(filepath) == dirname(abspath(joinpath(dirname(filepath), ".."))) # abspath() keeps trailing /, hence dirname()
            @test Documenter.Utilities.repo_root(filepath; dbdir=".svn") == nothing
            @test Documenter.Utilities.relpath_from_repo_root(filepath) == joinpath("src", "SourceFile.jl")
            # We assume that a temporary file is not in a repo
            @test Documenter.Utilities.repo_root(tempname()) == nothing
            @test Documenter.Utilities.relpath_from_repo_root(tempname()) == nothing
        end

        # Test worktree
        path_worktree = joinpath(path, "worktree")
        cd("$(path_repo)") do
            @test success(`git worktree add $(path_worktree)`)
        end
        cd("$(path_worktree)") do
            filepath = abspath(joinpath("src", "SourceFile.jl"))
            # Run tests
            commit = Documenter.Utilities.repo_commit(filepath)

            @test Documenter.Utilities.url("//blob/{commit}{path}#{line}", filepath) == "//blob/$(commit)/src/SourceFile.jl#"
            @test Documenter.Utilities.url(nothing, "//blob/{commit}{path}#{line}", Documenter.Utilities, filepath, 10:20) == "//blob/$(commit)/src/SourceFile.jl#L10-L20"

            # repo_root & relpath_from_repo_root
            @test Documenter.Utilities.repo_root(filepath) == dirname(abspath(joinpath(dirname(filepath), ".."))) # abspath() keeps trailing /, hence dirname()
            @test Documenter.Utilities.repo_root(filepath; dbdir=".svn") == nothing
            @test Documenter.Utilities.relpath_from_repo_root(filepath) == joinpath("src", "SourceFile.jl")
            # We assume that a temporary file is not in a repo
            @test Documenter.Utilities.repo_root(tempname()) == nothing
            @test Documenter.Utilities.relpath_from_repo_root(tempname()) == nothing
        end

        # Test submodule
        path_submodule = joinpath(path, "submodule")
        mkpath(path_submodule)
        cd(path_submodule) do
            @test success(`git init`)
            @test success(`git config user.email "tester@example.com"`)
            @test success(`git config user.name "Test Committer"`)
            # NOTE: the target path in the `git submodule add` command is necessary for
            # Windows builds, since otherwise Git claims that the path is in a .gitignore
            # file.
            @test success(`git submodule add $(path_repo) repository`)
            @test success(`git add -A`)
            @test success(`git commit -m"Initial commit."`)
        end
        path_submodule_repo = joinpath(path, "submodule", "repository")
        @test isdir(path_submodule_repo)
        cd(path_submodule_repo) do
            filepath = abspath(joinpath("src", "SourceFile.jl"))
            # Run tests
            commit = Documenter.Utilities.repo_commit(filepath)

            @test isfile(filepath)

            @test Documenter.Utilities.url("//blob/{commit}{path}#{line}", filepath) == "//blob/$(commit)/src/SourceFile.jl#"
            @test Documenter.Utilities.url(nothing, Documenter, "//blob/{commit}{path}#{line}", Documenter.Utilities, filepath, 10:20) == "//blob/$(commit)/src/SourceFile.jl#L10-L20"

            # repo_root & relpath_from_repo_root
            @test Documenter.Utilities.repo_root(filepath) == dirname(abspath(joinpath(dirname(filepath), ".."))) # abspath() keeps trailing /, hence dirname()
            @test Documenter.Utilities.repo_root(filepath; dbdir=".svn") == nothing
            @test Documenter.Utilities.relpath_from_repo_root(filepath) == joinpath("src", "SourceFile.jl")
            # We assume that a temporary file is not in a repo
            @test Documenter.Utilities.repo_root(tempname()) == nothing
            @test Documenter.Utilities.relpath_from_repo_root(tempname()) == nothing
        end

        # Test Utilities.getremote
        @show Utilities.getremote(path_repo)
        #path_repo
        #@test false
    end

    import Documenter.Documents: Document, Page, Globals
    import Documenter.Utilities: Markdown2
    let page = Page("source", "build", :build, [], IdDict{Any,Any}(), Globals(), Markdown2.MD()), doc = Document()
        code = """
        x += 3
        γγγ_γγγ
        γγγ
        """
        exprs = Documenter.Utilities.parseblock(code, doc, page)

        @test isa(exprs, Vector)
        @test length(exprs) === 3

        @test isa(exprs[1][1], Expr)
        @test exprs[1][1].head === :+=
        @test exprs[1][2] == "x += 3\n"

        @test exprs[2][2] == "γγγ_γγγ\n"

        @test exprs[3][1] === :γγγ
        @test exprs[3][2] == "γγγ\n"
    end

    @testset "TextDiff" begin
        import Documenter.Utilities.TextDiff: splitby
        @test splitby(r"\s+", "X Y  Z") == ["X ", "Y  ", "Z"]
        @test splitby(r"[~]", "X~Y~Z") == ["X~", "Y~", "Z"]
        @test splitby(r"[▶]", "X▶Y▶Z") == ["X▶", "Y▶", "Z"]
        @test splitby(r"[▶]+", "X▶▶Y▶Z▶") == ["X▶▶", "Y▶", "Z▶"]
        @test splitby(r"[▶]+", "▶▶Y▶Z▶") == ["▶▶", "Y▶", "Z▶"]
        @test splitby(r"[▶]+", "Ω▶▶Y▶Z▶") == ["Ω▶▶", "Y▶", "Z▶"]
        @test splitby(r"[▶]+", "Ω▶▶Y▶Z▶κ") == ["Ω▶▶", "Y▶", "Z▶", "κ"]
    end

    @testset "issues #749, #790, #823" begin
        let parse(x) = Documenter.Utilities.parseblock(x, nothing, nothing)
            for LE in ("\r\n", "\n")
                l1, l2 = parse("x = Int[]$(LE)$(LE)push!(x, 1)$(LE)")
                @test l1[1] == :(x = Int[])
                @test l1[2] == "x = Int[]$(LE)"
                @test l2[1] == :(push!(x, 1))
                @test l2[2] == "push!(x, 1)$(LE)"
            end
        end
    end

    @testset "mdparse" begin
        mdparse = Documenter.Utilities.mdparse

        @test_throws ArgumentError mdparse("", mode=:foo)

        mdparse("") isa Markdown.Paragraph
        @test mdparse("foo bar") isa Markdown.Paragraph
        let md = mdparse("", mode=:span)
            @test md isa Vector{Any}
            @test length(md) == 1
        end
        let md = mdparse("", mode=:blocks)
            @test md isa Vector{Any}
            @test length(md) == 0
        end

        @test mdparse("!!! adm"; mode=:single) isa Markdown.Admonition
        let md = mdparse("!!! adm", mode=:blocks)
            @test md isa Vector{Any}
            @test length(md) == 1
        end
        let md = mdparse("x\n\ny", mode=:blocks)
            @test md isa Vector{Any}
            @test length(md) == 2
        end

        @quietly begin
            @test_throws ArgumentError mdparse("!!! adm", mode=:span)
            @test_throws ArgumentError mdparse("x\n\ny")
            @test_throws ArgumentError mdparse("x\n\ny", mode=:span)
        end
    end

    @testset "JSDependencies" begin
        using Documenter.Utilities.JSDependencies:
            RemoteLibrary, Snippet, RequireJS, verify, writejs, parse_snippet
        libraries = [
            RemoteLibrary("foo", "example.com/foo"),
            RemoteLibrary("bar", "example.com/bar"; deps = ["foo"]),
        ]
        snippet = Snippet(["foo", "bar"], ["Foo"], "f(x)")
        let r = RequireJS(libraries)
            push!(r, snippet)
            @test verify(r)
            output = let io = IOBuffer()
                writejs(io, r)
                String(take!(io))
            end
            # The expected output should look something like this:
            #
            #   // Generated by Documenter.jl
            #   requirejs.config({
            #     paths: {
            #       'bar': 'example.com/bar',
            #       'foo': 'example.com/foo',
            #     },
            #     shim: {
            #     "bar": {
            #       "deps": [
            #         "foo"
            #       ]
            #     }
            #   }
            #   });
            #   ////////////////////////////////////////////////////////////////////////////////
            #   require(['foo', 'bar'], function(Foo) {
            #   f(x)
            #   })
            #
            # But the output is not entirely deterministic, so we can't do just a string
            # comparison. Hence, we'll just do a few simple `occursin` tests, to make sure
            # that the most important things are at least present.
            @test occursin("'foo'", output)
            @test occursin("'bar'", output)
            @test occursin("example.com/foo", output)
            @test occursin("example.com/bar", output)
            @test occursin("f(x)", output)
            @test occursin(r"requirejs\.config\({[\S\s]+}\)", output)
            @test occursin(r"require\([\S\s]+\)", output)
        end
        # Error conditions: missing dependency
        let r = RequireJS([
                RemoteLibrary("foo", "example.com/foo"),
                RemoteLibrary("bar", "example.com/bar"; deps = ["foo", "baz"]),
            ])
            @test !verify(r)
            push!(r, RemoteLibrary("baz", "example.com/baz"))
            @test verify(r)
            push!(r, Snippet(["foo", "qux"], ["Foo"], "f(x)"))
            @test !verify(r)
            push!(r, RemoteLibrary("qux", "example.com/qux"))
            @test verify(r)
        end

        let io = IOBuffer(raw"""
            // libraries: foo, bar
            // arguments: $
            script
            """)
            snippet = parse_snippet(io)
            @test snippet.deps == ["foo", "bar"]
            @test snippet.args == ["\$"]
            @test snippet.js == "script\n"
        end

        # jsescape
        @testset "jsescape" begin
            using Documenter.Utilities.JSDependencies: jsescape
            @test jsescape("abc123") == "abc123"
            @test jsescape("▶αβγ") == "▶αβγ"
            @test jsescape("") == ""

            @test jsescape("a\nb") == "a\\nb"
            @test jsescape("\r\n") == "\\r\\n"
            @test jsescape("\\") == "\\\\"

            @test jsescape("\"'") == "\\\"\\'"

            # Ref: #639
            @test jsescape("\u2028") == "\\u2028"
            @test jsescape("\u2029") == "\\u2029"
            @test jsescape("policy to  delete.") == "policy to\\u2028 delete."
        end

        @testset "json_jsescape" begin
            using Documenter.Utilities.JSDependencies: json_jsescape
            @test json_jsescape(["abc"]) == raw"[\"abc\"]"
            @test json_jsescape(["\\"]) == raw"[\"\\\\\"]"
            @test json_jsescape(["x\u2028y"]) == raw"[\"x\u2028y\"]"
        end

        # Proper escaping of generated JS
        let r = RequireJS([
                RemoteLibrary("fo\'o", "example.com\n/foo"),
            ])
            @test verify(r)
            push!(r, Snippet(["fo\'o"], ["Foo"], "f(x)"))
            output = let io = IOBuffer()
                writejs(io, r)
                String(take!(io))
            end
            @test occursin("'fo\\'o'", output)
            @test occursin("example.com\\n/foo", output)
            @test !occursin("'fo'o'", output)
            @test !occursin("example.com\n/foo", output)
        end
    end

    @testset "codelang" begin
        @test Documenter.Utilities.codelang("") == ""
        @test Documenter.Utilities.codelang(" ") == ""
        @test Documenter.Utilities.codelang("  ") == ""
        @test Documenter.Utilities.codelang("\t  ") == ""
        @test Documenter.Utilities.codelang("julia") == "julia"
        @test Documenter.Utilities.codelang("julia-repl") == "julia-repl"
        @test Documenter.Utilities.codelang("julia-repl x=y") == "julia-repl"
        @test Documenter.Utilities.codelang("julia-repl\tx=y") == "julia-repl"
        @test Documenter.Utilities.codelang(" julia-repl\tx=y") == "julia-repl"
        @test Documenter.Utilities.codelang("\t julia   \tx=y ") == "julia"
        @test Documenter.Utilities.codelang("\t julia   \tx=y ") == "julia"
        @test Documenter.Utilities.codelang("&%^ ***") == "&%^"
    end
end

end<|MERGE_RESOLUTION|>--- conflicted
+++ resolved
@@ -107,7 +107,6 @@
     @test Documenter.Utilities.doccat(UnitTests.TC) == "Type"
 
     # repo type
-<<<<<<< HEAD
     @test Documenter.Utilities.Remotes.repo_host_from_url("https://bitbucket.org/somerepo") == Documenter.Utilities.Remotes.RepoBitbucket
     @test Documenter.Utilities.Remotes.repo_host_from_url("https://www.bitbucket.org/somerepo") == Documenter.Utilities.Remotes.RepoBitbucket
     @test Documenter.Utilities.Remotes.repo_host_from_url("http://bitbucket.org/somethingelse") == Documenter.Utilities.Remotes.RepoBitbucket
@@ -115,16 +114,7 @@
     @test Documenter.Utilities.Remotes.repo_host_from_url("https://github.com/Whatever") == Documenter.Utilities.Remotes.RepoGithub
     @test Documenter.Utilities.Remotes.repo_host_from_url("https://www.github.com/Whatever") == Documenter.Utilities.Remotes.RepoGithub
     @test Documenter.Utilities.Remotes.repo_host_from_url("https://gitlab.com/Whatever") == Documenter.Utilities.Remotes.RepoGitlab
-=======
-    @test Documenter.Utilities.repo_host_from_url("https://bitbucket.org/somerepo") == Documenter.Utilities.RepoBitbucket
-    @test Documenter.Utilities.repo_host_from_url("https://www.bitbucket.org/somerepo") == Documenter.Utilities.RepoBitbucket
-    @test Documenter.Utilities.repo_host_from_url("http://bitbucket.org/somethingelse") == Documenter.Utilities.RepoBitbucket
-    @test Documenter.Utilities.repo_host_from_url("http://github.com/Whatever") == Documenter.Utilities.RepoGithub
-    @test Documenter.Utilities.repo_host_from_url("https://github.com/Whatever") == Documenter.Utilities.RepoGithub
-    @test Documenter.Utilities.repo_host_from_url("https://www.github.com/Whatever") == Documenter.Utilities.RepoGithub
-    @test Documenter.Utilities.repo_host_from_url("https://gitlab.com/Whatever") == Documenter.Utilities.RepoGitlab
-    @test Documenter.Utilities.repo_host_from_url("https://dev.azure.com/Whatever") == Documenter.Utilities.RepoAzureDevOps
->>>>>>> 4be8243d
+    @test Documenter.Utilities.Remotes.repo_host_from_url("https://dev.azure.com/Whatever") == Documenter.Utilities.Remotes.RepoAzureDevOps
 
     # line range
     let formatting = Documenter.Utilities.Remotes.LineRangeFormatting(Documenter.Utilities.Remotes.RepoGithub)
@@ -436,8 +426,7 @@
             # Ref: #639
             @test jsescape("\u2028") == "\\u2028"
             @test jsescape("\u2029") == "\\u2029"
-            @test jsescape("policy to - delete.") == "policy to\\u2028 delete."
+            @test jsescape("policy to delete.") == "policy to\\u2028 delete."
         end
 
         @testset "json_jsescape" begin
