module UtilitiesTests

using Test
using Logging: Info
import Base64: stringmime
include("TestUtilities.jl"); using .TestUtilities

import Documenter
using Documenter.Utilities: git
import Markdown

module UnitTests
    module SubModule end

    # Does `submodules` collect *all* the submodules?
    module A
        module B
            module C
                module D end
            end
        end
    end

    mutable struct T end
    mutable struct S{T} end

    "Documenter unit tests."
    Base.length(::T) = 1

    f(x) = x

    const pi = 3.0

    const TA = Vector{UInt128}
    const TB = Array{T, 8} where T
    const TC = Union{Int64, Float64, String}
end

module OuterModule
module InnerModule
import ..OuterModule
export OuterModule
end
end

module ExternalModule end
module ModuleWithAliases
using ..ExternalModule
Y = ExternalModule
module A
    module B
    const X = Main
    end
end
end

@testset "Utilities" begin
    let doc = @doc(length)
        a = Documenter.Utilities.filterdocs(doc, Set{Module}())
        b = Documenter.Utilities.filterdocs(doc, Set{Module}([UnitTests]))
        c = Documenter.Utilities.filterdocs(doc, Set{Module}([Base]))
        d = Documenter.Utilities.filterdocs(doc, Set{Module}([UtilitiesTests]))

        @test a !== nothing
        @test a === doc
        @test b !== nothing
        @test occursin("Documenter unit tests.", stringmime("text/plain", b))
        @test c !== nothing
        @test !occursin("Documenter unit tests.", stringmime("text/plain", c))
        @test d === nothing
    end

    # Documenter.Utilities.issubmodule
    @test Documenter.Utilities.issubmodule(Main, Main) === true
    @test Documenter.Utilities.issubmodule(UnitTests, UnitTests) === true
    @test Documenter.Utilities.issubmodule(UnitTests.SubModule, Main) === true
    @test Documenter.Utilities.issubmodule(UnitTests.SubModule, UnitTests) === true
    @test Documenter.Utilities.issubmodule(UnitTests.SubModule, Base) === false
    @test Documenter.Utilities.issubmodule(UnitTests, UnitTests.SubModule) === false

    @test UnitTests.A in Documenter.Utilities.submodules(UnitTests.A)
    @test UnitTests.A.B in Documenter.Utilities.submodules(UnitTests.A)
    @test UnitTests.A.B.C in Documenter.Utilities.submodules(UnitTests.A)
    @test UnitTests.A.B.C.D in Documenter.Utilities.submodules(UnitTests.A)
    @test OuterModule in Documenter.Utilities.submodules(OuterModule)
    @test OuterModule.InnerModule in Documenter.Utilities.submodules(OuterModule)
    @test length(Documenter.Utilities.submodules(OuterModule)) == 2
    @test Documenter.Utilities.submodules(ModuleWithAliases) == Set([ModuleWithAliases, ModuleWithAliases.A, ModuleWithAliases.A.B])

    @test Documenter.Utilities.isabsurl("file.md") === false
    @test Documenter.Utilities.isabsurl("../file.md") === false
    @test Documenter.Utilities.isabsurl(".") === false
    @test Documenter.Utilities.isabsurl("https://example.org/file.md") === true
    @test Documenter.Utilities.isabsurl("http://example.org") === true
    @test Documenter.Utilities.isabsurl("ftp://user:pw@example.org") === true
    @test Documenter.Utilities.isabsurl("/fs/absolute/path") === false

    @test Documenter.Utilities.doccat(UnitTests) == "Module"
    @test Documenter.Utilities.doccat(UnitTests.T) == "Type"
    @test Documenter.Utilities.doccat(UnitTests.S) == "Type"
    @test Documenter.Utilities.doccat(UnitTests.f) == "Function"
    @test Documenter.Utilities.doccat(UnitTests.pi) == "Constant"
    @test Documenter.Utilities.doccat(UnitTests.TA) == "Type"
    @test Documenter.Utilities.doccat(UnitTests.TB) == "Type"
    @test Documenter.Utilities.doccat(UnitTests.TC) == "Type"

    # repo type
    @test Documenter.Utilities.Remotes.repo_host_from_url("https://bitbucket.org/somerepo") == Documenter.Utilities.Remotes.RepoBitbucket
    @test Documenter.Utilities.Remotes.repo_host_from_url("https://www.bitbucket.org/somerepo") == Documenter.Utilities.Remotes.RepoBitbucket
    @test Documenter.Utilities.Remotes.repo_host_from_url("http://bitbucket.org/somethingelse") == Documenter.Utilities.Remotes.RepoBitbucket
    @test Documenter.Utilities.Remotes.repo_host_from_url("http://github.com/Whatever") == Documenter.Utilities.Remotes.RepoGithub
    @test Documenter.Utilities.Remotes.repo_host_from_url("https://github.com/Whatever") == Documenter.Utilities.Remotes.RepoGithub
    @test Documenter.Utilities.Remotes.repo_host_from_url("https://www.github.com/Whatever") == Documenter.Utilities.Remotes.RepoGithub
    @test Documenter.Utilities.Remotes.repo_host_from_url("https://gitlab.com/Whatever") == Documenter.Utilities.Remotes.RepoGitlab
    @test Documenter.Utilities.Remotes.repo_host_from_url("https://dev.azure.com/Whatever") == Documenter.Utilities.Remotes.RepoAzureDevOps

    # line range
    let formatting = Documenter.Utilities.Remotes.LineRangeFormatting(Documenter.Utilities.Remotes.RepoGithub)
        @test Documenter.Utilities.Remotes.format_line(1:1, formatting) == "L1"
        @test Documenter.Utilities.Remotes.format_line(123:123, formatting) == "L123"
        @test Documenter.Utilities.Remotes.format_line(2:5, formatting) == "L2-L5"
        @test Documenter.Utilities.Remotes.format_line(100:9999, formatting) == "L100-L9999"
    end

    let formatting = Documenter.Utilities.Remotes.LineRangeFormatting(Documenter.Utilities.Remotes.RepoGitlab)
        @test Documenter.Utilities.Remotes.format_line(1:1, formatting) == "L1"
        @test Documenter.Utilities.Remotes.format_line(123:123, formatting) == "L123"
        @test Documenter.Utilities.Remotes.format_line(2:5, formatting) == "L2-5"
        @test Documenter.Utilities.Remotes.format_line(100:9999, formatting) == "L100-9999"
    end

    let formatting = Documenter.Utilities.Remotes.LineRangeFormatting(Documenter.Utilities.Remotes.RepoBitbucket)
        @test Documenter.Utilities.Remotes.format_line(1:1, formatting) == "1"
        @test Documenter.Utilities.Remotes.format_line(123:123, formatting) == "123"
        @test Documenter.Utilities.Remotes.format_line(2:5, formatting) == "2:5"
        @test Documenter.Utilities.Remotes.format_line(100:9999, formatting) == "100:9999"
    end

    let formatting = Documenter.Utilities.LineRangeFormatting(Documenter.Utilities.RepoAzureDevOps)
        @test Documenter.Utilities.format_line(1:1, formatting) == "&line=1"
        @test Documenter.Utilities.format_line(123:123, formatting) == "&line=123"
        @test Documenter.Utilities.format_line(2:5, formatting) == "&line=2&lineEnd=5"
        @test Documenter.Utilities.format_line(100:9999, formatting) == "&line=100&lineEnd=9999"
    end

    @test Documenter.Utilities.linerange(Core.svec(), 0) === 0:0

    # commit format
    @test Documenter.Utilities.format_commit("7467441e33e2bd586fb0ec80ed4c4cdef5068f6a", Documenter.Utilities.RepoGithub) == "7467441e33e2bd586fb0ec80ed4c4cdef5068f6a"
    @test Documenter.Utilities.format_commit("test", Documenter.Utilities.RepoGithub) == "test"
    @test Documenter.Utilities.format_commit("7467441e33e2bd586fb0ec80ed4c4cdef5068f6a", Documenter.Utilities.RepoGitlab) == "7467441e33e2bd586fb0ec80ed4c4cdef5068f6a"
    @test Documenter.Utilities.format_commit("test", Documenter.Utilities.RepoGitlab) == "test"
    @test Documenter.Utilities.format_commit("7467441e33e2bd586fb0ec80ed4c4cdef5068f6a", Documenter.Utilities.RepoBitbucket) == "7467441e33e2bd586fb0ec80ed4c4cdef5068f6a"
    @test Documenter.Utilities.format_commit("test", Documenter.Utilities.RepoBitbucket) == "test"
    @test Documenter.Utilities.format_commit("7467441e33e2bd586fb0ec80ed4c4cdef5068f6a", Documenter.Utilities.RepoAzureDevOps) == "GC7467441e33e2bd586fb0ec80ed4c4cdef5068f6a"
    @test Documenter.Utilities.format_commit("test", Documenter.Utilities.RepoAzureDevOps) == "GBtest"

    # URL building
    filepath = string(first(methods(Documenter.Utilities.source_url)).file)
    Sys.iswindows() && (filepath = replace(filepath, "/" => "\\")) # work around JuliaLang/julia#26424
    let expected_filepath = "/src/Utilities/Utilities.jl"
        Sys.iswindows() && (expected_filepath = replace(expected_filepath, "/" => "\\"))
        @test endswith(filepath, expected_filepath)
    end

    mktempdir() do path
        remote = Documenter.Utilities.Remotes.URL("//blob/{commit}{path}#{line}")
        path_repo = joinpath(path, "repository")
        mkpath(path_repo)
        cd(path_repo) do
            # Create a simple mock repo in a temporary directory with a single file.
            @test trun(`$(git()) init`)
            @test trun(`$(git()) config user.email "tester@example.com"`)
            @test trun(`$(git()) config user.name "Test Committer"`)
            @test trun(`$(git()) remote add origin git@github.com:JuliaDocs/Documenter.jl.git`)
            mkpath("src")
            filepath = abspath(joinpath("src", "SourceFile.jl"))
            write(filepath, "X")
            @test trun(`$(git()) add -A`)
            @test trun(`$(git()) commit -m"Initial commit."`)

            # Run tests
            commit = Documenter.Utilities.repo_commit(filepath)
            @test commit isa AbstractString

            @test Documenter.Utilities.edit_url(remote, filepath) == "//blob/$(commit)/src/SourceFile.jl#"
            # The '//blob/..' remote conflicts with the github.com origin.url of the repository and source_url()
            # picks the wrong remote currently ()
            @test_broken Documenter.Utilities.source_url(remote, Documenter.Utilities, filepath, 10:20) == "//blob/$(commit)/src/SourceFile.jl#L10-L20"

            # repo_root & relpath_from_repo_root
            @test Documenter.Utilities.repo_root(filepath) == dirname(abspath(joinpath(dirname(filepath), ".."))) # abspath() keeps trailing /, hence dirname()
            @test Documenter.Utilities.repo_root(filepath; dbdir=".svn") == nothing
            @test Documenter.Utilities.relpath_from_repo_root(filepath) == joinpath("src", "SourceFile.jl")
            # We assume that a temporary file is not in a repo
            @test Documenter.Utilities.repo_root(tempname()) == nothing
            @test Documenter.Utilities.relpath_from_repo_root(tempname()) == nothing
        end

        # Test worktree
        path_worktree = joinpath(path, "worktree")
        cd("$(path_repo)") do
            @test trun(`$(git()) worktree add $(path_worktree)`)
        end
        cd("$(path_worktree)") do
            filepath = abspath(joinpath("src", "SourceFile.jl"))
            # Run tests
            commit = Documenter.Utilities.repo_commit(filepath)

            @test Documenter.Utilities.edit_url(remote, filepath) == "//blob/$(commit)/src/SourceFile.jl#"
            @test_broken Documenter.Utilities.source_url(remote, Documenter.Utilities, filepath, 10:20) == "//blob/$(commit)/src/SourceFile.jl#L10-L20"

            # repo_root & relpath_from_repo_root
            @test Documenter.Utilities.repo_root(filepath) == dirname(abspath(joinpath(dirname(filepath), ".."))) # abspath() keeps trailing /, hence dirname()
            @test Documenter.Utilities.repo_root(filepath; dbdir=".svn") == nothing
            @test Documenter.Utilities.relpath_from_repo_root(filepath) == joinpath("src", "SourceFile.jl")
            # We assume that a temporary file is not in a repo
            @test Documenter.Utilities.repo_root(tempname()) == nothing
            @test Documenter.Utilities.relpath_from_repo_root(tempname()) == nothing
        end

        # Test submodule
        path_submodule = joinpath(path, "submodule")
        mkpath(path_submodule)
        cd(path_submodule) do
            @test trun(`$(git()) init`)
            @test trun(`$(git()) config user.email "tester@example.com"`)
            @test trun(`$(git()) config user.name "Test Committer"`)
            # NOTE: the target path in the `git submodule add` command is necessary for
            # Windows builds, since otherwise Git claims that the path is in a .gitignore
            # file.
            @test trun(`$(git()) submodule add $(path_repo) repository`)
            @test trun(`$(git()) add -A`)
            @test trun(`$(git()) commit -m"Initial commit."`)
        end
        path_submodule_repo = joinpath(path, "submodule", "repository")
        @test isdir(path_submodule_repo)
        cd(path_submodule_repo) do
            filepath = abspath(joinpath("src", "SourceFile.jl"))
            # Run tests
            commit = Documenter.Utilities.repo_commit(filepath)

            @test isfile(filepath)

<<<<<<< HEAD
            @test Documenter.Utilities.url("//blob/{commit}{path}#{line}", filepath) == "//blob/$(commit)/src/SourceFile.jl#"
            @test Documenter.Utilities.url(nothing, Documenter, "//blob/{commit}{path}#{line}", Documenter.Utilities, filepath, 10:20) == "//blob/$(commit)/src/SourceFile.jl#L10-L20"
=======
            @test Documenter.Utilities.edit_url(remote, filepath) == "//blob/$(commit)/src/SourceFile.jl#"
            @test Documenter.Utilities.source_url(remote, Documenter.Utilities, filepath, 10:20) == "//blob/$(commit)/src/SourceFile.jl#L10-L20"
>>>>>>> bafb88ae

            # repo_root & relpath_from_repo_root
            @test Documenter.Utilities.repo_root(filepath) == dirname(abspath(joinpath(dirname(filepath), ".."))) # abspath() keeps trailing /, hence dirname()
            @test Documenter.Utilities.repo_root(filepath; dbdir=".svn") == nothing
            @test Documenter.Utilities.relpath_from_repo_root(filepath) == joinpath("src", "SourceFile.jl")
            # We assume that a temporary file is not in a repo
            @test Documenter.Utilities.repo_root(tempname()) == nothing
            @test Documenter.Utilities.relpath_from_repo_root(tempname()) == nothing
        end

<<<<<<< HEAD
        # Test Utilities.getremote
        @show Utilities.getremote(path_repo)
        #path_repo
        #@test false
=======
        # This tests the case where the origin.url is some unrecognised Git hosting service, in which case we are unable
        # to parse the remote out of the origin.url value and we fallback to the user-provided remote.
        path_repo_github = joinpath(path, "repository-not-github")
        mkpath(path_repo_github)
        cd(path_repo_github) do
            # Create a simple mock repo in a temporary directory with a single file.
            @test trun(`$(git()) init`)
            @test trun(`$(git()) config user.email "tester@example.com"`)
            @test trun(`$(git()) config user.name "Test Committer"`)
            @test trun(`$(git()) remote add origin git@this-is-not-github.com:JuliaDocs/Documenter.jl.git`)
            mkpath("src")
            filepath = abspath(joinpath("src", "SourceFile.jl"))
            write(filepath, "X")
            @test trun(`$(git()) add -A`)
            @test trun(`$(git()) commit -m"Initial commit."`)

            # Run tests
            commit = Documenter.Utilities.repo_commit(filepath)
            @test Documenter.Utilities.edit_url(remote, filepath) == "//blob/$(commit)/src/SourceFile.jl#"
            @test Documenter.Utilities.source_url(remote, Documenter.Utilities, filepath, 10:20) == "//blob/$(commit)/src/SourceFile.jl#L10-L20"
        end
>>>>>>> bafb88ae
    end

    import Documenter.Documents: Document, Page, Globals
    import Documenter.Utilities: Markdown2
    let page = Page("source", "build", :build, [], IdDict{Any,Any}(), Globals(), Markdown2.MD()), doc = Document()
        code = """
        x += 3
        γγγ_γγγ
        γγγ
        """
        exprs = Documenter.Utilities.parseblock(code, doc, page)

        @test isa(exprs, Vector)
        @test length(exprs) === 3

        @test isa(exprs[1][1], Expr)
        @test exprs[1][1].head === :+=
        @test exprs[1][2] == "x += 3\n"

        @test exprs[2][2] == "γγγ_γγγ\n"

        @test exprs[3][1] === :γγγ
        @test exprs[3][2] == "γγγ\n"
    end

    @testset "TextDiff" begin
        import Documenter.Utilities.TextDiff: splitby
        @test splitby(r"\s+", "X Y  Z") == ["X ", "Y  ", "Z"]
        @test splitby(r"[~]", "X~Y~Z") == ["X~", "Y~", "Z"]
        @test splitby(r"[▶]", "X▶Y▶Z") == ["X▶", "Y▶", "Z"]
        @test splitby(r"[▶]+", "X▶▶Y▶Z▶") == ["X▶▶", "Y▶", "Z▶"]
        @test splitby(r"[▶]+", "▶▶Y▶Z▶") == ["▶▶", "Y▶", "Z▶"]
        @test splitby(r"[▶]+", "Ω▶▶Y▶Z▶") == ["Ω▶▶", "Y▶", "Z▶"]
        @test splitby(r"[▶]+", "Ω▶▶Y▶Z▶κ") == ["Ω▶▶", "Y▶", "Z▶", "κ"]
    end

    @testset "issues #749, #790, #823" begin
        let parse(x) = Documenter.Utilities.parseblock(x, nothing, nothing)
            for LE in ("\r\n", "\n")
                l1, l2 = parse("x = Int[]$(LE)$(LE)push!(x, 1)$(LE)")
                @test l1[1] == :(x = Int[])
                @test l1[2] == "x = Int[]$(LE)"
                @test l2[1] == :(push!(x, 1))
                @test l2[2] == "push!(x, 1)$(LE)"
            end
        end
    end

    @testset "PR #1634, issue #1655" begin
        let parse(x) = Documenter.Utilities.parseblock(x, nothing, nothing;
                           linenumbernode=LineNumberNode(123, "testfile.jl")
                       )
            code = """
            1 + 1
            2 + 2
            """
            exs = parse(code)
            @test length(exs) == 2
            @test exs[1][2] == "1 + 1\n"
            @test exs[1][1].head == :toplevel
            @test exs[1][1].args[1] == LineNumberNode(124, "testfile.jl")
            @test exs[1][1].args[2] == Expr(:call, :+, 1, 1)
            @test exs[2][2] == "2 + 2\n"
            @test exs[2][1].head == :toplevel
            @test exs[2][1].args[1] == LineNumberNode(125, "testfile.jl")
            @test exs[2][1].args[2] == Expr(:call, :+, 2, 2)

            # corner case trailing whitespace
            code1 = """
            1 + 1

            """
            # corner case: trailing comment
            code2 = """
            1 + 1
            # comment
            """
            for code in (code1, code2)
                exs = parse(code)
                @test length(exs) == 1
                @test exs[1][2] == "1 + 1\n"
                @test exs[1][1].head == :toplevel
                @test exs[1][1].args[1] == LineNumberNode(124, "testfile.jl")
                @test exs[1][1].args[2] == Expr(:call, :+, 1, 1)
            end
        end
    end

    @testset "mdparse" begin
        mdparse = Documenter.Utilities.mdparse

        @test_throws ArgumentError mdparse("", mode=:foo)

        mdparse("") isa Markdown.Paragraph
        @test mdparse("foo bar") isa Markdown.Paragraph
        let md = mdparse("", mode=:span)
            @test md isa Vector{Any}
            @test length(md) == 1
        end
        let md = mdparse("", mode=:blocks)
            @test md isa Vector{Any}
            @test length(md) == 0
        end

        @test mdparse("!!! adm"; mode=:single) isa Markdown.Admonition
        let md = mdparse("!!! adm", mode=:blocks)
            @test md isa Vector{Any}
            @test length(md) == 1
        end
        let md = mdparse("x\n\ny", mode=:blocks)
            @test md isa Vector{Any}
            @test length(md) == 2
        end

        @quietly begin
            @test_throws ArgumentError mdparse("!!! adm", mode=:span)
            @test_throws ArgumentError mdparse("x\n\ny")
            @test_throws ArgumentError mdparse("x\n\ny", mode=:span)
        end
    end

    @testset "JSDependencies" begin
        using Documenter.Utilities.JSDependencies:
            RemoteLibrary, Snippet, RequireJS, verify, writejs, parse_snippet
        libraries = [
            RemoteLibrary("foo", "example.com/foo"),
            RemoteLibrary("bar", "example.com/bar"; deps = ["foo"]),
        ]
        snippet = Snippet(["foo", "bar"], ["Foo"], "f(x)")
        let r = RequireJS(libraries)
            push!(r, snippet)
            @test verify(r)
            output = let io = IOBuffer()
                writejs(io, r)
                String(take!(io))
            end
            # The expected output should look something like this:
            #
            #   // Generated by Documenter.jl
            #   requirejs.config({
            #     paths: {
            #       'bar': 'example.com/bar',
            #       'foo': 'example.com/foo',
            #     },
            #     shim: {
            #     "bar": {
            #       "deps": [
            #         "foo"
            #       ]
            #     }
            #   }
            #   });
            #   ////////////////////////////////////////////////////////////////////////////////
            #   require(['foo', 'bar'], function(Foo) {
            #   f(x)
            #   })
            #
            # But the output is not entirely deterministic, so we can't do just a string
            # comparison. Hence, we'll just do a few simple `occursin` tests, to make sure
            # that the most important things are at least present.
            @test occursin("'foo'", output)
            @test occursin("'bar'", output)
            @test occursin("example.com/foo", output)
            @test occursin("example.com/bar", output)
            @test occursin("f(x)", output)
            @test occursin(r"requirejs\.config\({[\S\s]+}\)", output)
            @test occursin(r"require\([\S\s]+\)", output)
        end
        # Error conditions: missing dependency
        let r = RequireJS([
                RemoteLibrary("foo", "example.com/foo"),
                RemoteLibrary("bar", "example.com/bar"; deps = ["foo", "baz"]),
            ])
            @test !verify(r)
            push!(r, RemoteLibrary("baz", "example.com/baz"))
            @test verify(r)
            push!(r, Snippet(["foo", "qux"], ["Foo"], "f(x)"))
            @test !verify(r)
            push!(r, RemoteLibrary("qux", "example.com/qux"))
            @test verify(r)
        end

        let io = IOBuffer(raw"""
            // libraries: foo, bar
            // arguments: $
            script
            """)
            snippet = parse_snippet(io)
            @test snippet.deps == ["foo", "bar"]
            @test snippet.args == ["\$"]
            @test snippet.js == "script\n"
        end

        # jsescape
        @testset "jsescape" begin
            using Documenter.Utilities.JSDependencies: jsescape
            @test jsescape("abc123") == "abc123"
            @test jsescape("▶αβγ") == "▶αβγ"
            @test jsescape("") == ""

            @test jsescape("a\nb") == "a\\nb"
            @test jsescape("\r\n") == "\\r\\n"
            @test jsescape("\\") == "\\\\"

            @test jsescape("\"'") == "\\\"\\'"

            # Ref: #639
            @test jsescape("\u2028") == "\\u2028"
            @test jsescape("\u2029") == "\\u2029"
            @test jsescape("policy to delete.") == "policy to\\u2028 delete."
        end

        @testset "json_jsescape" begin
            using Documenter.Utilities.JSDependencies: json_jsescape
            @test json_jsescape(["abc"]) == raw"[\"abc\"]"
            @test json_jsescape(["\\"]) == raw"[\"\\\\\"]"
            @test json_jsescape(["x\u2028y"]) == raw"[\"x\u2028y\"]"
        end

        # Proper escaping of generated JS
        let r = RequireJS([
                RemoteLibrary("fo\'o", "example.com\n/foo"),
            ])
            @test verify(r)
            push!(r, Snippet(["fo\'o"], ["Foo"], "f(x)"))
            output = let io = IOBuffer()
                writejs(io, r)
                String(take!(io))
            end
            @test occursin("'fo\\'o'", output)
            @test occursin("example.com\\n/foo", output)
            @test !occursin("'fo'o'", output)
            @test !occursin("example.com\n/foo", output)
        end
    end

    @testset "codelang" begin
        @test Documenter.Utilities.codelang("") == ""
        @test Documenter.Utilities.codelang(" ") == ""
        @test Documenter.Utilities.codelang("  ") == ""
        @test Documenter.Utilities.codelang("\t  ") == ""
        @test Documenter.Utilities.codelang("julia") == "julia"
        @test Documenter.Utilities.codelang("julia-repl") == "julia-repl"
        @test Documenter.Utilities.codelang("julia-repl x=y") == "julia-repl"
        @test Documenter.Utilities.codelang("julia-repl\tx=y") == "julia-repl"
        @test Documenter.Utilities.codelang(" julia-repl\tx=y") == "julia-repl"
        @test Documenter.Utilities.codelang("\t julia   \tx=y ") == "julia"
        @test Documenter.Utilities.codelang("\t julia   \tx=y ") == "julia"
        @test Documenter.Utilities.codelang("&%^ ***") == "&%^"
    end

    @testset "is_strict" begin
        @test Documenter.Utilities.is_strict(true, :doctest)
        @test Documenter.Utilities.is_strict([:doctest], :doctest)
        @test Documenter.Utilities.is_strict(:doctest, :doctest)
        @test !Documenter.Utilities.is_strict(false, :doctest)
        @test !Documenter.Utilities.is_strict(:setup_block, :doctest)
        @test !Documenter.Utilities.is_strict([:setup_block], :doctest)

        @test Documenter.Utilities.is_strict(true, :setup_block)
        @test !Documenter.Utilities.is_strict(false, :setup_block)
        @test Documenter.Utilities.is_strict(:setup_block, :setup_block)
        @test Documenter.Utilities.is_strict([:setup_block], :setup_block)
    end

    @testset "check_strict_kw" begin
        @test Documenter.Utilities.check_strict_kw(:setup_block) === nothing
        @test Documenter.Utilities.check_strict_kw(:doctest) === nothing
        @test_throws ArgumentError Documenter.Utilities.check_strict_kw(:a)
        @test_throws ArgumentError Documenter.Utilities.check_strict_kw([:a, :doctest])
    end

    @testset "@docerror" begin
        doc = (; internal = (; errors = Symbol[]), user = (; strict = [:doctest, :setup_block]))
        foo = 123
        @test_logs (:warn, "meta_block issue 123") (Documenter.Utilities.@docerror(doc, :meta_block, "meta_block issue $foo"))
        @test :meta_block ∈ doc.internal.errors
        @test_logs (:error, "doctest issue 123") (Documenter.Utilities.@docerror(doc, :doctest, "doctest issue $foo"))
        @test :doctest ∈ doc.internal.errors
        try
            @macroexpand Documenter.Utilities.@docerror(doc, :foo, "invalid tag")
            error("unexpected")
        catch err
            err isa LoadError && (err = err.error)
            @test err isa ArgumentError
            @test err.msg == "tag :foo is not a valid Documenter error"
        end
    end

    @testset "git_remote_head_branch" begin

        function git_create_bare_repo(path; head = nothing)
            mkdir(path)
            @test trun(`$(git()) -C $(path) init --bare`)
            @test isfile(joinpath(path, "HEAD"))
            if head !== nothing
                write(joinpath(path, "HEAD"), """
                ref: refs/heads/$(head)
                """)
            end
            mktempdir() do subdir_path
                # We need to commit something to the non-standard branch to actually
                # "activate" the non-standard HEAD:
                head = (head === nothing) ? "master" : head
                @test trun(`$(git()) clone $(path) $(subdir_path)`)
                @test trun(`$(git()) -C $(subdir_path) config user.email "tester@example.com"`)
                @test trun(`$(git()) -C $(subdir_path) config user.name "Test Committer"`)
                @test trun(`$(git()) -C $(subdir_path) checkout -b $(head)`)
                @test trun(`$(git()) -C $(subdir_path) commit --allow-empty -m"initial empty commit"`)
                @test trun(`$(git()) -C $(subdir_path) push --set-upstream origin $(head)`)
            end
        end

        mktempdir() do path
            cd(path) do
                # Note: running @test_logs with match_mode=:any here so that the tests would
                # also pass when e.g. JULIA_DEBUG=Documenter when the tests are being run.
                # If there is no parent remote repository, we should get a warning and the fallback value:
                @test (@test_logs (:warn,) match_mode=:any Documenter.Utilities.git_remote_head_branch(".", pwd(); fallback = "fallback")) == "fallback"
                @test (@test_logs (:warn,) match_mode=:any Documenter.Utilities.git_remote_head_branch(".", pwd())) == "master"
                # We'll set up two "remote" bare repositories with non-standard HEADs:
                git_create_bare_repo("barerepo", head = "maindevbranch")
                git_create_bare_repo("barerepo_other", head = "main")
                # Clone barerepo and test git_remote_head_branch:
                @test trun(`$(git()) clone barerepo/ local/`)
                @test Documenter.Utilities.git_remote_head_branch(".", "local") == "maindevbranch"
                # Now, let's add the other repo as another remote, and fetch the HEAD for that:
                @test trun(`$(git()) -C local/ remote add other ../barerepo_other/`)
                @test trun(`$(git()) -C local/ fetch other`)
                @test Documenter.Utilities.git_remote_head_branch(".", "local") == "maindevbranch"
                @test Documenter.Utilities.git_remote_head_branch(".", "local"; remotename = "other") == "main"
                # Asking for a nonsense remote should also warn and drop back to fallback:
                @test (@test_logs (:warn,) match_mode=:any Documenter.Utilities.git_remote_head_branch(".", pwd(); remotename = "nonsense", fallback = "fallback")) == "fallback"
                @test (@test_logs (:warn,) match_mode=:any Documenter.Utilities.git_remote_head_branch(".", pwd(); remotename = "nonsense")) == "master"
            end
        end
    end
end

end<|MERGE_RESOLUTION|>--- conflicted
+++ resolved
@@ -242,13 +242,8 @@
 
             @test isfile(filepath)
 
-<<<<<<< HEAD
-            @test Documenter.Utilities.url("//blob/{commit}{path}#{line}", filepath) == "//blob/$(commit)/src/SourceFile.jl#"
-            @test Documenter.Utilities.url(nothing, Documenter, "//blob/{commit}{path}#{line}", Documenter.Utilities, filepath, 10:20) == "//blob/$(commit)/src/SourceFile.jl#L10-L20"
-=======
             @test Documenter.Utilities.edit_url(remote, filepath) == "//blob/$(commit)/src/SourceFile.jl#"
             @test Documenter.Utilities.source_url(remote, Documenter.Utilities, filepath, 10:20) == "//blob/$(commit)/src/SourceFile.jl#L10-L20"
->>>>>>> bafb88ae
 
             # repo_root & relpath_from_repo_root
             @test Documenter.Utilities.repo_root(filepath) == dirname(abspath(joinpath(dirname(filepath), ".."))) # abspath() keeps trailing /, hence dirname()
@@ -259,12 +254,6 @@
             @test Documenter.Utilities.relpath_from_repo_root(tempname()) == nothing
         end
 
-<<<<<<< HEAD
-        # Test Utilities.getremote
-        @show Utilities.getremote(path_repo)
-        #path_repo
-        #@test false
-=======
         # This tests the case where the origin.url is some unrecognised Git hosting service, in which case we are unable
         # to parse the remote out of the origin.url value and we fallback to the user-provided remote.
         path_repo_github = joinpath(path, "repository-not-github")
@@ -286,7 +275,6 @@
             @test Documenter.Utilities.edit_url(remote, filepath) == "//blob/$(commit)/src/SourceFile.jl#"
             @test Documenter.Utilities.source_url(remote, Documenter.Utilities, filepath, 10:20) == "//blob/$(commit)/src/SourceFile.jl#L10-L20"
         end
->>>>>>> bafb88ae
     end
 
     import Documenter.Documents: Document, Page, Globals
