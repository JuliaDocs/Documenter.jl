--- conflicted
+++ resolved
@@ -2,10 +2,7 @@
 
 using Test
 using Documenter
-<<<<<<< HEAD
 using Documenter: DocSystem
-=======
->>>>>>> d2de1c13
 using Documenter.Writers.HTMLWriter: HTMLWriter, generate_version_file, expand_versions
 
 function verify_version_file(versionfile, entries)
@@ -29,7 +26,6 @@
         @test isfile(joinpath(HTMLWriter.ASSETS_THEMES, "$(theme).css"))
     end
 
-<<<<<<< HEAD
     # asset handling
     let asset = asset("https://example.com/foo.js")
         @test asset.uri == "https://example.com/foo.js"
@@ -56,7 +52,7 @@
     @test Documenter.HTML() isa Documenter.HTML
     @test_throws ArgumentError Documenter.HTML(collapselevel=-200)
     @test_throws Exception Documenter.HTML(assets=["foo.js", 10])
-=======
+
     # MathEngine
     let katex = KaTeX()
         @test length(katex.config) == 1
@@ -101,7 +97,6 @@
         @test haskey(mathjax.config, :foo)
         @test mathjax.config[:tex2jax] == 1
     end
->>>>>>> d2de1c13
 
     mktempdir() do tmpdir
         versionfile = joinpath(tmpdir, "versions.js")
