module TestUtilities
using Test
using Documenter.Utilities: withoutput

export @quietly

struct QuietlyException <: Exception
    exception
    backtrace
end

function Base.showerror(io::IO, e::QuietlyException)
    println(io, "@quietly hit an exception ($(typeof(e.exception))):")
    showerror(io, e.exception, e.backtrace)
end

function _quietly(f, expr, source)
    result, success, backtrace, output = withoutput(f)
    if success
        printstyled("@quietly: success, $(sizeof(output)) bytes of output hidden\n"; color=:magenta)
        return result
    else
        @error """
        An error was thrown in @quietly, $(sizeof(output)) bytes of output captured
        $(typeof(result)) at $(source.file):$(source.line) in expression:
        $(expr)
        $(sizeof(output)) bytes of output captured
        """
<<<<<<< HEAD
        if !isempty(output)
=======
        if length(output) > 0
>>>>>>> d2de1c13
            printstyled("$("="^21) @quietly: output from the expression $("="^21)\n"; color=:magenta)
            print(output)
            last(output) != "\n" && println()
            printstyled("$("="^27) @quietly: end of output $("="^28)\n"; color=:magenta)
        end
<<<<<<< HEAD
        throw(QuietlyException(result, backtrace))
=======
        throw(result)
>>>>>>> d2de1c13
    end
end
macro quietly(expr)
    orig_expr = Expr(:inert, expr)
    source = QuoteNode(__source__)
    quote
        _quietly($orig_expr, $source) do
            $(esc(expr))
        end
    end
end

"Runs the tests for TestUtilities"
function test()
    @testset "TestUtilities" begin
        # Various tests use Utilities.withoutput to capture output. So we'll first make sure
        # that it is working properly.
        @testset "withoutput" begin
            let (result, success, backtrace, output) = withoutput() do
                    println("test stdout")
                end
                @test success
                @test result === nothing
                @test output == "test stdout\n"
            end
            let (result, success, backtrace, output) = withoutput(() -> 42)
                @test success
                @test result === 42
                @test output == ""
            end
            let (result, success, backtrace, output) = withoutput(() -> error("test error"))
                @test !success
                @test result isa ErrorException
                @test output == ""
            end
        end
    end
end
end<|MERGE_RESOLUTION|>--- conflicted
+++ resolved
@@ -26,21 +26,13 @@
         $(expr)
         $(sizeof(output)) bytes of output captured
         """
-<<<<<<< HEAD
         if !isempty(output)
-=======
-        if length(output) > 0
->>>>>>> d2de1c13
             printstyled("$("="^21) @quietly: output from the expression $("="^21)\n"; color=:magenta)
             print(output)
             last(output) != "\n" && println()
             printstyled("$("="^27) @quietly: end of output $("="^28)\n"; color=:magenta)
         end
-<<<<<<< HEAD
         throw(QuietlyException(result, backtrace))
-=======
-        throw(result)
->>>>>>> d2de1c13
     end
 end
 macro quietly(expr)
