--- conflicted
+++ resolved
@@ -631,15 +631,12 @@
     nothing
 end
 
-<<<<<<< HEAD
-=======
 # For the latex_showcase tests we need to override the Git remote we use for the source
 # files, so that the links would be deterministic (since they contain the commit hash which
 # keeps changing). Fortunately, we can hack the cache for this purpose.
 examples_remote = Documenter.Utilities.GIT_REMOTE_CACHE[@__DIR__]
 Documenter.Utilities.GIT_REMOTE_CACHE[@__DIR__] = TestRemote()
 
->>>>>>> e0e1f7f6
 examples_latex_showcase_doc = if "latex_showcase" in EXAMPLE_BUILDS
     @info("Building mock package docs: LaTeXWriter/latex_showcase")
     @quietly makedocs(
@@ -648,12 +645,8 @@
         root  = examples_root,
         build = "builds/latex_showcase",
         source = "src.latex_showcase",
-<<<<<<< HEAD
-        pages = ["Showcase" => ["showcase.md"]],
-=======
         pages = ["Showcase" => ["showcase.md", "docstrings.md"]],
         repo = TestRemote(),
->>>>>>> e0e1f7f6
         doctest = false,
         debug = true,
     )
@@ -671,12 +664,8 @@
         root  = examples_root,
         build = "builds/latex_showcase_texonly",
         source = "src.latex_showcase",
-<<<<<<< HEAD
-        pages = ["Showcase" => ["showcase.md"]],
-=======
         pages = ["Showcase" => ["showcase.md", "docstrings.md"]],
         repo = TestRemote(),
->>>>>>> e0e1f7f6
         doctest = false,
         debug = true,
     )
@@ -684,11 +673,7 @@
     @info "Skipping build: LaTeXWriter/latex_showcase_texonly"
     @debug "Controlling variables:" EXAMPLE_BUILDS get(ENV, "DOCUMENTER_TEST_EXAMPLES", nothing)
     nothing
-<<<<<<< HEAD
-end
-=======
 end
 
 # Restore the remote for this directory
-Documenter.Utilities.GIT_REMOTE_CACHE[@__DIR__] = examples_remote
->>>>>>> e0e1f7f6
+Documenter.Utilities.GIT_REMOTE_CACHE[@__DIR__] = examples_remote