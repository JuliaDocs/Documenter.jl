--- conflicted
+++ resolved
@@ -18,13 +18,8 @@
 EXAMPLE_BUILDS = if haskey(ENV, "DOCUMENTER_TEST_EXAMPLES")
     split(ENV["DOCUMENTER_TEST_EXAMPLES"])
 else
-<<<<<<< HEAD
     ["html", "html-mathjax2-custom", "html-mathjax3", "html-mathjax3-custom",
-    "html-local"]
-=======
-    ["markdown", "html", "html-mathjax2-custom", "html-mathjax3", "html-mathjax3-custom",
     "html-local", "html-draft"]
->>>>>>> 102302d8
 end
 
 # Modules `Mod` and `AutoDocs`
@@ -347,8 +342,6 @@
     nothing
 end
 
-<<<<<<< HEAD
-=======
 # HTML: draft mode
 examples_html_local_doc = if "html-draft" in EXAMPLE_BUILDS
     @info("Building mock package docs: HTMLWriter / draft build")
@@ -366,24 +359,6 @@
     nothing
 end
 
-# Markdown
-examples_markdown_doc = if "markdown" in EXAMPLE_BUILDS
-    @info("Building mock package docs: MarkdownWriter")
-    @quietly makedocs(
-        format = Markdown(),
-        debug = true,
-        root  = examples_root,
-        build = "builds/markdown",
-        doctest = false,
-        expandfirst = expandfirst,
-    )
-else
-    @info "Skipping build: Markdown"
-    @debug "Controlling variables:" EXAMPLE_BUILDS get(ENV, "DOCUMENTER_TEST_EXAMPLES", nothing)
-    nothing
-end
-
->>>>>>> 102302d8
 # PDF/LaTeX
 examples_latex_simple_doc = if "latex_simple" in EXAMPLE_BUILDS
     @info("Building mock package docs: LaTeXWriter/simple")
