# Doctests

Documenter will, by default, run `jldoctest` code blocks that it finds and makes sure that
the actual output matches what's in the doctest. This can help to avoid documentation
examples from becoming outdated, incorrect, or misleading. It is recommended that as many of
a package's examples as possible be runnable by Documenter's doctest. Doctest failures during [`makedocs`](@ref) are printed as logging statements by default, but can be made fatal by passing `strict=true` or `strict=:doctest` to `makedocs`.


This section of the manual outlines how to go about enabling doctests for code blocks in
your package's documentation.

## "Script" Examples

The first, of two, types of doctests is the "script" code block. To make Documenter detect
this kind of code block the following format must be used:

````markdown
```jldoctest
a = 1
b = 2
a + b

# output

3
```
````

The code block's "language" must be `jldoctest` and must include a line containing exactly the text `#
output`. The text before this line is the contents of the script that is run. The text that
appears after `# output` is the textual representation that would be shown in the Julia REPL
if the script had been `include`d. In particular, semicolons `;` at the end of
a line have no effect.

The actual output produced by running the "script" is compared to the expected result and
any difference will result in [`makedocs`](@ref) throwing an error and terminating.

Note that the amount of whitespace appearing above and below the `# output` line is not
significant and can be increased or decreased if desired.

It is possible to suppress the output from the doctest by setting the `output` keyword
argument to `false`, for example

````markdown
```jldoctest; output = false
a = 1
b = 2
a + b

# output

3
```
````

Note that the output of the script will still be compared to the expected result,
i.e. what is `# output` section, but the `# output` section will be suppressed in
the rendered documentation.

## REPL Examples

The other kind of doctest is a simulated Julia REPL session. The following format is
detected by Documenter as a REPL doctest:

````markdown
```jldoctest
julia> a = 1
1

julia> b = 2;

julia> c = 3;  # comment

julia> a + b + c
6
```
````

As with script doctests, the code block must have it's language set to `jldoctest`. When a code
block contains one or more `julia> ` at the start of a line then it is assumed to be a REPL
doctest. Semi-colons, `;`, at the end of a line works in the same way as in the Julia REPL
and will suppress the output, although the line is still evaluated.

Note that not all features of the REPL are supported such as shell and help modes.

!!! note "Soft vs hard scope"

    Julia 1.5 changed the REPL to use the _soft scope_ when handling global variables in
    `for` loops etc. When using Documenter with Julia 1.5 or above, Documenter uses the soft
    scope in `@repl`-blocks and REPL-type doctests.

## Exceptions

Doctests can also test for thrown exceptions and their stacktraces. Comparing of the actual
and expected results is done by checking whether the expected result matches the start of
the actual result. Hence, both of the following errors will match the actual result.

````markdown
```jldoctest
julia> div(1, 0)
ERROR: DivideError: integer division error
 in div(::Int64, ::Int64) at ./int.jl:115

julia> div(1, 0)
ERROR: DivideError: integer division error
```
````

If instead the first `div(1, 0)` error was written as

````markdown
```jldoctest
julia> div(1, 0)
ERROR: DivideError: integer division error
 in div(::Int64, ::Int64) at ./int.jl:114
```
````

where line `115` is replaced with `114` then the doctest will fail.

In the second `div(1, 0)`, where no stacktrace is shown, it may appear to the reader that
it is expected that no stacktrace will actually be displayed when they attempt to try to
recreate the error themselves. To indicate to readers that the output result is truncated
and does not display the entire (or any of) the stacktrace you may write `[...]` at the
line where checking should stop, i.e.

````markdown
```jldoctest
julia> div(1, 0)
ERROR: DivideError: integer division error
[...]
```
````

## Preserving Definitions Between Blocks

Every doctest block is evaluated inside its own `module`. This means that definitions
(types, variables, functions etc.) from a block can *not* be used in the next block.
For example:

````markdown
```jldoctest
julia> foo = 42
42
```
````

The variable `foo` will not be defined in the next block:

````markdown
```jldoctest
julia> println(foo)
ERROR: UndefVarError: foo not defined
```
````

To preserve definitions it is possible to label blocks in order to collect several blocks
into the same module. All blocks with the same label (in the same file) will be evaluated
in the same module, and hence share scope. This can be useful if the same definitions are
used in more than one block, with for example text, or other doctest blocks, in between.
Example:

````markdown
```jldoctest mylabel
julia> foo = 42
42
```
````

Now, since the block below has the same label as the block above, the variable `foo` can
be used:

````markdown
```jldoctest mylabel
julia> println(foo)
42
```
````

!!! note

    Labeled doctest blocks do not need to be consecutive (as in the example above) to be
    included in the same module. They can be interspaced with unlabeled blocks or blocks
    with another label.

## Setup Code

Doctests may require some setup code that must be evaluated prior to that of the actual
example, but that should not be displayed in the final documentation. There are three ways
to specify the setup code, each appropriate in a different situation.

### `DocTestSetup` in `@meta` blocks

For doctests in the Markdown source files, an `@meta` block containing a `DocTestSetup =
...` value can be used. In the example below, the function `foo` is defined inside a `@meta`
block. This block will be evaluated at the start of the following doctest blocks:

````markdown
```@meta
DocTestSetup = quote
    function foo(x)
        return x^2
    end
end
```

```jldoctest
julia> foo(2)
4
```

```@meta
DocTestSetup = nothing
```
````

The `DocTestSetup = nothing` is not strictly necessary, but good practice nonetheless to
help avoid unintentional definitions in following doctest blocks.

While technically the `@meta` blocks also work within docstrings, their use there is
discouraged since the `@meta` blocks will show up when querying docstrings in the REPL.

!!! note "Historic note"
    It used to be that `DocTestSetup`s in `@meta` blocks in Markdown files that included
    docstrings also affected the doctests in the docstrings. Since Documenter 0.23 that is
    no longer the case. You should use [Module-level metadata](@ref) or [Block-level setup
    code](@ref) instead.

### Module-level metadata

For doctests that are in docstrings, the exported [`DocMeta`](@ref) module provides an API
to attach metadata that applies to all the docstrings in a particular module. Setting up the
`DocTestSetup` metadata should be done before the [`makedocs`](@ref) or [`doctest`](@ref)
call:

```julia
using MyPackage, Documenter
DocMeta.setdocmeta!(MyPackage, :DocTestSetup, :(using MyPackage); recursive=true)
makedocs(modules=[MyPackage], ...)
```

!!! note
    Make sure to include all (top-level) modules that contain docstrings with doctests in the
    `modules` argument to [`makedocs`](@ref). Otherwise these doctests will not be run.

### Block-level setup code

Yet another option is to use the `setup` keyword argument to the `jldoctest` block, which is
convenient for short definitions, and for setups needed in inline docstrings.

````markdown
```jldoctest; setup = :(foo(x) = x^2)
julia> foo(2)
4
```
````

!!! note

    The `DocTestSetup` and the `setup` values are **re-evaluated** at the start of *each* doctest block
    and no state is shared between any code blocks.
    To preserve definitions see [Preserving Definitions Between Blocks](@ref).

## Filtering Doctests

A part of the output of a doctest might be non-deterministic, e.g. pointer addresses and
timings. It is possible to use regular expressions to filter out or transform parts of the
doctest outputs so that the deterministic part can still be tested.

<<<<<<< HEAD
A doctest filter is a regular expression and substitution string pair. In a doctest, each
match in the expected output and the actual output is replaced according to the filter
before the two outputs are compared. For example, in the following the filter matches
floating point numbers and only retains the first 4 digits after the decimal point,
replacing the rest with `***`:

````markdown
```jldoctest; filter = r"(\d*)\.(\d{4})\d+" => s"\1.\2***"
julia> sqrt(2)
1.4142135623730951
```
````

The actual string that gets compared to determine whether the doctest is up to date is

```
1.4142***
```

The filter can also be just a regular expression in which case the whole matching substring
is removed. For more information on the regular expression and substitution string syntax,
see the [Julia
manual](https://docs.julialang.org/en/v1/manual/strings/#Regular-Expressions-1).

!!! note "Testing and debugging"

    Documenter outputs debug-level logs for each doctest it runs, showing the outputs both
    before and after filtering. This can be useful when developing doctests to see if the
    filters are being applied as you expect (e.g. to make sure that they are not too broad
    or to understand why a filter is not working).

    To enable the debug output, you can set the `JULIA_DEBUG` environment variable to
    Documenter's `DocTests` module, e.g. by doing the following in the `make.jl` script:

    ```julia
    ENV["JULIA_DEBUG"] = "DocTests"
    ```

The doctest filters can be applied globally, on a per-file basis or to each doctest
separately. To apply them globally, i.e. to all doctests in the documentation, a list of
filters can be passed to [`makedocs`](@ref) with the keyword `doctestfilters`.
=======
Filters are defined with regular expressions, either as a regex/substition pair (e.g. `r"..." => s"..."`)
or as a single regex (e.g. `r"..."`). In the latter case the match is replaced with `""`.
In a doctest, each match in the expected output and the actual output is replaced before the two outputs are compared.
Filters are added globally, i.e. applied to all doctests in the documentation, by passing a list of regular expressions to
`makedocs` with the keyword `doctestfilters`.
>>>>>>> 55eeeff0

For more fine grained control it is possible to define filters in `@meta` blocks by assigning them
to the `DocTestFilters` variable, either as a single regular expression (`DocTestFilters = [r"foo"]`)
or as a vector of several regex (`DocTestFilters = [r"foo", r"bar"]`).

An example is given below where some of the non-deterministic output from `@time` is filtered.

````markdown
```@meta
DocTestFilters = r"[0-9\.]+ seconds \(.*\)"
```

```jldoctest
julia> @time [1,2,3,4]
  0.000003 seconds (5 allocations: 272 bytes)
4-element Array{Int64,1}:
 1
 2
 3
 4
```

```@meta
DocTestFilters = nothing
```
````

The `DocTestFilters = nothing` is not strictly necessary, but good practice nonetheless to
help avoid unintentional filtering in following doctest blocks.

!!! info
    The filter match is replaced with an empty string in both the expected and actual output using
    `replace`, e.g. `replace(str, filter => "")`. Note that this means that the same filter can match
    multiple times, and if you need the same filter to match multiple lines your regex need to account
    for that.

Another option is to use the `filter` keyword argument. This defines a doctest-local filter
which is only active for the specific doctest. Note that such filters are not shared between
named doctests either. It is possible to define a filter by a single regex (`filter = r"foo"`)
or as a list of regex (`filter = [r"foo", r"bar"]`). Example:

````markdown
```jldoctest; filter = r"[0-9\.]+ seconds \(.*\)"
julia> @time [1,2,3,4]
  0.000003 seconds (5 allocations: 272 bytes)
4-element Array{Int64,1}:
 1
 2
 3
 4
```
````

!!! note

    The global filters, filters defined in `@meta` blocks, and filters defined with the `filter`
    keyword argument are all applied to each doctest.


## Doctesting as Part of Testing

Documenter provides the [`doctest`](@ref) function which can be used to verify all doctests
independently of manual builds. It behaves like a `@testset`, so it will return a testset
if all the tests pass or throw a `TestSetException` if it does not.

For example, it can be used to verify doctests as part of the normal test suite by having
e.g. the following in `runtests.jl`:

```julia
using Test, Documenter, MyPackage
doctest(MyPackage)
```

By default, it will also attempt to verify all the doctests on manual `.md` files, which it
assumes are located under `docs/src`. This can be configured or disabled with the `manual`
keyword (see [`doctest`](@ref) for more information).

It can also be included in another testset, in which case it gets incorporated into the
parent testset. So, as another example, to test a package that does have separate manual
pages, just docstrings, and also collects all the tests into a single testset, the
`runtests.jl` might look as follows:

```julia
using Test, Documenter, MyPackage
@testset "MyPackage" begin
    ... # other tests & testsets
    doctest(MyPackage; manual = false)
    ... # other tests & testsets
end
```

Note that you still need to make sure that all the necessary [Module-level metadata](@ref)
for the doctests is set up before [`doctest`](@ref) is called. Also, you need to add
Documenter and all the other packages you are loading in the doctests as test dependencies.


## Fixing Outdated Doctests

To fix outdated doctests, the [`doctest`](@ref) function can be called with `fix = true`.
This will run the doctests, and overwrite the old results with the new output. This can be
done just in the REPL:

```julia-repl
julia> using Documenter, MyPackage
julia> doctest(MyPackage, fix=true)
```

Alternatively, you can also pass the `doctest = :fix` keyword to [`makedocs`](@ref).

!!! note

    * The `:fix` option currently only works for LF line endings (`'\n'`)

    * It is recommended to `git commit` any code changes before running the doctest fixing.
      That way it is simple to restore to the previous state if the fixing goes wrong.

    * There are some corner cases where the fixing algorithm may replace the wrong code
      snippet. It is therefore recommended to manually inspect the result of the fixing
      before committing.


## Skipping Doctests

Doctesting can be disabled by setting the [`makedocs`](@ref) keyword `doctest = false`.
This should only be done when initially laying out the structure of a package's
documentation, after which it's encouraged to always run doctests when building docs.<|MERGE_RESOLUTION|>--- conflicted
+++ resolved
@@ -267,7 +267,6 @@
 timings. It is possible to use regular expressions to filter out or transform parts of the
 doctest outputs so that the deterministic part can still be tested.
 
-<<<<<<< HEAD
 A doctest filter is a regular expression and substitution string pair. In a doctest, each
 match in the expected output and the actual output is replaced according to the filter
 before the two outputs are compared. For example, in the following the filter matches
@@ -309,13 +308,12 @@
 The doctest filters can be applied globally, on a per-file basis or to each doctest
 separately. To apply them globally, i.e. to all doctests in the documentation, a list of
 filters can be passed to [`makedocs`](@ref) with the keyword `doctestfilters`.
-=======
+
 Filters are defined with regular expressions, either as a regex/substition pair (e.g. `r"..." => s"..."`)
 or as a single regex (e.g. `r"..."`). In the latter case the match is replaced with `""`.
 In a doctest, each match in the expected output and the actual output is replaced before the two outputs are compared.
 Filters are added globally, i.e. applied to all doctests in the documentation, by passing a list of regular expressions to
 `makedocs` with the keyword `doctestfilters`.
->>>>>>> 55eeeff0
 
 For more fine grained control it is possible to define filters in `@meta` blocks by assigning them
 to the `DocTestFilters` variable, either as a single regular expression (`DocTestFilters = [r"foo"]`)
