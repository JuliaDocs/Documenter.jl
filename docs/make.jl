--- conflicted
+++ resolved
@@ -105,10 +105,6 @@
     end,
     build = ("pdf" in ARGS) ? "build-pdf" : "build",
     debug = ("pdf" in ARGS),
-<<<<<<< HEAD
-    clean = true,
-=======
->>>>>>> 67a33c08
     sitename = "Documenter.jl",
     authors = "Michael Hatherly, Morten Piibeleht, and contributors.",
     linkcheck = "linkcheck" in ARGS,
