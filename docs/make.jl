using Documenter, DocumenterTools
include("DocumenterShowcase.jl")

# The DOCSARGS environment variable can be used to pass additional arguments to make.jl.
# This is useful on CI, if you need to change the behavior of the build slightly but you
# can not change the .travis.yml or make.jl scripts any more (e.g. for a tag build).
if haskey(ENV, "DOCSARGS")
    for arg in split(ENV["DOCSARGS"])
        (arg in ARGS) || push!(ARGS, arg)
    end
end

makedocs(
    modules = [Documenter, DocumenterTools, DocumenterShowcase],
    format = Documenter.HTML(
        # Use clean URLs, unless built as a "local" build
        prettyurls = !("local" in ARGS),
        canonical = "https://juliadocs.github.io/Documenter.jl/stable/",
        assets = ["assets/favicon.ico"],
        analytics = "UA-136089579-2",
        highlights = ["yaml"],
    ),
    clean = false,
    sitename = "Documenter.jl",
    authors = "Michael Hatherly, Morten Piibeleht, and contributors.",
<<<<<<< HEAD
=======
    linkcheck = !("skiplinks" in ARGS),
    linkcheck_ignore = [
        # timelessrepo.com seems to 404 on any CURL request...
        "http://timelessrepo.com/json-isnt-a-javascript-subset",
        # We'll ignore links that point to GitHub's edit pages, as they redirect to the
        # login screen and cause a warning:
        r"https://github.com/([A-Za-z0-9_.-]+)/([A-Za-z0-9_.-]+)/edit(.*)",
    ] ∪ (get(ENV, "GITHUB_ACTIONS", nothing)  == "true" ? [
        # Extra ones we ignore only on CI.
        #
        # It seems that CTAN blocks GitHub Actions?
        "https://ctan.org/pkg/minted",
    ] : []),
>>>>>>> 3ccd903e
    pages = [
        "Home" => "index.md",
        "Manual" => Any[
            "Guide" => "man/guide.md",
            "man/examples.md",
            "man/syntax.md",
            "man/doctests.md",
            "man/latex.md",
            hide("man/hosting.md", [
                "man/hosting/walkthrough.md"
            ]),
            "man/other-formats.md",
        ],
        "showcase.md",
        "Library" => Any[
            "Public" => "lib/public.md",
            "Internals" => map(
                s -> "lib/internals/$(s)",
                sort(readdir(joinpath(@__DIR__, "src/lib/internals")))
            ),
        ],
        "contributing.md",
    ],
    linkcheck = !("skiplinks" in ARGS),
    strict = !("strict=false" in ARGS),
    doctest = ("doctest=only" in ARGS) ? :only : true,
)

deploydocs(
    repo = "github.com/JuliaDocs/Documenter.jl.git",
    target = "build",
    push_preview = true,
)<|MERGE_RESOLUTION|>--- conflicted
+++ resolved
@@ -23,8 +23,6 @@
     clean = false,
     sitename = "Documenter.jl",
     authors = "Michael Hatherly, Morten Piibeleht, and contributors.",
-<<<<<<< HEAD
-=======
     linkcheck = !("skiplinks" in ARGS),
     linkcheck_ignore = [
         # timelessrepo.com seems to 404 on any CURL request...
@@ -38,7 +36,6 @@
         # It seems that CTAN blocks GitHub Actions?
         "https://ctan.org/pkg/minted",
     ] : []),
->>>>>>> 3ccd903e
     pages = [
         "Home" => "index.md",
         "Manual" => Any[
@@ -62,7 +59,6 @@
         ],
         "contributing.md",
     ],
-    linkcheck = !("skiplinks" in ARGS),
     strict = !("strict=false" in ARGS),
     doctest = ("doctest=only" in ARGS) ? :only : true,
 )
