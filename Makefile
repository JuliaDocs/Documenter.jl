--- conflicted
+++ resolved
@@ -68,8 +68,4 @@
 	@echo " - make themes: compile Documenter's native CSS themes"
 	@echo " - make clean: remove generated files"
 
-<<<<<<< HEAD
-.PHONY: default docs-instantiate themes help changelog docs test search-benchmarks
-=======
-.PHONY: default docs-instantiate themes help changelog docs test format-julia install-runic
->>>>>>> b6c0cffb
+.PHONY: default docs-instantiate themes help changelog docs test format-julia install-runic search-benchmarks