--- conflicted
+++ resolved
@@ -214,18 +214,12 @@
 # -----------------------------
 
 function issue_xref(link::Markdown.Link, num, meta, page, doc)
-<<<<<<< HEAD
-    if doc.user.remote isa Remotes.GitHub
-        user, repo = doc.user.remote.user, doc.user.remote.repo
-        link.url = "https://github.com/$(user)/$(repo)/issues/$num"
-=======
     # Update issue links starting with a hash, but only if our Remote supports it
     issue_url = Remotes.issueurl(doc.user.remote, num)
     if isnothing(issue_url)
         @docerror(doc, :cross_references, "unable to generate issue reference for '[`#$num`](@ref)' in $(Utilities.locrepr(page.source)).")
     else
         link.url = issue_url
->>>>>>> bafb88ae
     end
 end
 
