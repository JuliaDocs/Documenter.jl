--- conflicted
+++ resolved
@@ -504,13 +504,8 @@
             end
         end
         result = value
-<<<<<<< HEAD
-        local output = if success
+        output = if success
             hide = Base.REPL.ends_with_semicolon(input)
-=======
-        output = if success
-            hide = Documenter.DocChecks.ends_with_semicolon(input)
->>>>>>> 52c9e1ab
             Documenter.DocChecks.result_to_string(buffer, hide ? nothing : value)
         else
             Documenter.DocChecks.error_to_string(buffer, value, [])
