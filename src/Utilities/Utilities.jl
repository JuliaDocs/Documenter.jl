--- conflicted
+++ resolved
@@ -7,12 +7,8 @@
 import Base: isdeprecated, Docs.Binding
 using DocStringExtensions
 import Markdown, LibGit2
-<<<<<<< HEAD
 import Base64: stringmime, base64encode
-=======
-import Base64: stringmime
 import ..ERROR_NAMES
->>>>>>> 912fb1e3
 
 # escape characters that has a meaning in regex
 regex_escape(str) = sprint(escape_string, str, "\\^\$.|?*+()[{")
