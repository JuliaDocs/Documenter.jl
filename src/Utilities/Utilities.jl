"""
Provides a collection of utility functions and types that are used in other submodules.
"""
module Utilities

using Base.Meta
import Base: isdeprecated, Docs.Binding
using DocStringExtensions
import Markdown, LibGit2
import Base64: stringmime
import ..ERROR_NAMES

include("Remotes.jl")
using .Remotes: Remote, repourl, repofile
# These imports are here to support code that still assumes that these names are defined
# in the Utilities module.
using .Remotes: RepoHost, RepoGithub, RepoBitbucket, RepoGitlab, RepoAzureDevOps,
    RepoUnknown, format_commit, format_line, repo_host_from_url, LineRangeFormatting

"""
    @docerror(doc, tag, msg, exs...)

Add `tag` to the `doc.internal.errors` array and log the message `msg` as an
error (if `tag` matches the `doc.user.strict` setting) or warning.

- `doc` must be the instance of `Document` used for the Documenter run
- `tag` must be one of the `Symbol`s in `ERROR_NAMES`
- `msg` is the explanation of the issue to the user
- `exs...` are additional expressions that will be included with the message;
  see `@error` and `@warn`
"""
macro docerror(doc, tag, msg, exs...)
    tag isa QuoteNode || error("invalid call of @docerror")
    tag.value ∈ ERROR_NAMES || throw(ArgumentError("tag $(tag) is not a valid Documenter error"))
    esc(quote
        let
            push!($(doc).internal.errors, $(tag))
            if $Utilities.is_strict($(doc).user.strict, $(tag))
                @error $(msg) $(exs...)
            else
                @warn $(msg) $(exs...)
            end
        end
    end)
end

# escape characters that has a meaning in regex
regex_escape(str) = sprint(escape_string, str, "\\^\$.|?*+()[{")

# helper to display linerange for error printing
function find_block_in_file(code, file)
    source_file = Base.find_source_file(file)
    source_file === nothing && return nothing
    isfile(source_file) || return nothing
    content = read(source_file, String)
    content = replace(content, "\r\n" => "\n")
    # make a regex of the code that matches leading whitespace
    rcode = "\\h*" * replace(regex_escape(code), "\\n" => "\\n\\h*")
    blockidx = findfirst(Regex(rcode), content)
    blockidx === nothing && return nothing
    startline = countlines(IOBuffer(content[1:prevind(content, first(blockidx))]))
    endline = startline + countlines(IOBuffer(code)) + 1 # +1 to include the closing ```
    return startline => endline
end

# Pretty-printing locations
function locrepr(file, line=nothing)
    str = Base.contractuser(file) # TODO: Maybe print this relative the doc-root??
    line !== nothing && (str = str * ":$(line.first)-$(line.second)")
    return str
end

# Directory paths.

"""
Returns the current directory.
"""
function currentdir()
    d = Base.source_dir()
    d === nothing ? pwd() : d
end

"""
Returns the path to the Documenter `assets` directory.
"""
assetsdir() = normpath(joinpath(dirname(@__FILE__), "..", "..", "assets"))

cleandir(d::AbstractString) = (isdir(d) && rm(d, recursive = true); mkdir(d))

"""
Find the path of a file relative to the `source` directory. `root` is the path
to the directory containing the file `file`.

It is meant to be used with `walkdir(source)`.
"""
srcpath(source, root, file) = normpath(joinpath(relpath(root, source), file))

# Slugify text.

"""
Slugify a string into a suitable URL.
"""
function slugify(s::AbstractString)
    s = replace(s, r"\s+" => "-")
    s = replace(s, r"^\d+" => "")
    s = replace(s, r"&" => "-and-")
    s = replace(s, r"[^\p{L}\p{P}\d\-]+" => "")
    s = strip(replace(s, r"\-\-+" => "-"), '-')
end
slugify(object) = string(object) # Non-string slugifying doesn't do anything.

# Parse code blocks.

"""
Returns a vector of parsed expressions and their corresponding raw strings.

Returns a `Vector` of tuples `(expr, code)`, where `expr` is the corresponding expression
(e.g. a `Expr` or `Symbol` object) and `code` is the string of code the expression was
parsed from.

The keyword argument `skip = N` drops the leading `N` lines from the input string.

If `raise=false` is passed, the `Meta.parse` does not raise an exception on parse errors,
but instead returns an expression that will raise an error when evaluated. `parseblock`
returns this expression normally and it must be handled appropriately by the caller.

The `linenumbernode` can be passed as a `LineNumberNode` to give information about filename
and starting line number of the block (requires Julia 1.6 or higher).
"""
function parseblock(code::AbstractString, doc, file; skip = 0, keywords = true, raise=true,
                    linenumbernode=nothing)
    # Drop `skip` leading lines from the code block. Needed for deprecated `{docs}` syntax.
    code = string(code, '\n')
    code = last(split(code, '\n', limit = skip + 1))
    endofstr = lastindex(code)
    results = []
    cursor = 1
    while cursor < endofstr
        # Check for keywords first since they will throw parse errors if we `parse` them.
        line = match(r"^(.*)\r?\n"m, SubString(code, cursor)).match
        keyword = Symbol(strip(line))
        (ex, ncursor) =
            # TODO: On 0.7 Symbol("") is in Docs.keywords, remove that check when dropping 0.6
            if keywords && (haskey(Docs.keywords, keyword) || keyword == Symbol(""))
                (QuoteNode(keyword), cursor + lastindex(line))
            else
                try
                    Meta.parse(code, cursor; raise=raise)
                catch err
                    @docerror(doc, :parse_error, "failed to parse exception in $(Utilities.locrepr(file))", exception = err)
                    break
                end
            end
        str = SubString(code, cursor, prevind(code, ncursor))
        if !isempty(strip(str)) && ex !== nothing
            push!(results, (ex, str))
        end
        cursor = ncursor
    end
    if linenumbernode isa LineNumberNode
        exs = Meta.parseall(code; filename=linenumbernode.file).args
        @assert length(exs) == 2 * length(results)
        for (i, ex) in enumerate(Iterators.partition(exs, 2))
            @assert ex[1] isa LineNumberNode
            expr = Expr(:toplevel, ex...) # LineNumberNode + expression
            # in the REPL each evaluation is considered a new file, e.g.
            # REPL[1], REPL[2], ..., so try to mimic that by incrementing
            # the counter for each sub-expression in this code block
            if linenumbernode.file === Symbol("REPL")
                newfile = "REPL[$i]"
                # to reset the line counter for each new "file"
                lineshift = 1 - ex[1].line
                update_linenumbernodes!(expr, newfile, lineshift)
            else
                update_linenumbernodes!(expr, linenumbernode.file, linenumbernode.line)
            end
            results[i] = (expr , results[i][2])
        end
    end
    results
end
isassign(x) = isexpr(x, :(=), 2) && isa(x.args[1], Symbol)

function update_linenumbernodes!(x::Expr, newfile, lineshift)
    for i in 1:length(x.args)
        x.args[i] = update_linenumbernodes!(x.args[i], newfile, lineshift)
    end
    return x
end
update_linenumbernodes!(x::Any, newfile, lineshift) = x
function update_linenumbernodes!(x::LineNumberNode, newfile, lineshift)
    return LineNumberNode(x.line + lineshift, newfile)
end


# Checking arguments.

"""
Prints a formatted warning to the user listing unrecognised keyword arguments.
"""
function check_kwargs(kws)
    isempty(kws) && return
    out = IOBuffer()
    println(out, "Unknown keywords:\n")
    for (k, v) in kws
        println(out, "  ", k, " = ", v)
    end
    @warn(String(take!(out)))
end

# Finding submodules.

const ModVec = Union{Module, Vector{Module}}

"""
Returns the set of submodules of a given root module/s.
"""
function submodules(modules::Vector{Module})
    out = Set{Module}()
    for each in modules
        submodules(each, out)
    end
    out
end
function submodules(root::Module, seen = Set{Module}())
    push!(seen, root)
    for name in names(root, all=true)
        if Base.isidentifier(name) && isdefined(root, name) && !isdeprecated(root, name)
            object = getfield(root, name)
            if isa(object, Module) && !(object in seen) && parentmodule(object::Module) == root
                submodules(object, seen)
            end
        end
    end
    return seen
end



## objects
## =======



"""
Represents an object stored in the docsystem by its binding and signature.
"""
struct Object
    binding   :: Binding
    signature :: Type

    function Object(b::Binding, signature::Type)
        m = nameof(b.mod) === b.var ? parentmodule(b.mod) : b.mod
        new(Binding(m, b.var), signature)
    end
end

function splitexpr(x::Expr)
    isexpr(x, :macrocall) ? splitexpr(x.args[1]) :
    isexpr(x, :.)         ? (x.args[1], x.args[2]) :
    error("Invalid @var syntax `$x`.")
end
splitexpr(s::Symbol) = :(Main), quot(s)
splitexpr(other)     = error("Invalid @var syntax `$other`.")

"""
    object(ex, str)

Returns a expression that, when evaluated, returns an [`Object`](@ref) representing `ex`.
"""
function object(ex::Union{Symbol, Expr}, str::AbstractString)
    binding   = Expr(:call, Binding, splitexpr(Docs.namify(ex))...)
    signature = Base.Docs.signature(ex)
    isexpr(ex, :macrocall, 2) && !endswith(str, "()") && (signature = :(Union{}))
    Expr(:call, Object, binding, signature)
end

function object(qn::QuoteNode, str::AbstractString)
    if haskey(Base.Docs.keywords, qn.value)
        binding = Expr(:call, Binding, Main, qn)
        Expr(:call, Object, binding, Union{})
    else
        error("'$(qn.value)' is not a documented keyword.")
    end
end

function Base.print(io::IO, obj::Object)
    print(io, obj.binding)
    print_signature(io, obj.signature)
end
print_signature(io::IO, signature::Union{Union, Type{Union{}}}) = nothing
print_signature(io::IO, signature)        = print(io, '-', signature)

## docs
## ====

"""
    docs(ex, str)

Returns an expression that, when evaluated, returns the docstrings associated with `ex`.
"""
function docs end

# Macro representation changed between 0.4 and 0.5.
function docs(ex::Union{Symbol, Expr}, str::AbstractString)
    isexpr(ex, :macrocall, 2) && !endswith(rstrip(str), "()") && (ex = quot(ex))
    :(Base.Docs.@doc $ex)
end
docs(qn::QuoteNode, str::AbstractString) = :(Base.Docs.@doc $(qn.value))

"""
Returns the category name of the provided [`Object`](@ref).
"""
doccat(obj::Object) = startswith(string(obj.binding.var), '@') ?
    "Macro" : doccat(obj.binding, obj.signature)

function doccat(b::Binding, ::Union{Union, Type{Union{}}})
    if b.mod === Main && haskey(Base.Docs.keywords, b.var)
        "Keyword"
    elseif startswith(string(b.var), '@')
        "Macro"
    else
        doccat(getfield(b.mod, b.var))
    end
end

doccat(b::Binding, ::Type)  = "Method"

doccat(::Function) = "Function"
doccat(::Type)     = "Type"
doccat(x::UnionAll) = doccat(Base.unwrap_unionall(x))
doccat(::Module)   = "Module"
doccat(::Any)      = "Constant"

"""
    filterdocs(doc, modules)

Remove docstrings from the markdown object, `doc`, that are not from one of `modules`.
"""
function filterdocs(doc::Markdown.MD, modules::Set{Module})
    if isempty(modules)
        # When no modules are specified in `makedocs` then don't filter anything.
        doc
    else
        if haskey(doc.meta, :module)
            doc.meta[:module] ∈ modules ? doc : nothing
        else
            if haskey(doc.meta, :results)
                out = []
                results = []
                for (each, result) in zip(doc.content, doc.meta[:results])
                    r = filterdocs(each, modules)
                    if r !== nothing
                        push!(out, r)
                        push!(results, result)
                    end
                end
                if isempty(out)
                    nothing
                else
                    md = Markdown.MD(out)
                    md.meta[:results] = results
                    md
                end
            else
                out = []
                for each in doc.content
                    r = filterdocs(each, modules)
                    r === nothing || push!(out, r)
                end
                isempty(out) ? nothing : Markdown.MD(out)
            end
        end
    end
end
# Non-markdown docs won't have a `.meta` field so always just accept those.
filterdocs(other, modules::Set{Module}) = other

"""
Does the given docstring represent actual documentation or a no docs error message?
"""
nodocs(x) = occursin("No documentation found.", stringmime("text/plain", x))
nodocs(::Nothing) = false

header_level(::Markdown.Header{N}) where {N} = N

"""
    repo_root(file; dbdir=".git")

Tries to determine the root directory of the repository containing `file`. If the file is
not in a repository, the function returns `nothing`.

The `dbdir` keyword argument specifies the name of the directory we are searching for to
determine if this is a repostory or not. If there is a file called `dbdir`, then it's
contents is checked under the assumption that it is a Git worktree or a submodule.
"""
function repo_root(file; dbdir=".git")
    parent_dir, parent_dir_last = dirname(abspath(file)), ""
    while parent_dir != parent_dir_last
        dbdir_path = joinpath(parent_dir, dbdir)
        isdir(dbdir_path) && return parent_dir
        # Let's see if this is a worktree checkout
        if isfile(dbdir_path)
            contents = chomp(read(dbdir_path, String))
            if startswith(contents, "gitdir: ")
                if isdir(joinpath(parent_dir, contents[9:end]))
                    return parent_dir
                end
            end
        end
        parent_dir, parent_dir_last = dirname(parent_dir), parent_dir
    end
    return nothing
end

"""
    $(SIGNATURES)

Returns the path of `file`, relative to the root of the Git repository, or `nothing` if the
file is not in a Git repository.
"""
function relpath_from_repo_root(file)
    file = abspath(file)
    root = repo_root(file)
    root !== nothing && startswith(abspath(file), root) ? relpath(file, root) : nothing
end

function repo_commit(file)
<<<<<<< HEAD
    # TODO: verify this error handling
    try
        cd(dirname(file)) do
            readchomp(`git rev-parse HEAD`)
        end
    catch e
        @warn "Error in running repo_commit for $(file)" e
        nothing
    end
end

# Remote URLs.
# ------------
include("Remotes.jl")
using .Remotes: repofile

url(remote, doc::Docs.DocStr) = url(remote, doc.data[:module], doc.data[:path], linerange(doc))
function url(remote, mod, file, linerange; commit = nothing)
    # quickly bail if file ===  nothing, which can happen when using e.g. Revise (see #689)
    if file === nothing
        @warn "nothing passed as file to url()" remote mod file linerange
        @debug "Stacktrace" stacktrace()
        return nothing
    end
    # make sure we get the true path, as otherwise we will get different paths when we
    # compute `root` below
=======
    cd(dirname(file)) do
        readchomp(`$(git()) rev-parse HEAD`)
    end
end

function edit_url(repo, file; commit=nothing)
    file = abspath(file)
    if !isfile(file)
        @warn "couldn't find file \"$file\" when generating URL"
        return nothing
    end
    file = realpath(file)
    isnothing(repo) && (repo = getremote(dirname(file)))
    isnothing(commit) && (commit = repo_commit(file))
    path = relpath_from_repo_root(file)
    isnothing(path) || isnothing(repo) ? nothing : repofile(repo, commit, path)
end

source_url(repo, doc) = source_url(repo, doc.data[:module], doc.data[:path], linerange(doc))

function source_url(repo, mod, file, linerange)
    file === nothing && return nothing # needed on julia v0.6, see #689
    remote = getremote(dirname(file))
    isabspath(file) && isnothing(remote) && isnothing(repo) && return nothing

    # make sure we get the true path, as otherwise we will get different paths when we compute `root` below
>>>>>>> bafb88ae
    if isfile(file)
        file = realpath(abspath(file))
    end

    # Macro-generated methods such as those produced by `@deprecate` list their file as
    # `deprecated.jl` since that is where the macro is defined. Use that to help
    # determine the correct URL.
    if inbase(mod) || !isabspath(file)
<<<<<<< HEAD
        ref = isempty(Base.GIT_VERSION_INFO.commit) ? "v$VERSION" : Base.GIT_VERSION_INFO.commit
        repofile(Remotes.julia, ref, "base/$file", linerange)
    else
        path = relpath_from_repo_root(file)
        path === nothing && return nothing
        remote = (remote === nothing) ? Remotes.URL("https://github.com/$(getremote(dirname(file)))/blob/{commit}{path}#{line}") : remote
        commit = (commit === nothing) ? repo_commit(file) : commit
        # repo_commit() can return nothing if it runs into an error
        # TODO: verify this error handling
        if commit === nothing
            @warn "Unable to determine remote URL" remote mod file linerange
            return nothing
        end
        repofile(remote, commit, path, linerange)
=======
        ref = if isempty(Base.GIT_VERSION_INFO.commit)
            "v$VERSION"
        else
            Base.GIT_VERSION_INFO.commit
        end
        repofile(julia_remote, ref, "base/$file", linerange)
    else
        path = relpath_from_repo_root(file)
        # If we managed to determine a remote for the current file with getremote,
        # then we use that information instead of the user-provided repo (doc.user.remote)
        # argument to generate source links. This means that in the case where some
        # docstrings come from another repository (like the DocumenterTools doc dependency
        # for Documenter), then we generate the correct links, since we actually user the
        # remote determined from the Git repository.
        #
        # In principle, this prevents the user from overriding the remote for the main
        # repository if the repo is cloned from GitHub (e.g. when you clone from a fork, but
        # want the source links to point to the upstream repository; however, this feels
        # like a very unlikely edge case). If the repository is cloned from somewhere else
        # than GitHub, then everything is fine --- getremote will fail and remote is
        # `nothing`, in which case we fall back to using `repo`.
        isnothing(remote) && (remote = repo)
        commit = repo_commit(file)
        isnothing(path) || isnothing(remote) ? nothing : repofile(remote, commit, path, linerange)
>>>>>>> bafb88ae
    end
end

"""
<<<<<<< HEAD
    getremote(dir::AbstractString) -> String

Automagically tries to determine the remote repository, either from the Git origin URL, or
from CI environment variables. `dir` specifies which repository's `origin` it tries to look
up.

Returns `"\$USER/\$REPOSITORY"`, or an empty string if it was not able to determine the
remote.
"""
function getremote(dir::AbstractString)
    # First, try to look for the Git repos origin:
    remote = try
        cd(() -> readchomp(`git config --get remote.origin.url`), dir)
    catch err
        ""
=======
A [`Remote`](@ref) corresponding to the main Julia language repository.
"""
const julia_remote = Remotes.GitHub("JuliaLang", "julia")

const GIT_REMOTE_CACHE = Dict{String,Union{Remotes.GitHub,Nothing}}()

function getremote(dir::AbstractString)
    return get!(GIT_REMOTE_CACHE, dir) do
        remote = try
            readchomp(setenv(`$(git()) config --get remote.origin.url`; dir=dir))
        catch
            ""
        end
        m = match(LibGit2.GITHUB_REGEX, remote)
        if isnothing(m)
            # TODO: move this fallback out of getremote
            remote = get(ENV, "TRAVIS_REPO_SLUG", nothing)
            try
                # Remotes.GitHub(remote) can throw if there is no '/' in the string
                return isnothing(remote) ? nothing : GitHub.Remote(remote)
            catch
                return nothing
            end
        else
            return Remotes.GitHub(m[2], m[3])
        end
>>>>>>> bafb88ae
    end
    m = match(LibGit2.GITHUB_REGEX, remote)
    (m === nothing) || return m[1]
    # First fallback, should work on Travis:
    travis_slug = get(ENV, "TRAVIS_REPO_SLUG", "")
    isempty(travis_slug) || return travis_slug
    # Second fallback, should work on GitHub Actions:
    return get(ENV, "GITHUB_REPOSITORY", "")
end

"""
$(SIGNATURES)

Returns the first 5 characters of the current git commit hash of the directory `dir`.
"""
function get_commit_short(dir)
    commit = cd(dir) do
        readchomp(`$(git()) rev-parse HEAD`)
    end
    (length(commit) > 5) ? commit[1:5] : commit
end

function inbase(m::Module)
    if m ≡ Base
        true
    else
        parent = parentmodule(m)
        parent ≡ m ? false : inbase(parent)
    end
end

# Find line numbers.
# ------------------

function linerange(doc)
    @info "linerange" doc
    linerange(doc.text, doc.data[:linenumber])
end

function linerange(text, from)
    # text is assumed to be a Core.SimpleVector (svec) from the .text field of a Docs.DocStr object.
    # Hence, we need to be careful when summing over an empty svec below.
    #
    # Also, the isodd logic _appears_ to be there to handle variable interpolation into docstrings. In that case,
    # the .text field seems to become longer than just 1 element and every even element is the interpolated object,
    # and only the odd ones actually contain the docstring text as a string.
    lines = sum(Int[isodd(n) ? newlines(s) : 0 for (n, s) in enumerate(text)])
    return lines > 0 ? (from:(from + lines + 1)) : (from:from)
end

newlines(s::AbstractString) = count(c -> c === '\n', s)
newlines(other) = 0


"""
    issubmodule(sub, mod)

Checks whether `sub` is a submodule of `mod`. A module is also considered to be
its own submodule.

E.g. `A.B.C` is a submodule of `A`, `A.B` and `A.B.C`, but it is not a submodule
of `D`, `A.D` nor `A.B.C.D`.
"""
function issubmodule(sub, mod)
    if (sub === Main) && (mod !== Main)
        return false
    end
    (sub === mod) || issubmodule(parentmodule(sub), mod)
end

"""
    isabsurl(url)

Checks whether `url` is an absolute URL (as opposed to a relative one).
"""
isabsurl(url) = occursin(ABSURL_REGEX, url)
const ABSURL_REGEX = r"^[[:alpha:]+-.]+://"

"""
    mdparse(s::AbstractString; mode=:single)

Parses the given string as Markdown using `Markdown.parse`, but strips away the surrounding
layers, such as the outermost `Markdown.MD`. What exactly is returned depends on the `mode`
keyword.

The `mode` keyword argument can be one of the following:

* `:single` (default) -- returns a single block-level object (e.g. `Markdown.Paragraph` or
  `Markdown.Admonition`) and errors if the string parses into multiple blocks.
* `:blocks` -- the function returns a `Vector{Any}` of Markdown blocks.
* `:span` -- Returns a `Vector{Any}` of span-level items, stripping away the outer block.
  This requires the string to parse into a single `Markdown.Paragraph`, the contents of
  which gets returned.
"""
function mdparse(s::AbstractString; mode=:single)
    mode in [:single, :blocks, :span] || throw(ArgumentError("Invalid mode keyword $(mode)"))
    md = Markdown.parse(s)
    if mode == :blocks
        md.content
    elseif length(md.content) == 0
        # case where s == "". We'll just return an empty string / paragraph.
        (mode == :single) ? Markdown.Paragraph(Any[""]) : Any[""]
    elseif (mode == :single || mode == :span) && length(md.content) > 1
        @error "mode == :$(mode) requires the Markdown string to parse into a single block" s md.content
        throw(ArgumentError("Unsuitable string for mode=:$(mode)"))
    else
        @assert length(md.content) == 1
        @assert mode == :span || mode == :single
        if mode == :span && !isa(md.content[1], Markdown.Paragraph)
            @error "mode == :$(mode) requires the Markdown string to parse into a Markdown.Paragraph" s md.content
            throw(ArgumentError("Unsuitable string for mode=:$(mode)"))
        end
        (mode == :single) ? md.content[1] : md.content[1].content
    end
end

# Capturing output in different representations similar to IJulia.jl
function limitstringmime(m::MIME"text/plain", x; context = nothing)
    io = IOBuffer()
    ioc = IOContext(context === nothing ? io : IOContext(io, context), :limit => true)
    show(ioc, m, x)
    return String(take!(io))
end
function display_dict(x; context = nothing)
    out = Dict{MIME,Any}()
    x === nothing && return out
    # Always generate text/plain
    out[MIME"text/plain"()] = limitstringmime(MIME"text/plain"(), x, context = context)
    for m in [MIME"text/html"(), MIME"image/svg+xml"(), MIME"image/png"(),
              MIME"image/webp"(), MIME"image/gif"(), MIME"image/jpeg"(),
              MIME"text/latex"(), MIME"text/markdown"()]
        showable(m, x) && (out[m] = stringmime(m, x, context = context))
    end
    return out
end

"""
    struct Default{T}

Internal wrapper type that is meant to be used in situations where it is necessary to
distinguish whether the user explicitly passed the same value as the default value to a
keyword argument, or whether the keyword argument was not passed at all.

```julia
function foo(; kwarg = Default("default value"))
    if isa(kwarg, Default)
        # User did not explicitly pass a value for kwarg
    else kwarg === "default value"
        # User passed "default value" explicitly
    end
end
```
"""
struct Default{T}
    value :: T
end
Base.getindex(default::Default) = default.value

"""
    $(SIGNATURES)

Extracts the language identifier from the info string of a Markdown code block.
"""
function codelang(infostring::AbstractString)
    m = match(r"^\s*(\S*)", infostring)
    return m[1]
end

function get_sandbox_module!(meta, prefix, name = nothing)
    sym = if name === nothing || isempty(name)
        Symbol("__", prefix, "__", lstrip(string(gensym()), '#'))
    else
        Symbol("__", prefix, "__named__", name)
    end
    # Either fetch and return an existing sandbox from the meta dictionary (based on the generated name),
    # or initialize a new clean one, which gets stored in meta for future re-use.
    get!(meta, sym) do
        # If the module does not exists already, we need to construct a new one.
        m = Module(sym)
        # eval(expr) is available in the REPL (i.e. Main) so we emulate that for the sandbox
        Core.eval(m, :(eval(x) = Core.eval($m, x)))
        # modules created with Module() does not have include defined
        Core.eval(m, :(include(x) = Base.include($m, abspath(x))))
        return m
    end
end

"""
    is_strict(strict, val::Symbol) -> Bool

Internal function to check if `strict` is strict about `val`, i.e.
if errors of type `val` should be fatal, according
to the setting `strict` (as a keyword to `makedocs`).

Single-argument `is_strict(strict)` provides a curried function.
"""
is_strict

is_strict(strict::Bool, ::Symbol) = strict
is_strict(strict::Symbol, val::Symbol) = strict === val
is_strict(strict::Vector{Symbol}, val::Symbol) = val ∈ strict
is_strict(strict) = Base.Fix1(is_strict, strict)

"""
    check_strict_kw(strict) -> Nothing

Internal function to check if `strict` is a valid value for
the keyword argument `strict` to `makedocs.` Throws an
`ArgumentError` if it is not valid.
"""
check_strict_kw

check_strict_kw(::Bool) = nothing
check_strict_kw(s::Symbol) = check_strict_kw(tuple(s))
function check_strict_kw(strict)
    extra_names = setdiff(strict, ERROR_NAMES)
    if !isempty(extra_names)
        throw(ArgumentError("""
        Keyword argument `strict` given unknown values: $(extra_names)

        Valid options are: $(ERROR_NAMES)
        """))
    end
    return nothing
end

"""
Calls `git remote show \$(remotename)` to try to determine the main (development) branch
of the remote repository. Returns `master` and prints a warning if it was unable to figure
it out automatically.

`root` is the the directory where `git` gets run. `varname` is just informational and used
to construct the warning messages.
"""
function git_remote_head_branch(varname, root; remotename = "origin", fallback = "master")
    gitcmd = git(nothrow = true)
    if gitcmd === nothing
        @warn """
        Unable to determine $(varname) from remote HEAD branch, defaulting to "$(fallback)".
        Unable to find the `git` binary. Unless this is due to a configuration error, the
        relevant variable should be set explicitly.
        """
        return fallback
    end
    # We need to do addenv() here to merge the new variables with the environment set by
    # Git_jll and the git() function.
    cmd = addenv(
        setenv(`$gitcmd remote show $(remotename)`, dir=root),
        "GIT_TERMINAL_PROMPT" => "0",
        "GIT_SSH_COMMAND" => get(ENV, "GIT_SSH_COMMAND", "ssh -o \"BatchMode yes\""),
    )
    stderr_output = IOBuffer()
    git_remote_output = try
        read(pipeline(cmd; stderr = stderr_output), String)
    catch e
        @warn """
        Unable to determine $(varname) from remote HEAD branch, defaulting to "$(fallback)".
        Calling `git remote` failed with an exception. Set JULIA_DEBUG=Documenter to see the error.
        Unless this is due to a configuration error, the relevant variable should be set explicitly.
        """
        @debug "Command: $cmd" exception = (e, catch_backtrace()) stderr = String(take!(stderr_output))
        return fallback
    end
    m = match(r"^\s*HEAD branch:\s*(.*)$"m, git_remote_output)
    if m === nothing
        @warn """
        Unable to determine $(varname) from remote HEAD branch, defaulting to "$(fallback)".
        Failed to parse the `git remote` output. Set JULIA_DEBUG=Documenter to see the output.
        Unless this is due to a configuration error, the relevant variable should be set explicitly.
        """
        @debug """
        stdout from $cmd:
        $(git_remote_output)
        """
        fallback
    else
        String(m[1])
    end
end

# Check global draft setting
is_draft(doc) = doc.user.draft
# Check if the page is built with draft mode
function is_draft(doc, page)::Bool
    # Check both Draft and draft from @meta block
    return get(page.globals.meta, :Draft, get(page.globals.meta, :draft, is_draft(doc)))
end

## Markdown Utilities.

# Remove all header nodes from a markdown object and replace them with bold font.
# Only for use in `text/plain` output, since we'll use some css to make these less obtrusive
# in the HTML rendering instead of using this hack.
function dropheaders(md::Markdown.MD)
    out = Markdown.MD()
    out.meta = md.meta
    out.content = map(dropheaders, md.content)
    out
end
dropheaders(h::Markdown.Header) = Markdown.Paragraph([Markdown.Bold(h.text)])
dropheaders(v::Vector) = map(dropheaders, v)
dropheaders(other) = other

function git(; nothrow = false, kwargs...)
    system_git_path = Sys.which("git")
    if system_git_path === nothing
        return nothrow ? nothing : error("Unable to find `git`")
    end
    # According to the Git man page, the default GIT_TEMPLATE_DIR is at /usr/share/git-core/templates
    # We need to set this to something so that Git wouldn't pick up the user
    # templates (e.g. from init.templateDir config).
    return addenv(`$(system_git_path)`, "GIT_TEMPLATE_DIR" => "/usr/share/git-core/templates")
end

include("DOM.jl")
include("MDFlatten.jl")
include("TextDiff.jl")
include("Selectors.jl")
include("Markdown2.jl")
include("JSDependencies.jl")

end<|MERGE_RESOLUTION|>--- conflicted
+++ resolved
@@ -420,40 +420,13 @@
 file is not in a Git repository.
 """
 function relpath_from_repo_root(file)
-    file = abspath(file)
-    root = repo_root(file)
-    root !== nothing && startswith(abspath(file), root) ? relpath(file, root) : nothing
+    cd(dirname(file)) do
+        root = repo_root(file)
+        root !== nothing && startswith(file, root) ? relpath(file, root) : nothing
+    end
 end
 
 function repo_commit(file)
-<<<<<<< HEAD
-    # TODO: verify this error handling
-    try
-        cd(dirname(file)) do
-            readchomp(`git rev-parse HEAD`)
-        end
-    catch e
-        @warn "Error in running repo_commit for $(file)" e
-        nothing
-    end
-end
-
-# Remote URLs.
-# ------------
-include("Remotes.jl")
-using .Remotes: repofile
-
-url(remote, doc::Docs.DocStr) = url(remote, doc.data[:module], doc.data[:path], linerange(doc))
-function url(remote, mod, file, linerange; commit = nothing)
-    # quickly bail if file ===  nothing, which can happen when using e.g. Revise (see #689)
-    if file === nothing
-        @warn "nothing passed as file to url()" remote mod file linerange
-        @debug "Stacktrace" stacktrace()
-        return nothing
-    end
-    # make sure we get the true path, as otherwise we will get different paths when we
-    # compute `root` below
-=======
     cd(dirname(file)) do
         readchomp(`$(git()) rev-parse HEAD`)
     end
@@ -480,7 +453,6 @@
     isabspath(file) && isnothing(remote) && isnothing(repo) && return nothing
 
     # make sure we get the true path, as otherwise we will get different paths when we compute `root` below
->>>>>>> bafb88ae
     if isfile(file)
         file = realpath(abspath(file))
     end
@@ -489,22 +461,6 @@
     # `deprecated.jl` since that is where the macro is defined. Use that to help
     # determine the correct URL.
     if inbase(mod) || !isabspath(file)
-<<<<<<< HEAD
-        ref = isempty(Base.GIT_VERSION_INFO.commit) ? "v$VERSION" : Base.GIT_VERSION_INFO.commit
-        repofile(Remotes.julia, ref, "base/$file", linerange)
-    else
-        path = relpath_from_repo_root(file)
-        path === nothing && return nothing
-        remote = (remote === nothing) ? Remotes.URL("https://github.com/$(getremote(dirname(file)))/blob/{commit}{path}#{line}") : remote
-        commit = (commit === nothing) ? repo_commit(file) : commit
-        # repo_commit() can return nothing if it runs into an error
-        # TODO: verify this error handling
-        if commit === nothing
-            @warn "Unable to determine remote URL" remote mod file linerange
-            return nothing
-        end
-        repofile(remote, commit, path, linerange)
-=======
         ref = if isempty(Base.GIT_VERSION_INFO.commit)
             "v$VERSION"
         else
@@ -529,28 +485,10 @@
         isnothing(remote) && (remote = repo)
         commit = repo_commit(file)
         isnothing(path) || isnothing(remote) ? nothing : repofile(remote, commit, path, linerange)
->>>>>>> bafb88ae
-    end
-end
-
-"""
-<<<<<<< HEAD
-    getremote(dir::AbstractString) -> String
-
-Automagically tries to determine the remote repository, either from the Git origin URL, or
-from CI environment variables. `dir` specifies which repository's `origin` it tries to look
-up.
-
-Returns `"\$USER/\$REPOSITORY"`, or an empty string if it was not able to determine the
-remote.
-"""
-function getremote(dir::AbstractString)
-    # First, try to look for the Git repos origin:
-    remote = try
-        cd(() -> readchomp(`git config --get remote.origin.url`), dir)
-    catch err
-        ""
-=======
+    end
+end
+
+"""
 A [`Remote`](@ref) corresponding to the main Julia language repository.
 """
 const julia_remote = Remotes.GitHub("JuliaLang", "julia")
@@ -577,15 +515,7 @@
         else
             return Remotes.GitHub(m[2], m[3])
         end
->>>>>>> bafb88ae
-    end
-    m = match(LibGit2.GITHUB_REGEX, remote)
-    (m === nothing) || return m[1]
-    # First fallback, should work on Travis:
-    travis_slug = get(ENV, "TRAVIS_REPO_SLUG", "")
-    isempty(travis_slug) || return travis_slug
-    # Second fallback, should work on GitHub Actions:
-    return get(ENV, "GITHUB_REPOSITORY", "")
+    end
 end
 
 """
@@ -612,10 +542,7 @@
 # Find line numbers.
 # ------------------
 
-function linerange(doc)
-    @info "linerange" doc
-    linerange(doc.text, doc.data[:linenumber])
-end
+linerange(doc) = linerange(doc.text, doc.data[:linenumber])
 
 function linerange(text, from)
     # text is assumed to be a Core.SimpleVector (svec) from the .text field of a Docs.DocStr object.
