"""
A module for rendering `Document` objects to LaTeX and PDF.

# Keywords

[`LaTeXWriter`](@ref) uses the following additional keyword arguments that can be passed to
[`makedocs`](@ref Documenter.makedocs): `authors`, `sitename`.

**`sitename`** is the site's title displayed in the title bar and at the top of the
navigation menu. It goes into the `\\title` LaTeX command.

**`authors`** can be used to specify the authors of. It goes into the `\\author` LaTeX command.

"""
module LaTeXWriter
import ...Documenter: Documenter
using MarkdownAST: MarkdownAST, Node

"""
    Documenter.LaTeX(; kwargs...)

Output format specifier that results in LaTeX/PDF output.
Used together with [`makedocs`](@ref Documenter.makedocs), e.g.

```julia
makedocs(
    format = Documenter.LaTeX()
)
```

The `makedocs` argument `sitename` will be used for the `\\title` field in the tex document.
The `authors` argument should also be specified and will be used for the `\\authors` field
in the tex document. Finally, a version number can be specified with the `version` option to
`LaTeX`, which will be printed in the document and also appended to the output PDF file name.

# Keyword arguments

**`platform`** sets the platform where the tex-file is compiled, either `"native"` (default),
`"tectonic"`, `"docker"`, or "none" which doesn't compile the tex. The option `tectonic`
requires a `tectonic` executable to be available in `PATH` or to be pased as the `tectonic`
keyword.

**`version`** specifies the version number that gets printed on the title page of the manual.
It defaults to the value in the `TRAVIS_TAG` environment variable (although this behaviour is
considered to be deprecated), or to an empty string if `TRAVIS_TAG` is unset.

**`tectonic`** path to a `tectonic` executable used for compilation.

See [Other Output Formats](@ref) for more information.
"""
struct LaTeX <: Documenter.Writer
    platform::String
    version::String
    tectonic::Union{Cmd,String,Nothing}
    function LaTeX(;
            platform = "native",
            version  = get(ENV, "TRAVIS_TAG", ""),
            tectonic = nothing)
        platform ∈ ("native", "tectonic", "docker", "none") || throw(ArgumentError("unknown platform: $platform"))
        return new(platform, string(version), tectonic)
    end
end

import ...Documenter:
    Anchors,
    Builder,
    Documents,
    Expanders,
    Documenter,
    Utilities,
    Writers

import Markdown

import ANSIColoredPrinters

mutable struct Context{I <: IO} <: IO
    io::I
    in_header::Bool
    footnotes::Dict{String, Int}
    depth::Int
    filename::String # currently active source file
    # ...
    buffer::IOBuffer
    page::Union{Documents.Page, Nothing}
    doc::Union{Documents.Document, Nothing}
    mdast_page::Union{MarkdownAST.Node{Nothing}, Nothing}
end
Context(io) = Context{typeof(io)}(io, false, Dict(), 1, "", IOBuffer(), nothing, nothing, nothing)

_print(c::Context, args...) = Base.print(c.buffer, args...)
_println(c::Context, args...) = Base.println(c.buffer, args...)


const STYLE = joinpath(dirname(@__FILE__), "..", "..", "assets", "latex", "documenter.sty")
const DEFAULT_PREAMBLE_PATH = joinpath(dirname(@__FILE__), "..", "..", "assets", "latex", "preamble.tex")

hastex() = (try; success(`latexmk -version`); catch; false; end)

const DOCUMENT_STRUCTURE = (
    "part",
    "chapter",
    "section",
    "subsection",
    "subsubsection",
    "paragraph",
    "subparagraph",
)

function render(doc::Documents.Document, settings::LaTeX=LaTeX())
    @info "LaTeXWriter: creating the LaTeX file."
<<<<<<< HEAD
    mdast_pages = Documents.markdownast(doc)
    Base.mktempdir() do path
=======
    mktempdir() do path
>>>>>>> 9b5105bb
        cp(joinpath(doc.user.root, doc.user.build), joinpath(path, "build"))
        cd(joinpath(path, "build")) do
            fileprefix = latex_fileprefix(doc, settings)
            open("$(fileprefix).tex", "w") do io
                context = Context(io)
                writeheader(context, doc, settings)
                for (title, filename, depth) in files(doc.user.pages)
                    context.filename = filename
                    empty!(context.footnotes)
                    if 1 <= depth <= length(DOCUMENT_STRUCTURE)
                        header_type = DOCUMENT_STRUCTURE[depth]
                        header_text = "\n\\$(header_type){$(title)}\n"
                        if isempty(filename)
                            _println(context, header_text)
                        else
                            path = normpath(filename)
                            page = doc.blueprint.pages[path]
                            context.mdast_page = mdast_pages[path]
                            if get(page.globals.meta, :IgnorePage, :none) !== :latex
                                context.depth = depth + (isempty(title) ? 0 : 1)
                                context.depth > depth && _println(context, header_text)
                                latex(context, page, doc)
                            end
                        end
                    end
                end
                writefooter(context, doc)
                forward_buffer!(context)
            end
            cp(STYLE, "documenter.sty")

            # compile .tex
            status = compile_tex(doc, settings, fileprefix)

            # Debug: if DOCUMENTER_LATEX_DEBUG environment variable is set, copy the LaTeX
            # source files over to a directory under doc.user.root.
            if haskey(ENV, "DOCUMENTER_LATEX_DEBUG")
                dst = isempty(ENV["DOCUMENTER_LATEX_DEBUG"]) ? mktempdir(doc.user.root; cleanup=false) :
                    joinpath(doc.user.root, ENV["DOCUMENTER_LATEX_DEBUG"])
                sources = cp(pwd(), dst, force=true)
                @info "LaTeX sources copied for debugging to $(sources)"
            end

            # If the build was successful, copy the PDF or the LaTeX source to the .build directory
            if status && (settings.platform != "none")
                pdffile = "$(fileprefix).pdf"
                cp(pdffile, joinpath(doc.user.root, doc.user.build, pdffile); force = true)
            elseif status && (settings.platform == "none")
                cp(pwd(), joinpath(doc.user.root, doc.user.build); force = true)
            else
                error("Compiling the .tex file failed. See logs for more information.")
            end
        end
    end
end

function latex_fileprefix(doc::Documents.Document, settings::LaTeX)
    fileprefix = doc.user.sitename
    if occursin(Base.VERSION_REGEX, settings.version)
        v = VersionNumber(settings.version)
        fileprefix *= "-$(v.major).$(v.minor).$(v.patch)"
    end
    return replace(fileprefix, " " => "")
end

const DOCKER_IMAGE_TAG = "0.1"

function compile_tex(doc::Documents.Document, settings::LaTeX, fileprefix::String)
    if settings.platform == "native"
        Sys.which("latexmk") === nothing && (@error "LaTeXWriter: latexmk command not found."; return false)
        @info "LaTeXWriter: using latexmk to compile tex."
        try
            piperun(`latexmk -f -interaction=batchmode -halt-on-error -view=none -lualatex -shell-escape $(fileprefix).tex`, clearlogs = true)
            return true
        catch err
            logs = cp(pwd(), mktempdir(; cleanup=false); force=true)
            @error "LaTeXWriter: failed to compile tex with latexmk. " *
                   "Logs and partial output can be found in $(Utilities.locrepr(logs))." exception = err
            return false
        end
    elseif settings.platform == "tectonic"
        @info "LaTeXWriter: using tectonic to compile tex."
        tectonic = isnothing(settings.tectonic) ? Sys.which("tectonic") : settings.tectonic
        isnothing(tectonic) && (@error "LaTeXWriter: tectonic command not found."; return false)
        try
            piperun(`$(tectonic) -X compile --keep-logs -Z shell-escape $(fileprefix).tex`, clearlogs = true)
            return true
        catch err
            logs = cp(pwd(), mktempdir(; cleanup=false); force=true)
            @error "LaTeXWriter: failed to compile tex with tectonic. " *
                   "Logs and partial output can be found in $(Utilities.locrepr(logs))." exception = err
            return false
        end
    elseif settings.platform == "docker"
        Sys.which("docker") === nothing && (@error "LaTeXWriter: docker command not found."; return false)
        @info "LaTeXWriter: using docker to compile tex."
        script = """
            mkdir /home/zeptodoctor/build
            cd /home/zeptodoctor/build
            cp -r /mnt/. .
            latexmk -f -interaction=batchmode -halt-on-error -view=none -lualatex -shell-escape $(fileprefix).tex
            """
        try
            piperun(`docker run -itd -u zeptodoctor --name latex-container -v $(pwd()):/mnt/ --rm juliadocs/documenter-latex:$(DOCKER_IMAGE_TAG)`, clearlogs = true)
            piperun(`docker exec -u zeptodoctor latex-container bash -c $(script)`)
            piperun(`docker cp latex-container:/home/zeptodoctor/build/$(fileprefix).pdf .`)
            return true
        catch err
            logs = cp(pwd(), mktempdir(; cleanup=false); force=true)
            @error "LaTeXWriter: failed to compile tex with docker. " *
                   "Logs and partial output can be found in $(Utilities.locrepr(logs))." exception = err
            return false
        finally
            try; piperun(`docker stop latex-container`); catch; end
        end
    elseif settings.platform == "none"
        @info "Skipping compiling tex file."
        return true
    end
end

function piperun(cmd; clearlogs = false)
    verbose = "--verbose" in ARGS || get(ENV, "DOCUMENTER_VERBOSE", "false") == "true"
    run(verbose ? cmd : pipeline(
        cmd,
        stdout = "LaTeXWriter.stdout",
        stderr = "LaTeXWriter.stderr",
        append = !clearlogs,
    ))
end

function writeheader(io::IO, doc::Documents.Document, settings::LaTeX)
    custom = joinpath(doc.user.root, doc.user.source, "assets", "custom.sty")
    isfile(custom) ? cp(custom, "custom.sty"; force = true) : touch("custom.sty")

    custom_preamble_file = joinpath(doc.user.root, doc.user.source, "assets", "preamble.tex")
    if isfile(custom_preamble_file)
        # copy custom preamble.
        cp(custom_preamble_file, "preamble.tex"; force = true)
    else # no custom preamble.tex, use default.
        cp(DEFAULT_PREAMBLE_PATH, "preamble.tex"; force = true)
    end
    preamble =
        """
        % Useful variables
        \\newcommand{\\DocMainTitle}{$(doc.user.sitename)}
        \\newcommand{\\DocVersion}{$(settings.version)}
        \\newcommand{\\DocAuthors}{$(doc.user.authors)}
        \\newcommand{\\JuliaVersion}{$(VERSION)}

        % ---- Insert preamble
        \\input{preamble.tex}
        """
    # output preamble
    _println(io, preamble)
end

function writefooter(io::IO, doc::Documents.Document)
    _println(io, "\n\\end{document}")
end

function forward_buffer!(c::Context)
    buffer = take!(c.buffer)
    write(c.io, buffer)
    return buffer
end

function latex(io::IO, page::Documents.Page, doc::Documents.Document)
    forward_buffer!(io)
    for element in page.elements
        latex(io, page.mapping[element], page, doc)
    end
    original = forward_buffer!(io)
    # New MDAST printing:
    ast = io.mdast_page
    io.page, io.doc = page, doc
    try
        mdast_latex(io, ast.children; toplevel=true)
        mdast = take!(io.buffer)

        write(joinpath(doc.user.root, "$(basename(page.source)).mdast.tex"), mdast)
        write(joinpath(doc.user.root, "$(basename(page.source)).original.tex"), original)

        if original == mdast
            @info "Outputs match: $(page.source)"
        else
            show(ast)
            #println(Char.(original))
            #println(Char.(mdast))
            Base.mktempdir() do path
                cd(path) do
                    write("original.tex", original)
                    write("mdast.tex", mdast)
                    @show run(ignorestatus(`colordiff original.tex mdast.tex`))
                end
            end
            @warn "Outputs differ: $(page.source)"
        end
    catch e
        @error "mdast_latex errored" exception = (e, catch_backtrace())
    end
end

# A few of the nodes are printed differently depending on whether they appear
# as the top-level blocks of a page, or somewhere deeper in the AST.
istoplevel(n::Node) = !isnothing(n.parent) && isa(n.parent.element, MarkdownAST.Document)

mdast_latex(io::Context, node::Node) = mdast_latex(io, node, node.element)
function mdast_latex(io::Context, node::Node, e::MarkdownAST.AbstractElement)
    @warn "Element not implemented: $(typeof(e))" e
end
function mdast_latex(io::Context, node::Node, e)
    @warn "Documenter node not implemented: $(typeof(e))" e
end

#= template
function mdast_latex(io::Context, node::Node, ?::MarkdownAST.?)
    page, doc = io.page, io.doc
    # mdast_latex(io, node.children)
    ...
end
=#

function latex(io::IO, vec::Vector, page, doc)
    for each in vec
        latex(io, each, page, doc)
    end
end
function mdast_latex(io::Context, children; toplevel = false)
    @assert eltype(children) <: MarkdownAST.Node
    for node in children
        otherelement = !isa(node.element, NoExtraTopLevelNewlines)
        toplevel && otherelement && _println(io)
        mdast_latex(io, node)
        toplevel && otherelement && _println(io)
    end
end
const NoExtraTopLevelNewlines = Union{
    Documents.AnchoredHeader,
    Documents.ContentsNode,
    Documents.DocsNode,
    Documents.DocsNodesBlock,
    Documents.EvalNode,
    Documents.IndexNode,
    Documents.MetaNode,
}

function latex(io::IO, anchor::Anchors.Anchor, page, doc)
    id = string(hash(string(anchor.id, "-", anchor.nth)))
    _println(io, "\n\\hypertarget{", id, "}{}\n")
    latex(io, anchor.object, page, doc)
end
function mdast_latex(io::Context, node::Node, ah::Documents.AnchoredHeader)
    anchor = ah.anchor
    # latex(io::IO, anchor::Anchors.Anchor, page, doc)
    id = string(hash(string(anchor.id, "-", anchor.nth)))
    _println(io, "\n\\hypertarget{", id, "}{}\n")
    mdast_latex(io, node.children; toplevel = istoplevel(node))
end

## Documentation Nodes.

function latex(io::IO, node::Documents.DocsNodes, page, doc)
    for node in node.nodes
        latex(io, node, page, doc)
    end
end
function mdast_latex(io::Context, node::Node, ::Documents.DocsNodesBlock)
    mdast_latex(io, node.children; toplevel = istoplevel(node))
end

function latex(io::IO, node::Documents.DocsNode, page, doc)
    id = string(hash(string(node.anchor.id)))
    # Docstring header based on the name of the binding and it's category.
    _println(io, "\\hypertarget{", id, "}{} ")
    _print(io, "\\hyperlink{", id, "}{\\texttt{")
    latexesc(io, string(node.object.binding))
    _print(io, "}} ")
    _println(io, " -- {", Utilities.doccat(node.object), ".}\n")
    # # Body. May contain several concatenated docstrings.
    _println(io, "\\begin{adjustwidth}{2em}{0pt}")
    latexdoc(io, node.docstr, page, doc)
    _println(io, "\n\\end{adjustwidth}")
end
function mdast_latex(io::Context, node::Node, docs::Documents.DocsNode)
    page, doc = io.page, io.doc
    node = docs
    # latex(io::IO, node::Documents.DocsNode, page, doc)
    id = string(hash(string(node.anchor.id)))
    # Docstring header based on the name of the binding and it's category.
    _println(io, "\\hypertarget{", id, "}{} ")
    _print(io, "\\hyperlink{", id, "}{\\texttt{")
    latexesc(io, string(node.object.binding))
    _print(io, "}} ")
    _println(io, " -- {", Utilities.doccat(node.object), ".}\n")
    # # Body. May contain several concatenated docstrings.
    _println(io, "\\begin{adjustwidth}{2em}{0pt}")
    mdast_latexdoc(io, node.docstr, page, doc)
    _println(io, "\n\\end{adjustwidth}")
end

function latexdoc(io::IO, md::Markdown.MD, page, doc)
    # The DocsBlocks Expander should make sure that the .docstr field of a DocsNode
    # is a Markdown.MD objects and that it has the :results meta value set correctly.
    @assert haskey(md.meta, :results)
    @assert length(md.content) == length(md.meta[:results])
    # The `:results` field contains a vector of `Docs.DocStr` objects associated with
    # each markdown object. The `DocStr` contains data such as file and line info that
    # we need for generating correct scurce links.
    for (markdown, result) in zip(md.content, md.meta[:results])
        latex(io, Utilities.dropheaders(markdown), page, doc)
        # When a source link is available then print the link.
        url = Utilities.source_url(doc.user.remote, result)
        if url !== nothing
            link = "\\href{$url}{\\texttt{source}}"
            _println(io, "\n", link, "\n")
        end
    end
end

<<<<<<< HEAD
function latexdoc(io::IO, other, page, doc)
    # TODO: properly support non-markdown docstrings at some point.
    latex(io, other, page, doc)
end

function mdast_latexdoc(io::IO, md::Markdown.MD, page, doc)
    # The `:results` field contains a vector of `Docs.DocStr` objects associated with
    # each markdown object. The `DocStr` contains data such as file and line info that
    # we need for generating correct scurce links.
    for (markdown, result) in zip(md.content, md.meta[:results])
        dropped = Utilities.dropheaders(markdown)
        ast = convert(MarkdownAST.Node, dropped.content[1])
        _println(io)
        mdast_latex(io, ast.children)
        _println(io)
        # When a source link is available then print the link.
        url = Utilities.source_url(doc.user.remote, result)
        if url !== nothing
            link = "\\href{$url}{\\texttt{source}}"
            _println(io, "\n", link, "\n")
        end
    end
end

=======
>>>>>>> 9b5105bb
## Index, Contents, and Eval Nodes.

function latex(io::IO, index::Documents.IndexNode, page, doc)
    # Having an empty itemize block in LaTeX throws an error, so we bail early
    # in that situation:
    isempty(index.elements) && (_println(io); return)

    _println(io, "\\begin{itemize}")
    for (object, _, page, mod, cat) in index.elements
        id = string(hash(string(Utilities.slugify(object))))
        text = string(object.binding)
        _print(io, "\\item \\hyperlink{")
        _print(io, id, "}{\\texttt{")
        latexesc(io, text)
        _println(io, "}}")
    end
    _println(io, "\\end{itemize}\n")
end
function mdast_latex(io::Context, node::Node, index::Documents.IndexNode)
    # Having an empty itemize block in LaTeX throws an error, so we bail early
    # in that situation:
    isempty(index.elements) && (_println(io); return)

    _println(io, "\\begin{itemize}")
    for (object, _, page, mod, cat) in index.elements
        id = string(hash(string(Utilities.slugify(object))))
        text = string(object.binding)
        _print(io, "\\item \\hyperlink{")
        _print(io, id, "}{\\texttt{")
        latexesc(io, text)
        _println(io, "}}")
    end
    _println(io, "\\end{itemize}\n")
end

function latex(io::IO, contents::Documents.ContentsNode, page, doc)
    # Having an empty itemize block in LaTeX throws an error, so we bail early
    # in that situation:
    isempty(contents.elements) && (_println(io); return)

    depth = 1
    _println(io, "\\begin{itemize}")
    for (count, path, anchor) in contents.elements
        header = anchor.object
        level = Utilities.header_level(header)
        # Filter out header levels smaller than the requested mindepth
        level = level - contents.mindepth + 1
        level < 1 && continue
        id = string(hash(string(anchor.id, "-", anchor.nth)))
        # If we're changing depth, we need to make sure we always print the
        # correct number of \begin{itemize} and \end{itemize} statements.
        if level > depth
            for k in 1:(level - depth)
                # if we jump by more than one level deeper we need to put empty
                # \items in -- otherwise LaTeX will complain
                (k >= 2) && _println(io, "\\item ~")
                _println(io, "\\begin{itemize}")
                depth += 1
            end
        elseif level < depth
            for _ in 1:(depth - level)
                _println(io, "\\end{itemize}")
                depth -= 1
            end
        end
        # Print the corresponding \item statement
        _print(io, "\\item \\hyperlink{", id, "}{")
        latexinline(io, header.text)
        _println(io, "}")
    end
    # print any remaining missing \end{itemize} statements
    for _ = 1:depth; _println(io, "\\end{itemize}"); end
    _println(io)
end
function mdast_latex(io::Context, node::Node, contents::Documents.ContentsNode)
    # Having an empty itemize block in LaTeX throws an error, so we bail early
    # in that situation:
    isempty(contents.elements) && (_println(io); return)

    depth = 1
    _println(io, "\\begin{itemize}")
    for (count, path, anchor) in contents.elements
        @assert length(anchor.node.children) == 1
        header = first(anchor.node.children)
        level = header.element.level
        # Filter out header levels smaller than the requested mindepth
        level = level - contents.mindepth + 1
        level < 1 && continue
        id = string(hash(string(anchor.id, "-", anchor.nth)))
        # If we're changing depth, we need to make sure we always print the
        # correct number of \begin{itemize} and \end{itemize} statements.
        if level > depth
            for k in 1:(level - depth)
                # if we jump by more than one level deeper we need to put empty
                # \items in -- otherwise LaTeX will complain
                (k >= 2) && _println(io, "\\item ~")
                _println(io, "\\begin{itemize}")
                depth += 1
            end
        elseif level < depth
            for _ in 1:(depth - level)
                _println(io, "\\end{itemize}")
                depth -= 1
            end
        end
        # Print the corresponding \item statement
        _print(io, "\\item \\hyperlink{", id, "}{")
        mdast_latex(io, header.children)
        _println(io, "}")
    end
    # print any remaining missing \end{itemize} statements
    for _ = 1:depth; _println(io, "\\end{itemize}"); end
    _println(io)
end

function latex(io::IO, node::Documents.EvalNode, page, doc)
    node.result === nothing ? nothing : latex(io, node.result, page, doc)
end
function mdast_latex(io::Context, node::Node, evalnode::Documents.EvalNode)
    if evalnode.result !== nothing
        result_ast = convert(MarkdownAST.Node, evalnode.result)
        mdast_latex(io, result_ast.children, toplevel = true)
    end
end

# Select the "best" representation for LaTeX output.
using Base64: base64decode
function latex(io::IO, mo::Documents.MultiOutput)
    foreach(x->Base.invokelatest(latex, io, x), mo.content)
end
mdast_latex(io::Context, node::Node, ::Documents.MultiOutput) = mdast_latex(io, node.children)
function mdast_latex(io::Context, node::Node, moe::Documents.MultiOutputElement)
    Base.invokelatest(mdast_latex, io, node, moe.element)
end
function latex(io::IO, d::Dict{MIME,Any})
    filename = String(rand('a':'z', 7))
    if haskey(d, MIME"image/png"())
        write("$(filename).png", base64decode(d[MIME"image/png"()]))
        _println(io, """
        \\begin{figure}[H]
        \\centering
        \\includegraphics[max width=\\linewidth]{$(filename)}
        \\end{figure}
        """)
    elseif haskey(d, MIME"image/jpeg"())
        write("$(filename).jpeg", base64decode(d[MIME"image/jpeg"()]))
        _println(io, """
        \\begin{figure}[H]
        \\centering
        \\includegraphics[max width=\\linewidth]{$(filename)}
        \\end{figure}
        """)
    elseif haskey(d, MIME"text/latex"())
        # If it has a latex MIME, just write it out directly.
        _print(io, d[MIME"text/latex"()])
    elseif haskey(d, MIME"text/markdown"())
        latex(io, Markdown.parse(d[MIME"text/markdown"()]))
    elseif haskey(d, MIME"text/plain"())
        text = d[MIME"text/plain"()]
        out = repr(MIME"text/plain"(), ANSIColoredPrinters.PlainTextPrinter(IOBuffer(text)))
        latex(io, Markdown.Code(out))
    else
        error("this should never happen.")
    end
    return nothing
end
function mdast_latex(io::Context, ::Node, d::Dict{MIME,Any})
    filename = String(rand('a':'z', 7))
    if haskey(d, MIME"image/png"())
        write("$(filename).png", base64decode(d[MIME"image/png"()]))
        _println(io, """
        \\begin{figure}[H]
        \\centering
        \\includegraphics[max width=\\linewidth]{$(filename)}
        \\end{figure}
        """)
    elseif haskey(d, MIME"image/jpeg"())
        write("$(filename).jpeg", base64decode(d[MIME"image/jpeg"()]))
        _println(io, """
        \\begin{figure}[H]
        \\centering
        \\includegraphics[max width=\\linewidth]{$(filename)}
        \\end{figure}
        """)
    elseif haskey(d, MIME"text/latex"())
        # If it has a latex MIME, just write it out directly.
        _print(io, d[MIME"text/latex"()])
    elseif haskey(d, MIME"text/markdown"())
        md = Markdown.parse(d[MIME"text/markdown"()])
        ast = MarkdownAST.convert(MarkdownAST.Node, md)
        mdast_latex(io, ast)
    elseif haskey(d, MIME"text/plain"())
        text = d[MIME"text/plain"()]
        out = repr(MIME"text/plain"(), ANSIColoredPrinters.PlainTextPrinter(IOBuffer(text)))
        codeblock = MarkdownAST.CodeBlock("", out)
        mdast_latex(io, MarkdownAST.Node(codeblock))
    else
        error("this should never happen.")
    end
    return nothing
end


## Basic Nodes. AKA: any other content that hasn't been handled yet.

latex(io::IO, str::AbstractString, page, doc) = _print(io, str)
# mdast: handled in the inline section

function latex(io::IO, other, page, doc)
    _println(io)
    latex(io, other)
    _println(io)
end

latex(io::IO, md::Markdown.MD) = latex(io, md.content)

function latex(io::IO, content::Vector)
    for c in content
        latex(io, c)
    end
end

function latex(io::IO, h::Markdown.Header{N}) where N
    tag = DOCUMENT_STRUCTURE[min(io.depth + N - 1, length(DOCUMENT_STRUCTURE))]
    _print(io, "\\", tag, "{")
    io.in_header = true
    latexinline(io, h.text)
    io.in_header = false
    _println(io, "}\n")
end
function mdast_latex(io::Context, node::Node, heading::MarkdownAST.Heading)
    page, doc = io.page, io.doc
    N = heading.level
    # latex(io::IO, h::Markdown.Header{N}) where N
    tag = DOCUMENT_STRUCTURE[min(io.depth + N - 1, length(DOCUMENT_STRUCTURE))]
    _print(io, "\\", tag, "{")
    io.in_header = true
    mdast_latex(io, node.children)
    io.in_header = false
    _println(io, "}\n")
end

# Whitelisted lexers.
const LEXER = Set([
    "julia",
    "jlcon",
])

function latex(io::IO, code::Markdown.Code)
    language = Utilities.codelang(code.language)
    language = isempty(language) ? "none" :
        (language == "julia-repl") ? "jlcon" : # the julia-repl is called "jlcon" in Pygments
        language
    text = IOBuffer(code.code)
    code.code = repr(MIME"text/plain"(), ANSIColoredPrinters.PlainTextPrinter(text))
    escape = '⊻' ∈ code.code
    if language in LEXER
        _print(io, "\n\\begin{minted}")
        if escape
            _print(io, "[escapeinside=\\#\\%]")
        end
        _println(io, "{", language, "}")
        if escape
            _print_code_escapes_minted(io, code.code)
        else
            _print(io, code.code)
        end
        _println(io, "\n\\end{minted}\n")
    else
        _print(io, "\n\\begin{lstlisting}")
        if escape
            _println(io, "[escapeinside=\\%\\%]")
            _print_code_escapes_lstlisting(io, code.code)
        else
            _println(io)
            _print(io, code.code)
        end
        _println(io, "\n\\end{lstlisting}\n")
    end
end
function mdast_latex(io::Context, node::Node, code::MarkdownAST.CodeBlock)
    language = Utilities.codelang(code.info)
    language = isempty(language) ? "none" :
        (language == "julia-repl") ? "jlcon" : # the julia-repl is called "jlcon" in Pygments
        language
    text = IOBuffer(code.code)
    code_code = repr(MIME"text/plain"(), ANSIColoredPrinters.PlainTextPrinter(text))
    escape = '⊻' ∈ code_code
    if language in LEXER
        _print(io, "\n\\begin{minted}")
        if escape
            _print(io, "[escapeinside=\\#\\%]")
        end
        _println(io, "{", language, "}")
        if escape
            _print_code_escapes_minted(io, code_code)
        else
            _print(io, code_code)
        end
        _println(io, "\n\\end{minted}\n")
    else
        _print(io, "\n\\begin{lstlisting}")
        if escape
            _println(io, "[escapeinside=\\%\\%]")
            _print_code_escapes_lstlisting(io, code_code)
        else
            _println(io)
            _print(io, code_code)
        end
        _println(io, "\n\\end{lstlisting}\n")
    end
end

function latex(io::IO, mcb::Documents.MultiCodeBlock)
    latex(io, Documents.join_multiblock(mcb))
end
mdast_latex(io::Context, node::Node, mcb::Documents.MultiCodeBlock) = mdast_latex(io, node.children)

function _print_code_escapes_minted(io, s::AbstractString)
    for ch in s
        ch === '#' ? _print(io, "##%") :
        ch === '%' ? _print(io, "#%%") : # Note: "#\\%%" results in pygmentize error...
        ch === '⊻' ? _print(io, "#\\unicodeveebar%") :
                     _print(io, ch)
    end
end
function _print_code_escapes_lstlisting(io, s::AbstractString)
    for ch in s
        ch === '%' ? _print(io, "%\\%%") :
        ch === '⊻' ? _print(io, "%\\unicodeveebar%") :
                     _print(io, ch)
    end
end

function latexinline(io::IO, code::Markdown.Code)
    _print(io, "\\texttt{")
    _print_code_escapes_inline(io, code.code)
    _print(io, "}")
end
function mdast_latex(io::Context, node::Node, code::MarkdownAST.Code)
    _print(io, "\\texttt{")
    _print_code_escapes_inline(io, code.code)
    _print(io, "}")
end

function _print_code_escapes_inline(io, s::AbstractString)
    for ch in s
        ch === '⊻' ? _print(io, "\\unicodeveebar{}") :
                     latexesc(io, ch)
    end
end

function latex(io::IO, md::Markdown.Paragraph)
    for md in md.content
        latexinline(io, md)
    end
    _println(io, "\n")
end
function mdast_latex(io::Context, node::Node, ::MarkdownAST.Paragraph)
    mdast_latex(io, node.children)
    _println(io, "\n")
end

function latex(io::IO, md::Markdown.BlockQuote)
    wrapblock(io, "quote") do
        latex(io, md.content)
    end
end
function mdast_latex(io::Context, node::Node, ::MarkdownAST.BlockQuote)
    wrapblock(io, "quote") do
        mdast_latex(io, node.children)
    end
end

function latex(io::IO, md::Markdown.Admonition)
    wrapblock(io, "quote") do
        wrapinline(io, "textbf") do
            latexinline(io, md.title)
        end
        _println(io, "\n")
        latex(io, md.content)
    end
end
function mdast_latex(io::Context, node::Node, md::MarkdownAST.Admonition)
    wrapblock(io, "quote") do
        wrapinline(io, "textbf") do
            latexinline(io, md.title)
        end
        _println(io, "\n")
        mdast_latex(io, node.children)
    end
end

function latex(io::IO, f::Markdown.Footnote)
    id = get(io.footnotes, f.id, 1)
    _print(io, "\\footnotetext[", id, "]{")
    latex(io, f.text)
    _println(io, "}")
end
function mdast_latex(io::Context, node::Node, f::MarkdownAST.FootnoteDefinition)
    id = get(io.footnotes, f.id, 1)
    _print(io, "\\footnotetext[", id, "]{")
    mdast_latex(io, node.children)
    _println(io, "}")
end

function latex(io::IO, md::Markdown.List)
    # `\begin{itemize}` is used here for both ordered and unordered lists since providing
    # custom starting numbers for enumerated lists is simpler to do by manually assigning
    # each number to `\item` ourselves rather than using `\setcounter{enumi}{<start>}`.
    #
    # For an ordered list starting at 5 the following will be generated:
    #
    # \begin{itemize}
    #   \item[5. ] ...
    #   \item[6. ] ...
    #   ...
    # \end{itemize}
    #
    pad = ndigits(md.ordered + length(md.items)) + 2
    fmt = n -> (Markdown.isordered(md) ? "[$(rpad("$(n + md.ordered - 1).", pad))]" : "")
    wrapblock(io, "itemize") do
        for (n, item) in enumerate(md.items)
            _print(io, "\\item$(fmt(n)) ")
            latex(io, item)
            n < length(md.items) && _println(io)
        end
    end
end
function mdast_latex(io::Context, node::Node, list::MarkdownAST.List)
    # TODO: MarkdownAST doesn't support lists starting at arbitrary numbers
    isordered = (list.type === :ordered)
    ordered = (list.type === :bullet) ? -1 : 1
    # `\begin{itemize}` is used here for both ordered and unordered lists since providing
    # custom starting numbers for enumerated lists is simpler to do by manually assigning
    # each number to `\item` ourselves rather than using `\setcounter{enumi}{<start>}`.
    #
    # For an ordered list starting at 5 the following will be generated:
    #
    # \begin{itemize}
    #   \item[5. ] ...
    #   \item[6. ] ...
    #   ...
    # \end{itemize}
    #
    pad = ndigits(ordered + length(node.children)) + 2
    fmt = n -> (isordered ? "[$(rpad("$(n + ordered - 1).", pad))]" : "")
    wrapblock(io, "itemize") do
        for (n, item) in enumerate(node.children)
            _print(io, "\\item$(fmt(n)) ")
            mdast_latex(io, item.children)
            n < length(node.children) && _println(io)
        end
    end
end

function latex(io::IO, hr::Markdown.HorizontalRule)
    _println(io, "{\\rule{\\textwidth}{1pt}}")
end
function mdast_latex(io::Context, node::Node, e::MarkdownAST.ThematicBreak)
    _println(io, "{\\rule{\\textwidth}{1pt}}")
end

# This (equation*, split) math env seems to be the only way to correctly render all the
# equations in the Julia manual. However, if the equation is already wrapped in
# align/align*, then there is no need to further wrap it (in fact, it will break).
function latex(io::IO, math::Markdown.LaTeX)
    if occursin(r"^\\begin\{align\*?\}", math.formula)
        _print(io, math.formula)
    else
        _print(io, "\\begin{equation*}\n\\begin{split}")
        _print(io, math.formula)
        _println(io, "\\end{split}\\end{equation*}")
    end
end
function mdast_latex(io::Context, node::Node, math::MarkdownAST.DisplayMath)
    if occursin(r"^\\begin\{align\*?\}", math.math)
        _print(io, math.math)
    else
        _print(io, "\\begin{equation*}\n\\begin{split}")
        _print(io, math.math)
        _println(io, "\\end{split}\\end{equation*}")
    end
end

function latex(io::IO, md::Markdown.Table)
    _println(io, "\n\\begin{table}[h]")
    _print(io, "\n\\begin{tabulary}{\\linewidth}")
    _println(io, "{|", uppercase(join(md.align, '|')), "|}")
    for (i, row) in enumerate(md.rows)
        i === 1 && _println(io, "\\hline")
        for (j, cell) in enumerate(row)
            j === 1 || _print(io, " & ")
            latexinline(io, cell)
        end
        _println(io, " \\\\")
        _println(io, "\\hline")
    end
    _println(io, "\\end{tabulary}\n")
    _println(io, "\\end{table}\n")
end
function mdast_latex(io::Context, node::Node, table::MarkdownAST.Table)
    rows = Iterators.flatten(thtb.children for thtb in node.children)
    # mdast_latex(io, node.children)
    _println(io, "\n\\begin{table}[h]")
    _print(io, "\n\\begin{tabulary}{\\linewidth}")
    _println(io, "{|", uppercase(join(spec_to_align.(table.spec), '|')), "|}")
    for (i, row) in enumerate(rows)
        i === 1 && _println(io, "\\hline")
        for (j, cell) in enumerate(row.children)
            j === 1 || _print(io, " & ")
            mdast_latex(io, cell.children)
        end
        _println(io, " \\\\")
        _println(io, "\\hline")
    end
    _println(io, "\\end{tabulary}\n")
    _println(io, "\\end{table}\n")
end
spec_to_align(spec::Symbol) = Symbol(first(String(spec)))

function latex(io::IO, raw::Documents.RawNode)
    raw.name === :latex ? _println(io, "\n", raw.text, "\n") : nothing
end
function mdast_latex(io::Context, node::Node, raw::Documents.RawNode)
    raw.name === :latex ? _println(io, "\n", raw.text, "\n") : nothing
end

# Inline Elements.

function latexinline(io::IO, md::Vector)
    for c in md
        latexinline(io, c)
    end
end

function latexinline(io::IO, md::AbstractString)
    latexesc(io, md)
end
function mdast_latex(io::Context, node::Node, e::MarkdownAST.Text)
    latexesc(io, e.text)
end

function latexinline(io::IO, md::Markdown.Bold)
    wrapinline(io, "textbf") do
        latexinline(io, md.text)
    end
end
function mdast_latex(io::Context, node::Node, e::MarkdownAST.Strong)
    wrapinline(io, "textbf") do
        mdast_latex(io, node.children)
    end
end

function latexinline(io::IO, md::Markdown.Italic)
    wrapinline(io, "emph") do
        latexinline(io, md.text)
    end
end
function mdast_latex(io::Context, node::Node, e::MarkdownAST.Emph)
    wrapinline(io, "emph") do
        mdast_latex(io, node.children)
    end
end

function latexinline(io::IO, md::Markdown.Image)
    wrapblock(io, "figure") do
        _println(io, "\\centering")
        url = if Utilities.isabsurl(md.url)
            @warn "images with absolute URLs not supported in LaTeX output in $(Utilities.locrepr(io.filename))" url = md.url
            # We nevertheless output an \includegraphics with the URL. The LaTeX build will
            # then give an error, indicating to the user that something wrong. Only the
            # warning would be drowned by all the output from LaTeX.
            md.url
        elseif startswith(md.url, '/')
            # URLs starting with a / are assumed to be relative to the document's root
            normpath(lstrip(md.url, '/'))
        else
            normpath(joinpath(dirname(io.filename), md.url))
        end
        url = replace(url, "\\" => "/") # use / on Windows too.
        wrapinline(io, "includegraphics[max width=\\linewidth]") do
            _print(io, url)
        end
        _println(io)
        wrapinline(io, "caption") do
            latexinline(io, md.alt)
        end
        _println(io)
    end
end
function mdast_latex(io::Context, node::Node, image::MarkdownAST.Image)
    # TODO: also print the .title field somehow
    wrapblock(io, "figure") do
        _println(io, "\\centering")
        url = if Utilities.isabsurl(image.destination)
            @warn "images with absolute URLs not supported in LaTeX output in $(Utilities.locrepr(io.filename))" url = md.url
            # We nevertheless output an \includegraphics with the URL. The LaTeX build will
            # then give an error, indicating to the user that something wrong. Only the
            # warning would be drowned by all the output from LaTeX.
            image.destination
        elseif startswith(image.destination, '/')
            # URLs starting with a / are assumed to be relative to the document's root
            normpath(lstrip(image.destination, '/'))
        else
            normpath(joinpath(dirname(io.filename), image.destination))
        end
        url = replace(url, "\\" => "/") # use / on Windows too.
        wrapinline(io, "includegraphics[max width=\\linewidth]") do
            _print(io, url)
        end
        _println(io)
        wrapinline(io, "caption") do
            mdast_latex(io, node.children)
        end
        _println(io)
    end
end

function latexinline(io::IO, f::Markdown.Footnote)
    id = get!(io.footnotes, f.id, length(io.footnotes) + 1)
    _print(io, "\\footnotemark[", id, "]")
end
function mdast_latex(io::Context, node::Node, f::MarkdownAST.FootnoteLink)
    id = get!(io.footnotes, f.id, length(io.footnotes) + 1)
    _print(io, "\\footnotemark[", id, "]")
end

function latexinline(io::IO, md::Markdown.Link)
    if io.in_header
        latexinline(io, md.text)
    else
        if occursin(".md#", md.url)
            file, target = split(md.url, ".md#"; limit = 2)
            id = string(hash(target))
            wrapinline(io, "hyperlink") do
                _print(io, id)
            end
        else
            wrapinline(io, "href") do
                latexesc(io, md.url)
            end
        end
        _print(io, "{")
        latexinline(io, md.text)
        _print(io, "}")
    end
end
function mdast_latex(io::Context, node::Node, link::MarkdownAST.Link)
    # TODO: handle the .title attribute
    if io.in_header
        mdast_latex(io, node.children)
    else
        if occursin(".md#", link.destination)
            file, target = split(link.destination, ".md#"; limit = 2)
            id = string(hash(target))
            wrapinline(io, "hyperlink") do
                _print(io, id)
            end
        else
            wrapinline(io, "href") do
                latexesc(io, link.destination)
            end
        end
        _print(io, "{")
        mdast_latex(io, node.children)
        _print(io, "}")
    end
end

function latexinline(io, math::Markdown.LaTeX)
    # Handle MathJax and TeX inconsistency since the first wants `\LaTeX` wrapped
    # in math delims, whereas actual TeX fails when that is done.
    math.formula == "\\LaTeX" ? _print(io, math.formula) : _print(io, "\\(", math.formula, "\\)")
end
function mdast_latex(io::Context, node::Node, math::MarkdownAST.InlineMath)
    # Handle MathJax and TeX inconsistency since the first wants `\LaTeX` wrapped
    # in math delims, whereas actual TeX fails when that is done.
    math.math == "\\LaTeX" ? _print(io, math.math) : _print(io, "\\(", math.math, "\\)")
end

function latexinline(io, hr::Markdown.HorizontalRule)
    _println(io, "\\rule{\\textwidth}{1pt}}")
end
<<<<<<< HEAD
# mdast: this is handled with the block nodes
=======

function latexinline(io, hr::Markdown.LineBreak)
    _println(io, "\\\\")
end
>>>>>>> 9b5105bb

# Metadata Nodes get dropped from the final output for every format but are needed throughout
# rest of the build and so we just leave them in place and print a blank line in their place.
latex(io::IO, node::Documents.MetaNode, page, doc) = _println(io, "\n")
mdast_latex(io::Context, node::Node, ::Documents.MetaNode) = _println(io, "\n")

# Utilities.

const _latexescape_chars = Dict{Char, AbstractString}(
    '~' => "{\\textasciitilde}",
    '^' => "{\\textasciicircum}",
    '\\' => "{\\textbackslash}",
    '\'' => "{\\textquotesingle}",
    '"' => "{\\textquotedbl}",
)
for ch in "&%\$#_{}"
    _latexescape_chars[ch] = "\\$ch"
end

latexesc(io, ch::AbstractChar) = _print(io, get(_latexescape_chars, ch, ch))

function latexesc(io, s::AbstractString)
    for ch in s
        latexesc(io, ch)
    end
end

latexesc(s) = sprint(latexesc, s)

function wrapblock(f, io, env)
    _println(io, "\\begin{", env, "}")
    f()
    _println(io, "\\end{", env, "}")
end

function wrapinline(f, io, cmd)
    _print(io, "\\", cmd, "{")
    f()
    _print(io, "}")
end


function files!(out::Vector, v::Vector, depth)
    for each in v
        files!(out, each, depth + 1)
    end
    return out
end

# Tuples come from `hide(page)` with either
# (visible, nothing,    page,         children) or
# (visible, page.first, pages.second, children)
function files!(out::Vector, v::Tuple, depth)
    files!(out, v[2] == nothing ? v[3] : v[2] => v[3], depth)
    files!(out, v[4], depth)
end

files!(out, s::AbstractString, depth) = push!(out, ("", s, depth))

function files!(out, p::Pair{<:AbstractString,<:Any}, depth)
    # Hack time. Because of Julia's typing, something like
    # `"Introduction" => "index.md"` may get typed as a `Pair{String,Any}`!
    if p[2] isa AbstractString
        push!(out, (p.first, p.second, depth))
    else
        push!(out, (p.first, "", depth))
        files!(out, p.second, depth)
    end
    return out
end

files(v::Vector) = files!(Tuple{String, String, Int}[], v, 0)

end<|MERGE_RESOLUTION|>--- conflicted
+++ resolved
@@ -109,12 +109,8 @@
 
 function render(doc::Documents.Document, settings::LaTeX=LaTeX())
     @info "LaTeXWriter: creating the LaTeX file."
-<<<<<<< HEAD
     mdast_pages = Documents.markdownast(doc)
-    Base.mktempdir() do path
-=======
     mktempdir() do path
->>>>>>> 9b5105bb
         cp(joinpath(doc.user.root, doc.user.build), joinpath(path, "build"))
         cd(joinpath(path, "build")) do
             fileprefix = latex_fileprefix(doc, settings)
@@ -435,12 +431,6 @@
     end
 end
 
-<<<<<<< HEAD
-function latexdoc(io::IO, other, page, doc)
-    # TODO: properly support non-markdown docstrings at some point.
-    latex(io, other, page, doc)
-end
-
 function mdast_latexdoc(io::IO, md::Markdown.MD, page, doc)
     # The `:results` field contains a vector of `Docs.DocStr` objects associated with
     # each markdown object. The `DocStr` contains data such as file and line info that
@@ -460,8 +450,6 @@
     end
 end
 
-=======
->>>>>>> 9b5105bb
 ## Index, Contents, and Eval Nodes.
 
 function latex(io::IO, index::Documents.IndexNode, page, doc)
@@ -1146,14 +1134,11 @@
 function latexinline(io, hr::Markdown.HorizontalRule)
     _println(io, "\\rule{\\textwidth}{1pt}}")
 end
-<<<<<<< HEAD
 # mdast: this is handled with the block nodes
-=======
 
 function latexinline(io, hr::Markdown.LineBreak)
     _println(io, "\\\\")
 end
->>>>>>> 9b5105bb
 
 # Metadata Nodes get dropped from the final output for every format but are needed throughout
 # rest of the build and so we just leave them in place and print a blank line in their place.
