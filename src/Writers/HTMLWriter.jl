--- conflicted
+++ resolved
@@ -545,18 +545,12 @@
         end
         push!(navmenu.nodes, logo_element)
     end
-<<<<<<< HEAD
+    # Sitename
     if ctx.settings.sidebar_sitename
         push!(navmenu.nodes, div[".docs-package-name"](
             span[".docs-autofit"](ctx.doc.user.sitename)
         ))
     end
-=======
-    # Sitename
-    push!(navmenu.nodes, div[".docs-package-name"](
-        span[".docs-autofit"](ctx.doc.user.sitename)
-    ))
->>>>>>> 0bb4b0fa
 
     # Search box
     push!(navmenu.nodes,
