--- conflicted
+++ resolved
@@ -312,8 +312,8 @@
 
 **`repolink`** can be used to override the URL of the Git repository link in the top navbar
 (if passed a `String`). By default, Documenter attempts to determine the link from the Git
-remote of the repository (e.g. specified via the `remote` argument of [`makedocs`](@ref)).
-Passing a `nothing` disables the repository link.
+remote of the repository (e.g. specified via the `remote` argument of
+[`makedocs`](@ref Documenter.makedocs)). Passing a `nothing` disables the repository link.
 
 **`canonical`** specifies the canonical URL for your documentation. We recommend
 you set this to the base url of your stable documentation, e.g. `https://juliadocs.github.io/Documenter.jl/stable`.
@@ -426,18 +426,13 @@
     function HTML(;
             prettyurls    :: Bool = true,
             disable_git   :: Bool = false,
-<<<<<<< HEAD
-            edit_link     :: Union{String, Symbol, Nothing, Default} = Default("master"),
             repolink      :: Union{String, Nothing, Default} = Default(nothing),
-=======
             edit_link     :: Union{String, Symbol, Nothing, Default} = Default(Utilities.git_remote_head_branch("HTML(edit_link = ...)", Utilities.currentdir())),
->>>>>>> bafb88ae
             canonical     :: Union{String, Nothing} = nothing,
             assets        :: Vector = String[],
             analytics     :: String = "",
             collapselevel :: Integer = 2,
             sidebar_sitename :: Bool = true,
-            lang          :: String = "en",
             highlights    :: Vector{String} = String[],
             mathengine    :: Union{MathEngine,Nothing} = KaTeX(),
             footer        :: Union{String, Nothing} = "Powered by [Documenter.jl](https://github.com/JuliaDocs/Documenter.jl) and the [Julia Programming Language](https://julialang.org/).",
@@ -1203,7 +1198,6 @@
     # The "Edit on GitHub" links and the hamburger to open the sidebar (on mobile) float right
     navbar_right = div[".docs-right"]
 
-<<<<<<< HEAD
     # Set up the link to the root of the remote Git repository
     #
     # By default, we try to determine it from the configured remote. If that fails, the link
@@ -1217,26 +1211,6 @@
             ctx.settings.repolink, host_logo(ctx.settings.repolink)
         else # ctx.doc.user.remote isa Remotes.Remote
             Remotes.repourl(ctx.doc.user.remote), host_logo(ctx.doc.user.remote)
-=======
-    # Set the logo and name for the "Edit on.." button.
-    if edit_page_link && (ctx.settings.edit_link !== nothing) && !ctx.settings.disable_git
-        host_type = Utilities.repo_host_from_url(ctx.doc.user.remote)
-        if host_type == Utilities.RepoGitlab
-            host = "GitLab"
-            logo = "\uf296"
-        elseif host_type == Utilities.RepoGithub
-            host = "GitHub"
-            logo = "\uf09b"
-        elseif host_type == Utilities.RepoBitbucket
-            host = "BitBucket"
-            logo = "\uf171"
-        elseif host_type == Utilities.RepoAzureDevOps
-            host = "Azure DevOps"
-            logo = "\uf3ca" # TODO change to ADO logo when added to FontAwesome
-        else
-            host = ""
-            logo = "\uf15c"
->>>>>>> bafb88ae
         end
         # repourl() can sometimes return a nothing
         if url !== nothing
@@ -1269,11 +1243,8 @@
                 # need to set users path relative the page itself
                 user_editurl = joinpath(first(splitdir(getpage(ctx, navnode).source)), user_editurl)
             end
-<<<<<<< HEAD
             user_editurl = Utilities.relpath_from_repo_root(user_editurl)
-=======
-            Utilities.edit_url(ctx.doc.user.remote, pageurl, commit=edit_branch)
->>>>>>> bafb88ae
+            #Utilities.edit_url(ctx.doc.user.remote, pageurl, commit=edit_branch)
         end
         @debug "Edit links:" user_editurl ctx.settings.edit_link ctx.doc.user.remote ctx.settings.disable_git edit_page_link
         if (ctx.settings.edit_link !== nothing) && !ctx.settings.disable_git && (user_editurl !== nothing) && (ctx.doc.user.remote !== nothing)
@@ -1669,11 +1640,7 @@
             ret = section(div(domify(ctx, navnode, Utilities.dropheaders(markdown))))
             # When a source link is available then print the link.
             if !ctx.settings.disable_git
-<<<<<<< HEAD
-                url = Utilities.url(ctx.doc.user.remote, result)
-=======
                 url = Utilities.source_url(ctx.doc.user.remote, result)
->>>>>>> bafb88ae
                 if url !== nothing
                     push!(ret.nodes, a[".docs-sourcelink", :target=>"_blank", :href=>url]("source"))
                 end
