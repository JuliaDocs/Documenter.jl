"""
A module for rendering `Document` objects to HTML.

# Keywords

[`HTMLWriter`](@ref) uses the following additional keyword arguments that can be passed to
[`Documenter.makedocs`](@ref): `assets`, `sitename`, `analytics`, `authors`, `pages`,
`version`, `html_prettyurls`, `html_disable_git`.

**`version`** specifies the version string of the current version which will be the
selected option in the version selector. If this is left empty (default) the version
selector will be hidden. The special value `git-commit` sets the value in the output to
`git:{commit}`, where `{commit}` is the first few characters of the current commit hash.

**`html_disable_git`** can be used to disable calls to `git` when the document is not
in a Git-controlled repository. Without setting this to `true`, Documenter will throw
an error and exit if any of the Git commands fail. The calls to Git are mainly used to
gather information about the current commit hash and file paths, necessary for constructing
the links to the remote repository.

**`html_edit_branch`** specifies which branch, tag or commit the "Edit on GitHub" links
point to. It defaults to `master`. If it set to `nothing`, the current commit will be used.

**`html_canonical`** specifies the canonical URL for your documentation. We recommend
you set this to the base url of your stable documentation, e.g. `https://juliadocs.github.io/Documenter.jl/stable`.
This allows search engines to know which version to send their users to. [See
wikipedia for more information](https://en.wikipedia.org/wiki/Canonical_link_element).
Default is `nothing`, in which case no canonical link is set.

# Page outline

The [`HTMLWriter`](@ref) makes use of the page outline that is determined by the
headings. It is assumed that if the very first block of a page is a level 1 heading,
then it is intended as the page title. This has two consequences:

1. It is then used to automatically determine the page title in the navigation menu
   and in the `<title>` tag, unless specified in the `.pages` option.
2. If the first heading is interpreted as being the page title, it is not displayed
   in the navigation sidebar.

# Default and custom assets

Documenter copies all files under the source directory (e.g. `/docs/src/`) over
to the compiled site. It also copies a set of default assets from `/assets/html/`
to the site's `assets/` directory, unless the user already had a file with the
same name, in which case the user's files overrides the Documenter's file.
This could, in principle, be used for customizing the site's style and scripting.

The HTML output also links certain custom assets to the generated HTML documents,
specfically a logo and additional javascript files.
The asset files that should be linked must be placed in `assets/`, under the source
directory (e.g `/docs/src/assets`) and must be on the top level (i.e. files in
the subdirectories of `assets/` are not linked).

For the **logo**, Documenter checks for the existence of `assets/logo.png`.
If that's present, it gets displayed in the navigation bar.

Additional JS, ICO, and CSS assets can be included in the generated pages using the
`assets` keyword for `makedocs`. `assets` must be a `Vector{String}` and will include
each listed asset in the `<head>` of every page in the order in which they are listed.
The type of the asset (i.e. whether it is going to be included with a `<script>` or a
`<link>` tag) is determined by the file's extension -- either `.js`, `.ico`, or `.css`.
Adding an ICO asset is primarilly useful for setting a custom `favicon`.
"""
module HTMLWriter

using Compat
import Compat.Markdown

import ...Documenter:
    Anchors,
    Builder,
    Documents,
    Expanders,
    Formats,
    Documenter,
    Utilities,
    Writers

import ...Utilities.DOM: DOM, Tag, @tags
using ...Utilities.MDFlatten

const requirejs_cdn = "https://cdnjs.cloudflare.com/ajax/libs/require.js/2.2.0/require.min.js"
const normalize_css = "https://cdnjs.cloudflare.com/ajax/libs/normalize/4.2.0/normalize.min.css"
const google_fonts = "https://fonts.googleapis.com/css?family=Lato|Roboto+Mono"
const fontawesome_css = "https://cdnjs.cloudflare.com/ajax/libs/font-awesome/4.6.3/css/font-awesome.min.css"
const highlightjs_css = "https://cdnjs.cloudflare.com/ajax/libs/highlight.js/9.12.0/styles/default.min.css"

"""
[`HTMLWriter`](@ref)-specific globals that are passed to [`domify`](@ref) and
other recursive functions.
"""
mutable struct HTMLContext
    doc :: Documents.Document
    logo :: String
    scripts :: Vector{String}
    documenter_js :: String
    search_js :: String
    search_index :: IOBuffer
    search_index_js :: String
    search_navnode :: Documents.NavNode
    local_assets :: Vector{String}
end
HTMLContext(doc) = HTMLContext(doc, "", [], "", "", IOBuffer(), "", Documents.NavNode("search", "Search", nothing), [])

"""
Returns a page (as a [`Documents.Page`](@ref) object) using the [`HTMLContext`](@ref).
"""
getpage(ctx, path) = ctx.doc.internal.pages[path]
getpage(ctx, navnode::Documents.NavNode) = getpage(ctx, navnode.page)


function render(doc::Documents.Document)
    !isempty(doc.user.sitename) || error("HTML output requires `sitename`.")

    ctx = HTMLContext(doc)
    ctx.search_index_js = "search_index.js"

    copy_asset("arrow.svg", doc)

    let logo = joinpath("assets", "logo.png")
        if isfile(joinpath(doc.user.build, logo))
            ctx.logo = logo
        end
    end

    ctx.documenter_js = copy_asset("documenter.js", doc)
    ctx.search_js = copy_asset("search.js", doc)

    push!(ctx.local_assets, copy_asset("documenter.css", doc))
    append!(ctx.local_assets, doc.user.assets)

    for navnode in doc.internal.navlist
        render_page(ctx, navnode)
    end

    render_search(ctx)

    open(joinpath(doc.user.build, ctx.search_index_js), "w") do io
        println(io, "var documenterSearchIndex = {\"docs\": [\n")
        write(io, Utilities.takebuf_str(ctx.search_index))
        println(io, "]}")
    end
end

"""
Copies an asset from Documenters `assets/html/` directory to `doc.user.build`.
Returns the path of the copied asset relative to `.build`.
"""
function copy_asset(file, doc)
    src = joinpath(Utilities.assetsdir(), "html", file)
    alt_src = joinpath(doc.user.source, "assets", file)
    dst = joinpath(doc.user.build, "assets", file)
    isfile(src) || error("Asset '$file' not found at $(abspath(src))")

    # Since user's alternative assets are already copied over in a previous build
    # step and they should override documenter's original assets, we only actually
    # perform the copy if <source>/assets/<file> does not exist. Note that checking
    # the existence of <build>/assets/<file> is not sufficient since the <build>
    # directory might be dirty from a previous build.
    if isfile(alt_src)
        Utilities.warn("Not copying '$src', provided by the user.")
    else
        ispath(dirname(dst)) || mkpath(dirname(dst))
        ispath(dst) && Utilities.warn("Overwriting '$dst'.")
        cp(src, dst, remove_destination=true)
    end
    assetpath = normpath(joinpath("assets", file))
    # Replace any backslashes in links, if building the docs on Windows
    return replace(assetpath, '\\' => '/')
end

# Page
# ------------------------------------------------------------------------------

"""
Constructs and writes the page referred to by the `navnode` to `.build`.
"""
function render_page(ctx, navnode)
    @tags html body

    page = getpage(ctx, navnode)

    head = render_head(ctx, navnode)
    navmenu = render_navmenu(ctx, navnode)
    article = render_article(ctx, navnode)

    htmldoc = DOM.HTMLDocument(
        html[:lang=>"en"](
            head,
            body(navmenu, article)
        )
    )

    open_output(ctx, navnode) do io
        print(io, htmldoc)
    end
end

function render_head(ctx, navnode)
    @tags head meta link script title
    src = get_url(ctx, navnode)

    page_title = "$(mdflatten(pagetitle(ctx, navnode))) · $(ctx.doc.user.sitename)"
    css_links = [
        normalize_css,
        google_fonts,
        fontawesome_css,
        highlightjs_css,
    ]
    head(
        meta[:charset=>"UTF-8"],
        meta[:name => "viewport", :content => "width=device-width, initial-scale=1.0"],
        title(page_title),

        analytics_script(ctx.doc.user.analytics),

        canonical_link_element(ctx.doc.user.html_canonical, src),

        # Stylesheets.
        map(css_links) do each
            link[:href => each, :rel => "stylesheet", :type => "text/css"]
        end,

        script("documenterBaseURL=\"$(relhref(src, "."))\""),
        script[
            :src => requirejs_cdn,
            Symbol("data-main") => relhref(src, ctx.documenter_js)
        ],

        script[:src => relhref(src, "siteinfo.js")],
        script[:src => relhref(src, "../versions.js")],

        # Custom user-provided assets.
        asset_links(src, ctx.local_assets)
    )
end

function asset_links(src::AbstractString, assets::Vector)
    @tags link script
    links = DOM.Node[]
    for each in assets
        ext = splitext(each)[end]
        url = relhref(src, each)
        node =
            ext == ".ico" ? link[:href  => url, :rel => "icon", :type => "image/x-icon"] :
            ext == ".css" ? link[:href  => url, :rel => "stylesheet", :type => "text/css"] :
            ext == ".js"  ? script[:src => url] : continue # Skip non-js/css files.
        push!(links, node)
    end
    return links
end

analytics_script(tracking_id::AbstractString) =
    isempty(tracking_id) ? Tag(Symbol("#RAW#"))("") : Tag(:script)(
        """
        (function(i,s,o,g,r,a,m){i['GoogleAnalyticsObject']=r;i[r]=i[r]||function(){
        (i[r].q=i[r].q||[]).push(arguments)},i[r].l=1*new Date();a=s.createElement(o),
        m=s.getElementsByTagName(o)[0];a.async=1;a.src=g;m.parentNode.insertBefore(a,m)
        })(window,document,'script','https://www.google-analytics.com/analytics.js','ga');

        ga('create', '$(tracking_id)', 'auto');
        ga('send', 'pageview');
        """
    )

function canonical_link_element(canonical_link, src)
   @tags link
   if canonical_link === nothing
      return Tag(Symbol("#RAW#"))("")
   else
      canonical_link_stripped = rstrip(canonical_link, '/')
      href = "$canonical_link_stripped/$src"
      return link[:rel => "canonical", :href => href]
   end
end

## Search page
# ------------

function render_search(ctx)
    @tags article body h1 header hr html li nav p span ul script

    src = get_url(ctx, ctx.search_navnode)

    head = render_head(ctx, ctx.search_navnode)
    navmenu = render_navmenu(ctx, ctx.search_navnode)
    article = article(
        header(
            nav(ul(li("Search"))),
            hr(),
            render_topbar(ctx, ctx.search_navnode),
        ),
        h1("Search"),
        p["#search-info"]("Number of results: ", span["#search-results-number"]("loading...")),
        ul["#search-results"]
    )

    htmldoc = DOM.HTMLDocument(
        html[:lang=>"en"](
            head,
            body(navmenu, article),
            script[:src => relhref(src, ctx.search_index_js)],
            script[:src => relhref(src, ctx.search_js)],
        )
    )
    open_output(ctx, ctx.search_navnode) do io
        print(io, htmldoc)
    end
end

# Navigation menu
# ------------------------------------------------------------------------------

function render_navmenu(ctx, navnode)
    @tags a form h1 img input nav div select option

    src = get_url(ctx, navnode)

    navmenu = nav[".toc"]
    if !isempty(ctx.logo)
        push!(navmenu.nodes,
            a[:href => relhref(src, "index.html")](
                img[
                    ".logo",
                    :src => relhref(src, ctx.logo),
                    :alt => "$(ctx.doc.user.sitename) logo"
                ]
            )
        )
    end
    push!(navmenu.nodes, h1(ctx.doc.user.sitename))
    let version_selector = select["#version-selector", :onChange => "window.location.href=this.value"]()
        if isempty(ctx.doc.user.version)
            push!(version_selector.attributes, :style => "visibility: hidden")
        else
            push!(version_selector.nodes,
                option[
                    :value => "#",
                    :selected => "selected",
                ](ctx.doc.user.version)
            )
        end
        push!(navmenu.nodes, version_selector)
    end
    push!(navmenu.nodes,
        form[".search#search-form", :action => navhref(ctx, ctx.search_navnode, navnode)](
            input[
                "#search-query",
                :name => "q",
                :type => "text",
                :placeholder => "Search docs",
            ],
        )
    )
    push!(navmenu.nodes, navitem(ctx, navnode))
    navmenu
end

"""
[`navitem`](@ref) returns the lists and list items of the navigation menu.
It gets called recursively to construct the whole tree.

It always returns a [`DOM.Node`](@ref). If there's nothing to display (e.g. the node is set
to be invisible), it returns an empty text node (`DOM.Node("")`).
"""
navitem(ctx, current) = navitem(ctx, current, ctx.doc.internal.navtree)
function navitem(ctx, current, nns::Vector)
    nodes = map(nn -> navitem(ctx, current, nn), nns)
    filter!(node -> node.name !== DOM.TEXT, nodes)
    isempty(nodes) ? DOM.Node("") : DOM.Tag(:ul)(nodes)
end
function navitem(ctx, current, nn::Documents.NavNode)
    @tags ul li span a

    # We'll do the children first, primarily to determine if this node has any that are
    # visible. If it does not and it itself is not visible (including current), then
    # we'll hide this one as well, returning an empty string Node.
    children = navitem(ctx, current, nn.children)
    if nn !== current && !nn.visible && children.name === DOM.TEXT
        return DOM.Node("")
    end

    # construct this item
    title = mdconvert(pagetitle(ctx, nn); droplinks=true)
    link = if nn.page === nothing
        span[".toctext"](title)
    else
        a[".toctext", :href => navhref(ctx, nn, current)](title)
    end
    item = (nn === current) ? li[".current"](link) : li(link)

    # add the subsections (2nd level headings) from the page
    if (nn === current) && current.page !== nothing
        subs = collect_subsections(ctx.doc.internal.pages[current.page])
        internal_links = map(subs) do s
            istoplevel, anchor, text = s
            _li = istoplevel ? li[".toplevel"] : li[]
            _li(a[".toctext", :href => anchor](mdconvert(text; droplinks=true)))
        end
        push!(item.nodes, ul[".internal"](internal_links))
    end

    # add the visible subsections, if any, as a single list
    (children.name === DOM.TEXT) || push!(item.nodes, children)

    item
end


# Article (page contents)
# ------------------------------------------------------------------------------

function render_article(ctx, navnode)
    @tags article header footer nav ul li hr span a

    header_links = map(Documents.navpath(navnode)) do nn
        title = mdconvert(pagetitle(ctx, nn); droplinks=true)
        nn.page === nothing ? li(title) : li(a[:href => navhref(ctx, nn, navnode)](title))
    end

    topnav = nav(ul(header_links))

    # Set the logo and name for the "Edit on.." button. We assume GitHub as a host.
    host = "GitHub"
    logo = "\uf09b"

    host_type = Utilities.repo_host_from_url(ctx.doc.user.repo)
    if host_type == Utilities.RepoGitlab
        host = "GitLab"
        logo = "\uf296"
    elseif host_type == Utilities.RepoBitbucket
        host = "BitBucket"
        logo = "\uf171"
    end

    if !ctx.doc.user.html_disable_git
        url = Utilities.url(ctx.doc.user.repo, getpage(ctx, navnode).source, commit=ctx.doc.user.html_edit_branch)
        if url !== nothing
            push!(topnav.nodes, a[".edit-page", :href => url](span[".fa"](logo), " Edit on $host"))
        end
    end
    art_header = header(topnav, hr(), render_topbar(ctx, navnode))

    # build the footer with nav links
    art_footer = footer(hr())
    if navnode.prev !== nothing
        direction = span[".direction"]("Previous")
        title = span[".title"](mdconvert(pagetitle(ctx, navnode.prev); droplinks=true))
        link = a[".previous", :href => navhref(ctx, navnode.prev, navnode)](direction, title)
        push!(art_footer.nodes, link)
    end

    if navnode.next !== nothing
        direction = span[".direction"]("Next")
        title = span[".title"](mdconvert(pagetitle(ctx, navnode.next); droplinks=true))
        link = a[".next", :href => navhref(ctx, navnode.next, navnode)](direction, title)
        push!(art_footer.nodes, link)
    end

    pagenodes = domify(ctx, navnode)
    article["#docs"](art_header, pagenodes, art_footer)
end

function render_topbar(ctx, navnode)
    @tags a div span
    page_title = string(mdflatten(pagetitle(ctx, navnode)))
    return div["#topbar"](span(page_title), a[".fa .fa-bars", :href => "#"])
end

function generate_version_file(dir::AbstractString)
    named_folders = []
    release_folders = []
    tag_folders = []
    for each in readdir(dir)
        each in ("stable", "latest")         ? push!(named_folders,   each) :
        contains(each, r"release\-\d+\.\d+") ? push!(release_folders, each) :
        contains(each, Base.VERSION_REGEX)   ? push!(tag_folders,     each) : nothing
    end
    open(joinpath(dir, "versions.js"), "w") do buf
        println(buf, "var DOC_VERSIONS = [")
        for group in (named_folders, release_folders, tag_folders)
            for folder in sort!(group, rev = true)
                println(buf, "  \"", folder, "\",")
            end
        end
        println(buf, "];")
    end
end

function generate_siteinfo_file(dir::AbstractString, version::AbstractString)
    open(joinpath(dir, "siteinfo.js"), "w") do buf
        println(buf, "var DOCUMENTER_CURRENT_VERSION = \"$(version)\";")
    end
end

## domify(...)
# ------------

"""
Converts recursively a [`Documents.Page`](@ref), `Markdown` or Documenter
`*Node` objects into HTML DOM.
"""
function domify(ctx, navnode)
    page = getpage(ctx, navnode)
    sib = SearchIndexBuffer(ctx, navnode)
    ret = map(page.elements) do elem
        search_append(sib, elem)
        domify(ctx, navnode, page.mapping[elem])
    end
    search_flush(sib)
    ret
end

mutable struct SearchIndexBuffer
    ctx :: HTMLContext
    src :: String
    page :: Documents.Page
    loc :: String
    category :: Symbol
    title :: String
    page_title :: String
    buffer :: IOBuffer
    function SearchIndexBuffer(ctx, navnode)
        page_title = mdflatten(pagetitle(ctx, navnode))
        new(
            ctx,
            pretty_url(ctx, get_url(ctx, navnode.page)),
            getpage(ctx, navnode),
            "",
            :page,
            page_title,
            page_title,
            IOBuffer()
        )
    end
end

function search_append(sib, node::Markdown.Header)
    search_flush(sib)
    sib.category = :section
    sib.title = mdflatten(node)
    a = sib.page.mapping[node]
    sib.loc = "$(a.id)-$(a.nth)"
end

search_append(sib, node) = mdflatten(sib.buffer, node)

function search_flush(sib)
    # Replace any backslashes in links, if building the docs on Windows
    src = replace(sib.src, '\\' => '/')
    ref = "$(src)#$(sib.loc)"
    text = Utilities.takebuf_str(sib.buffer)
    println(sib.ctx.search_index, """
    {
<<<<<<< HEAD
        "location": "$(jsonescape(ref))",
        "page": "$(jsonescape(sib.page_title))",
        "title": "$(jsonescape(sib.title))",
        "category": "$(jsonescape(lowercase(string(sib.category))))",
        "text": "$(jsonescape(text))"
=======
        "location": "$(jsescape(ref))",
        "page": "$(jsescape(sib.page_title))",
        "title": "$(jsescape(sib.title))",
        "category": "$(jsescape(string(sib.category)))",
        "text": "$(jsescape(text))"
>>>>>>> 7aae12f1
    },
    """)
end

"""
Replaces some of the characters in the string with escape sequences so that the strings
would be valid JS string literals, as per the
[ECMAScript® 2017 standard](https://www.ecma-international.org/ecma-262/8.0/index.html#sec-literals-string-literals).

Note that it always escapes both potential `"` and `'` closing quotes.
"""
function jsescape(s)
    b = IOBuffer()
    # From the ECMAScript® 2017 standard:
    #
    # > All code points may appear literally in a string literal except for the closing
    # > quote code points, U+005C (REVERSE SOLIDUS), U+000D (CARRIAGE RETURN), U+2028 (LINE
    # > SEPARATOR), U+2029 (PARAGRAPH SEPARATOR), and U+000A (LINE FEED).
    #
    # https://www.ecma-international.org/ecma-262/8.0/index.html#sec-literals-string-literals
    for c in s
        if c === '\u000a'     # LINE FEED,       i.e. \n
            write(b, "\\n")
        elseif c === '\u000d' # CARRIAGE RETURN, i.e. \r
            write(b, "\\r")
        elseif c === '\u005c' # REVERSE SOLIDUS, i.e. \
            write(b, "\\\\")
        elseif c === '\u0022' # QUOTATION MARK,  i.e. "
            write(b, "\\\"")
        elseif c === '\u0027' # APOSTROPHE,      i.e. '
            write(b, "\\'")
        elseif c === '\u2028' # LINE SEPARATOR
            write(b, "\\u2028")
        elseif c === '\u2029' # PARAGRAPH SEPARATOR
            write(b, "\\u2029")
        else
            write(b, c)
        end
    end
    String(take!(b))
end

function domify(ctx, navnode, node)
    fixlinks!(ctx, navnode, node)
    mdconvert(node, Markdown.MD())
end

function domify(ctx, navnode, anchor::Anchors.Anchor)
    @tags a
    aid = "$(anchor.id)-$(anchor.nth)"
    if isa(anchor.object, Markdown.Header)
        h = anchor.object
        fixlinks!(ctx, navnode, h)
        DOM.Tag(Symbol("h$(Utilities.header_level(h))"))(
            a[".nav-anchor", :id => aid, :href => "#$aid"](mdconvert(h.text, h))
        )
    else
        a[".nav-anchor", :id => aid, :href => "#$aid"](domify(ctx, navnode, anchor.object))
    end
end


struct ListBuilder
    es::Vector
end
ListBuilder() = ListBuilder([])

import Base: push!
function push!(lb::ListBuilder, level, node)
    @assert level >= 1
    if level == 1
        push!(lb.es, node)
    else
        if isempty(lb.es) || typeof(last(lb.es)) !== ListBuilder
            push!(lb.es, ListBuilder())
        end
        push!(last(lb.es), level-1, node)
    end
end

function domify(lb::ListBuilder)
    @tags ul li
    ul(map(e -> isa(e, ListBuilder) ? domify(e) : li(e), lb.es))
end

function domify(ctx, navnode, contents::Documents.ContentsNode)
    @tags a
    navnode_dir = dirname(navnode.page)
    navnode_url = get_url(ctx, navnode)
    lb = ListBuilder()
    for (count, path, anchor) in contents.elements
        path = joinpath(navnode_dir, path) # links in ContentsNodes are relative to current page
        path = pretty_url(ctx, relhref(navnode_url, get_url(ctx, path)))
        header = anchor.object
        url = string(path, '#', anchor.id, '-', anchor.nth)
        node = a[:href=>url](mdconvert(header.text; droplinks=true))
        level = Utilities.header_level(header)
        push!(lb, level, node)
    end
    domify(lb)
end

function domify(ctx, navnode, index::Documents.IndexNode)
    @tags a code li ul
    navnode_dir = dirname(navnode.page)
    navnode_url = get_url(ctx, navnode)
    lis = map(index.elements) do el
        object, doc, path, mod, cat = el
        path = joinpath(navnode_dir, path) # links in IndexNodes are relative to current page
        path = pretty_url(ctx, relhref(navnode_url, get_url(ctx, path)))
        url = string(path, "#", Utilities.slugify(object))
        li(a[:href=>url](code("$(object.binding)")))
    end
    ul(lis)
end

function domify(ctx, navnode, docs::Documents.DocsNodes)
    [domify(ctx, navnode, node) for node in docs.nodes]
end

function domify(ctx, navnode, node::Documents.DocsNode)
    @tags a code div section span

    # push to search index
    sib = SearchIndexBuffer(ctx, navnode)
    sib.loc = node.anchor.id
    sib.title = string(node.object.binding)
    sib.category = Symbol(Utilities.doccat(node.object))
    mdflatten(sib.buffer, node.docstr)
    search_flush(sib)

    section[".docstring"](
        div[".docstring-header"](
            a[".docstring-binding", :id=>node.anchor.id, :href=>"#$(node.anchor.id)"](code("$(node.object.binding)")),
            " — ", # &mdash;
            span[".docstring-category"]("$(Utilities.doccat(node.object))"),
            "."
        ),
        domify_doc(ctx, navnode, node.docstr)
    )
end

function domify_doc(ctx, navnode, md::Markdown.MD)
    @tags a
    if haskey(md.meta, :results)
        # The `:results` field contains a vector of `Docs.DocStr` objects associated with
        # each markdown object. The `DocStr` contains data such as file and line info that
        # we need for generating correct source links.
        map(zip(md.content, md.meta[:results])) do md
            markdown, result = md
            ret = Any[domify(ctx, navnode, Writers.MarkdownWriter.dropheaders(markdown))]
            # When a source link is available then print the link.
            if !ctx.doc.user.html_disable_git
                url = Utilities.url(ctx.doc.internal.remote, ctx.doc.user.repo, result)
                if url !== nothing
                    push!(ret, a[".source-link", :target=>"_blank", :href=>url]("source"))
                end
            end
            ret
        end
    else
        # Docstrings with no `:results` metadata won't contain source locations so we don't
        # try to print them out. Just print the basic docstring.
        domify(ctx, navnode, Writers.MarkdownWriter.dropheaders(md))
    end
end

function domify(ctx, navnode, node::Documents.EvalNode)
    node.result === nothing ? DOM.Node[] : domify(ctx, navnode, node.result)
end

# nothing to show for MetaNodes, so we just return an empty list
domify(ctx, navnode, node::Documents.MetaNode) = DOM.Node[]

function domify(ctx, navnode, raw::Documents.RawNode)
    raw.name === :html ? Tag(Symbol("#RAW#"))(raw.text) : DOM.Node[]
end


# Utilities
# ------------------------------------------------------------------------------

"""
Opens the output file of the `navnode` in write node. If necessary, the path to the output
file is created before opening the file.
"""
function open_output(f, ctx, navnode)
    path = joinpath(ctx.doc.user.build, get_url(ctx, navnode))
    isdir(dirname(path)) || mkpath(dirname(path))
    open(f, path, "w")
end

"""
Get the relative hyperlink between two [`Documents.NavNode`](@ref)s. Assumes that both
[`Documents.NavNode`](@ref)s have an associated [`Documents.Page`](@ref) (i.e. `.page`
is not `nothing`).
"""
navhref(ctx, to, from) = pretty_url(ctx, relhref(get_url(ctx, from), get_url(ctx, to)))

"""
Calculates a relative HTML link from one path to another.
"""
function relhref(from, to)
    pagedir = dirname(from)
    # The regex separator replacement is necessary since otherwise building the docs on
    # Windows will result in paths that have `//` separators which break asset inclusion.
    replace(relpath(to, isempty(pagedir) ? "." : pagedir), r"[/\\]+" => "/")
end

"""
Returns the full path corresponding to a path of a `.md` page file. The the input and output
paths are assumed to be relative to `src/`.
"""
function get_url(ctx, path::AbstractString)
    if ctx.doc.user.html_prettyurls
        d = if basename(path) == "index.md"
            dirname(path)
        else
            first(splitext(path))
        end
        isempty(d) ? "index.html" : "$d/index.html"
    else
        Formats.extension(:html, path)
    end
end

"""
Returns the full path of a [`Documents.NavNode`](@ref) relative to `src/`.
"""
get_url(ctx, navnode::Documents.NavNode) = get_url(ctx, navnode.page)

"""
If `html_prettyurls` is enabled, returns a "pretty" version of the `path` which can then be
used in links in the resulting HTML file.
"""
function pretty_url(ctx, path::AbstractString)
    if ctx.doc.user.html_prettyurls
        dir, file = splitdir(path)
        if file == "index.html"
            return length(dir) == 0 ? "" : "$(dir)/"
        end
    end
    return path
end

"""
Tries to guess the page title by looking at the `<h1>` headers and returns the
header contents of the first `<h1>` on a page (or `nothing` if the algorithm
was unable to find any `<h1>` headers).
"""
function pagetitle(page::Documents.Page)
    title = nothing
    for element in page.elements
        if isa(element, Markdown.Header{1})
            title = element.text
            break
        end
    end
    title
end

function pagetitle(ctx, navnode::Documents.NavNode)
    navnode.title_override === nothing || return navnode.title_override

    if navnode.page !== nothing
        title = pagetitle(getpage(ctx, navnode))
        title === nothing || return title
    end

    "-"
end

"""
Returns an ordered list of tuples, `(toplevel, anchor, text)`, corresponding to level 1 and 2
headings on the `page`. Note that if the first header on the `page` is a level 1 header then
it is not included -- it is assumed to be the page title and so does not need to be included
in the navigation menu twice.
"""
function collect_subsections(page::Documents.Page)
    sections = []
    title_found = false
    for element in page.elements
        if isa(element, Markdown.Header) && Utilities.header_level(element) < 3
            toplevel = Utilities.header_level(element) === 1
            # Don't include the first header if it is `h1`.
            if toplevel && isempty(sections) && !title_found
                title_found = true
                continue
            end
            anchor = page.mapping[element]
            push!(sections, (toplevel, "#$(anchor.id)-$(anchor.nth)", element.text))
        end
    end
    return sections
end


# mdconvert
# ------------------------------------------------------------------------------

const md_block_nodes = [Markdown.MD, Markdown.BlockQuote]
push!(md_block_nodes, Markdown.List)
push!(md_block_nodes, Markdown.Admonition)

"""
[`MDBlockContext`](@ref) is a union of all the Markdown nodes whose children should
be blocks. It can be used to dispatch on all the block-context nodes at once.
"""
const MDBlockContext = Union{md_block_nodes...}

"""
Convert a markdown object to a `DOM.Node` object.

The `parent` argument is passed to allow for context-dependant conversions.
"""
mdconvert(md; kwargs...) = mdconvert(md, md; kwargs...)

mdconvert(text::AbstractString, parent; kwargs...) = DOM.Node(text)

mdconvert(vec::Vector, parent; kwargs...) = [mdconvert(x, parent; kwargs...) for x in vec]

mdconvert(md::Markdown.MD, parent; kwargs...) = Tag(:div)(mdconvert(md.content, md; kwargs...))

mdconvert(b::Markdown.BlockQuote, parent; kwargs...) = Tag(:blockquote)(mdconvert(b.content, b; kwargs...))

mdconvert(b::Markdown.Bold, parent; kwargs...) = Tag(:strong)(mdconvert(b.text, parent; kwargs...))

function mdconvert(c::Markdown.Code, parent::MDBlockContext; kwargs...)
    @tags pre code
    language = if isempty(c.language)
        "none"
    elseif first(split(c.language)) == "jldoctest"
        # When the doctests are not being run, Markdown.Code blocks will have jldoctest as
        # the language attribute. The check here to determine if it is a REPL-type or
        # script-type doctest should match the corresponding one in DocChecks.jl. This makes
        # sure that doctests get highlighted the same way independent of whether they're
        # being run or not.
        contains(c.code, r"^julia> "m) ? "julia-repl" : "julia"
    else
        c.language
    end
    pre(code[".language-$(language)"](c.code))
end
mdconvert(c::Markdown.Code, parent; kwargs...) = Tag(:code)(c.code)

mdconvert(h::Markdown.Header{N}, parent; kwargs...) where {N} = DOM.Tag(Symbol("h$N"))(mdconvert(h.text, h; kwargs...))

mdconvert(::Markdown.HorizontalRule, parent; kwargs...) = Tag(:hr)()

mdconvert(i::Markdown.Image, parent; kwargs...) = Tag(:img)[:src => i.url, :alt => i.alt]

mdconvert(i::Markdown.Italic, parent; kwargs...) = Tag(:em)(mdconvert(i.text, i; kwargs...))

mdconvert(m::Markdown.LaTeX, ::MDBlockContext; kwargs...)   = Tag(:div)(string("\\[", m.formula, "\\]"))
mdconvert(m::Markdown.LaTeX, parent; kwargs...) = Tag(:span)(string('$', m.formula, '$'))

mdconvert(::Markdown.LineBreak, parent; kwargs...) = Tag(:br)()

function mdconvert(link::Markdown.Link, parent; droplinks=false, kwargs...)
    link_text = mdconvert(link.text, link; droplinks=droplinks, kwargs...)
    droplinks ? link_text : Tag(:a)[:href => link.url](link_text)
end

mdconvert(list::Markdown.List, parent; kwargs...) = (Markdown.isordered(list) ? Tag(:ol) : Tag(:ul))(map(Tag(:li), mdconvert(list.items, list; kwargs...)))

mdconvert(paragraph::Markdown.Paragraph, parent; kwargs...) = Tag(:p)(mdconvert(paragraph.content, paragraph; kwargs...))

mdconvert(t::Markdown.Table, parent; kwargs...) = Tag(:table)(
    Tag(:tr)(map(x -> Tag(:th)(mdconvert(x, t; kwargs...)), t.rows[1])),
    map(x -> Tag(:tr)(map(y -> Tag(:td)(mdconvert(y, x; kwargs...)), x)), t.rows[2:end])
)

mdconvert(expr::Union{Expr,Symbol}, parent; kwargs...) = string(expr)

mdconvert(f::Markdown.Footnote, parent; kwargs...) = footnote(f.id, f.text, parent; kwargs...)
footnote(id, text::Nothing, parent; kwargs...) = Tag(:a)[:href => "#footnote-$(id)"]("[$id]")
function footnote(id, text, parent; kwargs...)
    Tag(:div)[".footnote#footnote-$(id)"](
        Tag(:a)[:href => "#footnote-$(id)"](Tag(:strong)("[$id]")),
        mdconvert(text, parent; kwargs...),
    )
end

function mdconvert(a::Markdown.Admonition, parent; kwargs...)
    @tags div
    div[".admonition.$(a.category)"](
        div[".admonition-title"](a.title),
        div[".admonition-text"](mdconvert(a.content, a; kwargs...))
    )
end

mdconvert(html::Documents.RawHTML, parent; kwargs...) = Tag(Symbol("#RAW#"))(html.code)


# fixlinks!
# ------------------------------------------------------------------------------

"""
Replaces URLs in `Markdown.Link` elements (if they point to a local `.md` page) with the
actual URLs.
"""
function fixlinks!(ctx, navnode, link::Markdown.Link)
    fixlinks!(ctx, navnode, link.text)
    Utilities.isabsurl(link.url) && return

    # links starting with a # are references within the same file -- there's nothing to fix
    # for such links
    startswith(link.url, '#') && return

    s = split(link.url, "#", limit = 2)
    if Compat.Sys.iswindows() && ':' in first(s)
        Utilities.warn("Invalid local link: colons not allowed in paths on Windows\n    '$(link.url)' in $(navnode.page)")
        return
    end
    path = normpath(joinpath(dirname(navnode.page), first(s)))

    if endswith(path, ".md") && path in keys(ctx.doc.internal.pages)
        # make sure that links to different valid pages are correct
        path = pretty_url(ctx, relhref(get_url(ctx, navnode), get_url(ctx, path)))
    elseif isfile(joinpath(ctx.doc.user.build, path))
        # update links to other files that are present in build/ (e.g. either user
        # provided files or generated by code examples)
        path = relhref(get_url(ctx, navnode), path)
    else
        Utilities.warn("Invalid local link: unresolved path\n    '$(link.url)' in $(navnode.page)")
    end

    # Replace any backslashes in links, if building the docs on Windows
    path = replace(path, '\\' => '/')
    link.url = (length(s) > 1) ? "$path#$(last(s))" : String(path)
end

function fixlinks!(ctx, navnode, img::Markdown.Image)
    Utilities.isabsurl(img.url) && return

    if Compat.Sys.iswindows() && ':' in img.url
        Utilities.warn("Invalid local image: colons not allowed in paths on Windows\n    '$(img.url)' in $(navnode.page)")
        return
    end

    path = joinpath(dirname(navnode.page), img.url)
    if isfile(joinpath(ctx.doc.user.build, path))
        path = relhref(get_url(ctx, navnode), path)
        # Replace any backslashes in links, if building the docs on Windows
        img.url = replace(path, '\\' => '/')
    else
        Utilities.warn("Invalid local image: unresolved path\n    '$(img.url)' in `$(navnode.page)`")
    end
end

fixlinks!(ctx, navnode, md::Markdown.MD) = fixlinks!(ctx, navnode, md.content)
function fixlinks!(ctx, navnode, a::Markdown.Admonition)
    fixlinks!(ctx, navnode, a.title)
    fixlinks!(ctx, navnode, a.content)
end
fixlinks!(ctx, navnode, b::Markdown.BlockQuote) = fixlinks!(ctx, navnode, b.content)
fixlinks!(ctx, navnode, b::Markdown.Bold) = fixlinks!(ctx, navnode, b.text)
fixlinks!(ctx, navnode, f::Markdown.Footnote) = fixlinks!(ctx, navnode, f.text)
fixlinks!(ctx, navnode, h::Markdown.Header) = fixlinks!(ctx, navnode, h.text)
fixlinks!(ctx, navnode, i::Markdown.Italic) = fixlinks!(ctx, navnode, i.text)
fixlinks!(ctx, navnode, list::Markdown.List) = fixlinks!(ctx, navnode, list.items)
fixlinks!(ctx, navnode, p::Markdown.Paragraph) = fixlinks!(ctx, navnode, p.content)
fixlinks!(ctx, navnode, t::Markdown.Table) = fixlinks!(ctx, navnode, t.rows)

fixlinks!(ctx, navnode, mds::Vector) = map(md -> fixlinks!(ctx, navnode, md), mds)
fixlinks!(ctx, navnode, md) = nothing

# TODO: do some regex-magic in raw HTML blocks? Currently ignored.
#fixlinks!(ctx, navnode, md::Documents.RawHTML) = ...

end<|MERGE_RESOLUTION|>--- conflicted
+++ resolved
@@ -553,19 +553,11 @@
     text = Utilities.takebuf_str(sib.buffer)
     println(sib.ctx.search_index, """
     {
-<<<<<<< HEAD
-        "location": "$(jsonescape(ref))",
-        "page": "$(jsonescape(sib.page_title))",
-        "title": "$(jsonescape(sib.title))",
-        "category": "$(jsonescape(lowercase(string(sib.category))))",
-        "text": "$(jsonescape(text))"
-=======
         "location": "$(jsescape(ref))",
         "page": "$(jsescape(sib.page_title))",
         "title": "$(jsescape(sib.title))",
-        "category": "$(jsescape(string(sib.category)))",
+        "category": "$(jsescape(lowercase(string(sib.category))))",
         "text": "$(jsescape(text))"
->>>>>>> 7aae12f1
     },
     """)
 end
