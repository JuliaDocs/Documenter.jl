"""
A module for rendering `Document` objects to HTML.

# Keywords

[`HTMLWriter`](@ref) uses the following additional keyword arguments that can be passed to
[`Documenter.makedocs`](@ref): `authors`, `pages`, `sitename`, `version`.
The behavior of [`HTMLWriter`](@ref) can be further customized by setting the `format`
keyword of [`Documenter.makedocs`](@ref) to a [`HTML`](@ref), which accepts the following
keyword arguments: `analytics`, `assets`, `canonical`, `disable_git`, `edit_branch` and
`prettyurls`.

**`sitename`** is the site's title displayed in the title bar and at the top of the
*navigation menu. This argument is mandatory for [`HTMLWriter`](@ref).

**`pages`** defines the hierarchy of the navigation menu.

# Experimental keywords

**`version`** specifies the version string of the current version which will be the
selected option in the version selector. If this is left empty (default) the version
selector will be hidden. The special value `git-commit` sets the value in the output to
`git:{commit}`, where `{commit}` is the first few characters of the current commit hash.

# `HTML` `Plugin` options

The [`HTML`](@ref) [`Documenter.Plugin`](@ref) provides additional customization options
for the [`HTMLWriter`](@ref). For more information, see the [`HTML`](@ref) documentation.

# Page outline

The [`HTMLWriter`](@ref) makes use of the page outline that is determined by the
headings. It is assumed that if the very first block of a page is a level 1 heading,
then it is intended as the page title. This has two consequences:

1. It is then used to automatically determine the page title in the navigation menu
   and in the `<title>` tag, unless specified in the `.pages` option.
2. If the first heading is interpreted as being the page title, it is not displayed
   in the navigation sidebar.
"""
module HTMLWriter

using Dates: Dates, @dateformat_str, now
import Markdown
import JSON

import ...Documenter:
    Anchors,
    Builder,
    Documents,
    Expanders,
    Documenter,
    Utilities,
    Writers

using ...Utilities.JSDependencies: JSDependencies, json_jsescape
import ...Utilities.DOM: DOM, Tag, @tags
using ...Utilities.MDFlatten

export HTML

"List of Documenter native themes."
const THEMES = ["documenter-light", "documenter-dark"]
"The root directory of the HTML assets."
const ASSETS = normpath(joinpath(@__DIR__, "..", "..", "assets", "html"))
"The directory where all the Sass/SCSS files needed for theme building are."
const ASSETS_SASS = joinpath(ASSETS, "scss")
"Directory for the compiled CSS files of the themes."
const ASSETS_THEMES = joinpath(ASSETS, "themes")

abstract type MathEngine end

struct KaTeX <: MathEngine
    config :: Dict{Symbol,Any}
    override :: Bool
    function KaTeX(config::Union{Dict,Nothing} = nothing, override=false)
        default = Dict(
            :delimiters => [
                Dict(:left => raw"$",   :right => raw"$",   display => false),
                Dict(:left => raw"$$",  :right => raw"$$",  display => true),
                Dict(:left => raw"\[", :right => raw"\]", display => true),
            ]
        )
        new((config === nothing) ? default : override ? config : merge(default, config))
    end
end

struct MathJax <: MathEngine
    config :: Dict{Symbol,Any}
    function MathJax(config::Union{Dict,Nothing} = nothing, override=false)
        default = Dict(
           :tex2jax => Dict(
               "inlineMath" => [["\$","\$"], ["\\(","\\)"]],
               "processEscapes" => true
           ),
           :config => ["MMLorHTML.js"],
           :jax => [
               "input/TeX",
               "output/HTML-CSS",
               "output/NativeMML"
           ],
           :extensions => [
               "MathMenu.js",
               "MathZoom.js",
               "TeX/AMSmath.js",
               "TeX/AMSsymbols.js",
               "TeX/autobold.js",
               "TeX/autoload-all.js"
           ],
           :TeX => Dict(:equationNumbers => Dict(:autoNumber => "AMS"))
        )
        new((config === nothing) ? default : override ? config : merge(default, config))
    end
end

"""
    HTML(kwargs...)

Sets the behavior of [`HTMLWriter`](@ref).

# Keyword arguments

**`prettyurls`** (default `true`) -- allows toggling the pretty URLs feature.

By default (i.e. when `prettyurls` is set to `true`), Documenter creates a directory
structure that hides the `.html` suffixes from the URLs (e.g. by default `src/foo.md`
becomes `src/foo/index.html`, but can be accessed with via `src/foo/` in the browser). This
structure is preferred when publishing the generate HTML files as a website (e.g. on GitHub
Pages), which is Documenter's primary use case.

If `prettyurls = false`, then Documenter generates `src/foo.html` instead, suitable for
local documentation builds, as browsers do not normally resolve `foo/` to `foo/index.html`
for local files.

To have pretty URLs disabled in local builds, but still have them enabled for the automatic
CI deployment builds, you can set `prettyurls = get(ENV, "CI", nothing) == "true"` (the
specific environment variable you will need to check may depend on the CI system you are
using, but this will work on Travis CI).

**`disable_git`** can be used to disable calls to `git` when the document is not
in a Git-controlled repository. Without setting this to `true`, Documenter will throw
an error and exit if any of the Git commands fail. The calls to Git are mainly used to
gather information about the current commit hash and file paths, necessary for constructing
the links to the remote repository.

**`edit_branch`** specifies which branch, tag or commit the "Edit on GitHub" links
point to. It defaults to `master`. If it set to `nothing`, the current commit will be used.

**`canonical`** specifies the canonical URL for your documentation. We recommend
you set this to the base url of your stable documentation, e.g. `https://juliadocs.github.io/Documenter.jl/stable`.
This allows search engines to know which version to send their users to. [See
wikipedia for more information](https://en.wikipedia.org/wiki/Canonical_link_element).
Default is `nothing`, in which case no canonical link is set.

**`analytics`** can be used specify the Google Analytics tracking ID.

**`assets`** can be used to include additional assets (JS, CSS, ICO etc. files). See below
for more information.

**`sidebar_sitename`** determines whether the site name is shown in the sidebar or not.
Setting it to `false` can be useful when the logo already contains the name of the package.
Defaults to `true`.

**`highlights`** can be used to add highlighting for additional languages. By default,
Documenter already highlights all the ["Common" highlight.js](https://highlightjs.org/download/)
languages and Julia (`julia`, `julia-repl`). Additional languages must be specified by"
their filenames as they appear on [CDNJS](https://cdnjs.com/libraries/highlight.js) for the
highlight.js version Documenter is using. E.g. to include highlighting for YAML and LLVM IR,
you would set `highlights = ["llvm", "yaml"]`. Note that no verification is done whether the
provided language names are sane.

# Default and custom assets

Documenter copies all files under the source directory (e.g. `/docs/src/`) over
to the compiled site. It also copies a set of default assets from `/assets/html/`
to the site's `assets/` directory, unless the user already had a file with the
same name, in which case the user's files overrides the Documenter's file.
This could, in principle, be used for customizing the site's style and scripting.

The HTML output also links certain custom assets to the generated HTML documents,
specifically a logo and additional javascript files.
The asset files that should be linked must be placed in `assets/`, under the source
directory (e.g `/docs/src/assets`) and must be on the top level (i.e. files in
the subdirectories of `assets/` are not linked).

For the **logo**, Documenter checks for the existence of `assets/logo.{svg,png,webp,gif,jpg,jpeg}`,
in this order. The first one it finds gets displayed at the top of the navigation sidebar.
It will also check for `assets/logo-dark.{svg,png,webp,gif,jpg,jpeg}` and use that for dark
themes.

Additional JS, ICO, and CSS assets can be included in the generated pages using the
`assets` keyword for `makedocs`. `assets` must be a `Vector{String}` and will include
each listed asset in the `<head>` of every page in the order in which they are listed.
The type of the asset (i.e. whether it is going to be included with a `<script>` or a
`<link>` tag) is determined by the file's extension -- either `.js`, `.ico`, or `.css`.
Adding an ICO asset is primarilly useful for setting a custom `favicon`.
"""
struct HTML <: Documenter.Writer
    prettyurls    :: Bool
    disable_git   :: Bool
    edit_branch   :: Union{String, Nothing}
    canonical     :: Union{String, Nothing}
    assets        :: Vector{String}
    analytics     :: String
    collapselevel :: Int
    sidebar_sitename :: Bool
<<<<<<< HEAD
    mathengine    :: Union{MathEngine,Nothing}
=======
    highlights    :: Vector{String}
>>>>>>> e0eff010

    function HTML(;
            prettyurls    :: Bool = true,
            disable_git   :: Bool = false,
            edit_branch   :: Union{String, Nothing} = "master",
            canonical     :: Union{String, Nothing} = nothing,
            assets        :: Vector{String} = String[],
            analytics     :: String = "",
            collapselevel :: Integer = 2,
            sidebar_sitename :: Bool = true,
<<<<<<< HEAD
            mathengine    :: Union{MathEngine,Nothing} = KaTeX(),
        )
        collapselevel >= 1 || thrown(ArgumentError("collapselevel must be >= 1"))
        new(prettyurls, disable_git, edit_branch, canonical, assets, analytics,
            collapselevel, sidebar_sitename, mathengine)
=======
            highlights :: Vector{String} = String[],
        )
        collapselevel >= 1 || thrown(ArgumentError("collapselevel must be >= 1"))
        new(prettyurls, disable_git, edit_branch, canonical, assets, analytics,
            collapselevel, sidebar_sitename, highlights)
>>>>>>> e0eff010
    end
end

const requirejs_cdn = "https://cdnjs.cloudflare.com/ajax/libs/require.js/2.2.0/require.min.js"
const google_fonts = "https://fonts.googleapis.com/css?family=Lato|Roboto+Mono"
const fontawesome_css = [
    "https://cdnjs.cloudflare.com/ajax/libs/font-awesome/5.8.2/css/fontawesome.min.css",
    "https://cdnjs.cloudflare.com/ajax/libs/font-awesome/5.8.2/css/solid.min.css",
    "https://cdnjs.cloudflare.com/ajax/libs/font-awesome/5.8.2/css/brands.min.css",
]
const highlightjs_css = "https://cdnjs.cloudflare.com/ajax/libs/highlight.js/9.12.0/styles/default.min.css"
const katex_css = "https://cdn.jsdelivr.net/npm/katex@0.10.2/dist/katex.min.css"

"Provides a namespace for JS dependencies."
module JS
<<<<<<< HEAD
    using JSON
    using ....Utilities.JSDependencies: RemoteLibrary, Snippet, RequireJS, json_jsescape
    using ..HTMLWriter: KaTeX, MathJax

=======
    using ....Utilities.JSDependencies: RemoteLibrary, Snippet, RequireJS, jsescape
>>>>>>> e0eff010
    const jquery = RemoteLibrary("jquery", "https://cdnjs.cloudflare.com/ajax/libs/jquery/3.1.1/jquery.min.js")
    const jqueryui = RemoteLibrary("jqueryui", "https://cdnjs.cloudflare.com/ajax/libs/jqueryui/1.12.0/jquery-ui.min.js")
    const headroom = RemoteLibrary("headroom", "https://cdnjs.cloudflare.com/ajax/libs/headroom/0.9.4/headroom.min.js")
    const headroom_jquery = RemoteLibrary(
        "headroom-jquery",
        "https://cdnjs.cloudflare.com/ajax/libs/headroom/0.9.4/jQuery.headroom.min.js",
        deps = ["jquery", "headroom"],
    )
<<<<<<< HEAD
    const highlight = RemoteLibrary("highlight", "https://cdnjs.cloudflare.com/ajax/libs/highlight.js/9.15.8/highlight.min.js")
    const highlight_julia = RemoteLibrary(
        "highlight-julia",
        "https://cdnjs.cloudflare.com/ajax/libs/highlight.js/9.15.8/languages/julia.min.js",
        deps = ["highlight"],
    )
    const highlight_julia_repl = RemoteLibrary(
        "highlight-julia-repl",
        "https://cdnjs.cloudflare.com/ajax/libs/highlight.js/9.15.8/languages/julia-repl.min",
        deps = ["highlight"],
=======
    # FIXME: upgrade KaTeX to v0.11.0
    const katex = RemoteLibrary("katex", "https://cdnjs.cloudflare.com/ajax/libs/KaTeX/0.10.2/katex.min.js")
    const katex_auto_render = RemoteLibrary(
        "katex-auto-render",
        "https://cdnjs.cloudflare.com/ajax/libs/KaTeX/0.10.2/contrib/auto-render.min.js",
        deps = ["katex"],
>>>>>>> e0eff010
    )
    const lunr = RemoteLibrary("lunr", "https://cdnjs.cloudflare.com/ajax/libs/lunr.js/2.3.5/lunr.min.js")
    const lodash = RemoteLibrary("lodash", "https://cdnjs.cloudflare.com/ajax/libs/lodash.js/4.17.11/lodash.min.js")

<<<<<<< HEAD
    # MathJax & KaTeX
    function mathengine!(r::RequireJS, engine::KaTeX)
        katex_version = "0.10.2" # FIXME: upgrade KaTeX to v0.11.0
        push!(r, RemoteLibrary(
            "katex",
            "https://cdnjs.cloudflare.com/ajax/libs/KaTeX/$(katex_version)/katex.min.js"
        ))
        push!(r, RemoteLibrary(
            "katex-auto-render",
            "https://cdnjs.cloudflare.com/ajax/libs/KaTeX/$(katex_version)/contrib/auto-render.min.js",
            deps = ["katex"],
        ))
        push!(r, Snippet(
            ["jquery", "katex", "katex-auto-render"],
            ["\$", "katex", "renderMathInElement"],
            """
            \$(document).ready(function() {
              renderMathInElement(
                document.body,
                $(json_jsescape(engine.config, 2))
              );
=======
    # highlight.js
    "Add the highlight.js dependencies and snippet to a [`RequireJS`](@ref) declaration."
    function highlightjs!(r::RequireJS, languages = String[])
        hljs_version = "9.15.9"
        push!(r, RemoteLibrary(
            "highlight",
            "https://cdnjs.cloudflare.com/ajax/libs/highlight.js/$(hljs_version)/highlight.min.js"
        ))
        prepend!(languages, ["julia", "julia-repl"])
        for language in languages
            language = jsescape(language)
            push!(r, RemoteLibrary(
                "highlight-$(language)",
                "https://cdnjs.cloudflare.com/ajax/libs/highlight.js/$(hljs_version)/languages/$(language).min.js",
                deps = ["highlight"]
            ))
        end
        push!(r, Snippet(
            vcat(["jquery", "highlight"], ["highlight-$(jsescape(language))" for language in languages]),
            ["\$", "hljs"],
            raw"""
            $(document).ready(function() {
                hljs.initHighlighting();
>>>>>>> e0eff010
            })
            """
        ))
    end
<<<<<<< HEAD
    function mathengine!(r::RequireJS, engine::MathJax)
        push!(r, RemoteLibrary(
            "mathjax",
            "https://cdnjs.cloudflare.com/ajax/libs/mathjax/2.7.1/MathJax.js?config=TeX-AMS_HTML",
            exports = "MathJax"
        ))
        push!(r, Snippet(["mathjax"], ["MathJax"],
            """
            MathJax.Hub.Config($(json_jsescape(engine.config, 2)));
            """
        ))
    end
    mathengine(::RequireJS, ::Nothing) = nothing
=======
>>>>>>> e0eff010
end

struct SearchRecord
    src :: String
    page :: Documents.Page
    loc :: String
    category :: String
    title :: String
    page_title :: String
    text :: String
end

"""
[`HTMLWriter`](@ref)-specific globals that are passed to [`domify`](@ref) and
other recursive functions.
"""
mutable struct HTMLContext
    doc :: Documents.Document
    settings :: HTML
    scripts :: Vector{String}
    documenter_js :: String
    themeswap_js :: String
    search_js :: String
    search_index :: Vector{SearchRecord}
    search_index_js :: String
    search_navnode :: Documents.NavNode
    local_assets :: Vector{String}
    footnotes :: Vector{Markdown.Footnote}
end

HTMLContext(doc, settings=HTML()) = HTMLContext(doc, settings, [], "", "", "", [], "", Documents.NavNode("search", "Search", nothing), [], [])

function SearchRecord(ctx::HTMLContext, navnode; loc="", title=nothing, category="page", text="")
    page_title = mdflatten(pagetitle(ctx, navnode))
    if title === nothing
        title = page_title
    end
    SearchRecord(
        pretty_url(ctx, get_url(ctx, navnode.page)),
        getpage(ctx, navnode),
        loc,
        lowercase(category),
        title,
        page_title,
        text
    )
end

function SearchRecord(ctx::HTMLContext, navnode, node::Markdown.Header)
    a = getpage(ctx, navnode).mapping[node]
    SearchRecord(ctx, navnode;
        loc="$(a.id)-$(a.nth)",
        title=mdflatten(node),
        category="section")
end

function SearchRecord(ctx, navnode, node)
    SearchRecord(ctx, navnode; text=mdflatten(node))
end

function JSON.lower(rec::SearchRecord)
    # Replace any backslashes in links, if building the docs on Windows
    src = replace(rec.src, '\\' => '/')
    ref = string(src, '#', rec.loc)
    Dict{String, String}(
        "location" => ref,
        "page" => rec.page_title,
        "title" => rec.title,
        "category" => rec.category,
        "text" => rec.text
    )
end

"""
Returns a page (as a [`Documents.Page`](@ref) object) using the [`HTMLContext`](@ref).
"""
getpage(ctx, path) = ctx.doc.blueprint.pages[path]
getpage(ctx, navnode::Documents.NavNode) = getpage(ctx, navnode.page)


function render(doc::Documents.Document, settings::HTML=HTML())
    @info "HTMLWriter: rendering HTML pages."
    !isempty(doc.user.sitename) || error("HTML output requires `sitename`.")

    ctx = HTMLContext(doc, settings)
    ctx.search_index_js = "search_index.js"
    ctx.themeswap_js = copy_asset("themeswap.js", doc)

    # Generate documenter.js file with all the JS dependencies
    ctx.documenter_js = "assets/documenter.js"
    if isfile(joinpath(doc.user.source, "assets", "documenter.js"))
        @warn "not creating 'documenter.js', provided by the user."
    else
        r = JSDependencies.RequireJS([
            JS.jquery, JS.jqueryui, JS.headroom, JS.headroom_jquery,
<<<<<<< HEAD
            JS.highlight, JS.highlight_julia, JS.highlight_julia_repl,
        ])
        JS.mathengine!(r, settings.mathengine)
=======
            JS.katex, JS.katex_auto_render,
        ])
        JS.highlightjs!(r, settings.highlights)
>>>>>>> e0eff010
        for filename in readdir(joinpath(ASSETS, "js"))
            path = joinpath(ASSETS, "js", filename)
            endswith(filename, ".js") && isfile(path) || continue
            push!(r, JSDependencies.parse_snippet(path))
        end
        JSDependencies.verify(r; verbose=true) || error("RequireJS declaration is invalid")
        JSDependencies.writejs(joinpath(doc.user.build, "assets", "documenter.js"), r)
    end

    # Generate search.js file with all the JS dependencies
    ctx.search_js = "assets/search.js"
    if isfile(joinpath(doc.user.source, "assets", "search.js"))
        @warn "not creating 'search.js', provided by the user."
    else
        r = JSDependencies.RequireJS([JS.jquery, JS.lunr, JS.lodash])
        push!(r, JSDependencies.parse_snippet(joinpath(ASSETS, "search.js")))
        JSDependencies.verify(r; verbose=true) || error("RequireJS declaration is invalid")
        JSDependencies.writejs(joinpath(doc.user.build, "assets", "search.js"), r)
    end

    for theme in THEMES
        copy_asset("themes/$(theme).css", doc)
    end
    append!(ctx.local_assets, settings.assets)

    for page in keys(doc.blueprint.pages)
        idx = findfirst(nn -> nn.page == page, doc.internal.navlist)
        nn = (idx === nothing) ? Documents.NavNode(page, nothing, nothing) : doc.internal.navlist[idx]
        @debug "Rendering $(page) [$(repr(idx))]"
        render_page(ctx, nn)
    end

    render_search(ctx)

    open(joinpath(doc.user.build, ctx.search_index_js), "w") do io
        println(io, "var documenterSearchIndex = {\"docs\":")
        # convert Vector{SearchRecord} to a JSON string + do additional JS escaping
        println(io, json_jsescape(ctx.search_index), "\n}")
    end
end

"""
Copies an asset from Documenters `assets/html/` directory to `doc.user.build`.
Returns the path of the copied asset relative to `.build`.
"""
function copy_asset(file, doc)
    src = joinpath(Utilities.assetsdir(), "html", file)
    alt_src = joinpath(doc.user.source, "assets", file)
    dst = joinpath(doc.user.build, "assets", file)
    isfile(src) || error("Asset '$file' not found at $(abspath(src))")

    # Since user's alternative assets are already copied over in a previous build
    # step and they should override Documenter's original assets, we only actually
    # perform the copy if <source>/assets/<file> does not exist. Note that checking
    # the existence of <build>/assets/<file> is not sufficient since the <build>
    # directory might be dirty from a previous build.
    if isfile(alt_src)
        @warn "not copying '$src', provided by the user."
    else
        ispath(dirname(dst)) || mkpath(dirname(dst))
        ispath(dst) && @warn "overwriting '$dst'."
        cp(src, dst, force=true)
    end
    assetpath = normpath(joinpath("assets", file))
    # Replace any backslashes in links, if building the docs on Windows
    return replace(assetpath, '\\' => '/')
end

# Page
# ------------------------------------------------------------------------------

## Standard page
"""
Constructs and writes the page referred to by the `navnode` to `.build`.
"""
function render_page(ctx, navnode)
    @tags html div body
    page = getpage(ctx, navnode)
    head = render_head(ctx, navnode)
    sidebar = render_sidebar(ctx, navnode)
    navbar = render_navbar(ctx, navnode, true)
    article = render_article(ctx, navnode)
    footer = render_footer(ctx, navnode)
    htmldoc = render_html(ctx, navnode, head, sidebar, navbar, article, footer)
    open_output(ctx, navnode) do io
        print(io, htmldoc)
    end
end

## Search page
function render_search(ctx)
    @tags article body h1 header hr html li nav p span ul script

    src = get_url(ctx, ctx.search_navnode)

    head = render_head(ctx, ctx.search_navnode)
    sidebar = render_sidebar(ctx, ctx.search_navnode)
    navbar = render_navbar(ctx, ctx.search_navnode, false)
    article = article(
        p["#documenter-search-info"]("Loading search..."),
        ul["#documenter-search-results"]
    )
    footer = render_footer(ctx, ctx.search_navnode)
    scripts = [
        script[:src => relhref(src, ctx.search_index_js)],
        script[:src => relhref(src, ctx.search_js)],
    ]
    htmldoc = render_html(ctx, ctx.search_navnode, head, sidebar, navbar, article, footer, scripts)
    open_output(ctx, ctx.search_navnode) do io
        print(io, htmldoc)
    end
end

## Rendering HTML elements
# ------------------------------------------------------------------------------

"""
Renders the main `<html>` tag.
"""
function render_html(ctx, navnode, head, sidebar, navbar, article, footer, scripts::Vector{DOM.Node}=DOM.Node[])
    @tags html body div
    DOM.HTMLDocument(
        html[:lang=>"en"](
            head,
            body(
                div["#documenter"](
                    sidebar,
                    div[".docs-main"](navbar, article, footer),
                    render_settings(ctx),
                ),
            ),
            scripts...
        )
    )
end

"""
Renders the modal settings dialog.
"""
function render_settings(ctx)
    @tags div header section footer p button hr span select option label a

    theme_selector = p(
        label[".label"]("Theme"),
        div[".select"](
            select["#documenter-themepicker"](option[:value=>theme](theme) for theme in THEMES)
        )
    )

    now_full, now_short = Dates.format(now(), dateformat"E d U Y HH:MM"), Dates.format(now(), dateformat"E d U Y")
    buildinfo = p(
        "This document was generated with ",
        a[:href => "https://github.com/JuliaDocs/Documenter.jl"]("Documenter.jl"),
        " on ",
        span[".colophon-date", :title => now_full](now_short),
        ". ",
        "Using Julia version $(Base.VERSION)."
    )

    div["#documenter-settings.modal"](
        div[".modal-background"],
        div[".modal-card"](
            header[".modal-card-head"](
                p[".modal-card-title"]("Settings"),
                button[".delete"]()
            ),
            section[".modal-card-body"](
                theme_selector, hr(), buildinfo
            ),
            footer[".modal-card-foot"]()
        )
    )
end

function render_head(ctx, navnode)
    @tags head meta link script title
    src = get_url(ctx, navnode)

    page_title = "$(mdflatten(pagetitle(ctx, navnode))) · $(ctx.doc.user.sitename)"
    css_links = [
        google_fonts,
        fontawesome_css...,
        highlightjs_css,
        katex_css,
    ]
    head(
        meta[:charset=>"UTF-8"],
        meta[:name => "viewport", :content => "width=device-width, initial-scale=1.0"],
        title(page_title),

        analytics_script(ctx.settings.analytics),

        canonical_link_element(ctx.settings.canonical, src),

        # Stylesheets.
        map(css_links) do each
            link[:href => each, :rel => "stylesheet", :type => "text/css"]
        end,

        script("documenterBaseURL=\"$(relhref(src, "."))\""),
        script[
            :src => requirejs_cdn,
            Symbol("data-main") => relhref(src, ctx.documenter_js)
        ],

        script[:src => relhref(src, "siteinfo.js")],
        script[:src => relhref(src, "../versions.js")],

        # Custom user-provided assets.
        asset_links(src, ctx.local_assets),
        # Themes. Note: we reverse the make sure that the default theme (first in the array)
        # comes as the last <link> tag.
        map(Iterators.reverse(enumerate(THEMES))) do (i, theme)
            e = link[".docs-theme-link",
                :rel => "stylesheet", :type => "text/css",
                :href => relhref(src, "assets/themes/$(theme).css"),
                Symbol("data-theme-name") => theme,
            ]
            (i == 1) && push!(e.attributes, Symbol("data-theme-primary") => "")
            return e
        end,
        script[:src => relhref(src, ctx.themeswap_js)],
    )
end

function asset_links(src::AbstractString, assets::Vector)
    @tags link script
    links = DOM.Node[]
    for each in assets
        ext = splitext(each)[end]
        url = relhref(src, each)
        node =
            ext == ".ico" ? link[:href  => url, :rel => "icon", :type => "image/x-icon"] :
            ext == ".css" ? link[:href  => url, :rel => "stylesheet", :type => "text/css"] :
            ext == ".js"  ? script[:src => url] : continue # Skip non-js/css files.
        push!(links, node)
    end
    return links
end

analytics_script(tracking_id::AbstractString) =
    isempty(tracking_id) ? Tag(Symbol("#RAW#"))("") : Tag(:script)(
        """
        (function(i,s,o,g,r,a,m){i['GoogleAnalyticsObject']=r;i[r]=i[r]||function(){
        (i[r].q=i[r].q||[]).push(arguments)},i[r].l=1*new Date();a=s.createElement(o),
        m=s.getElementsByTagName(o)[0];a.async=1;a.src=g;m.parentNode.insertBefore(a,m)
        })(window,document,'script','https://www.google-analytics.com/analytics.js','ga');

        ga('create', '$(tracking_id)', 'auto');
        ga('send', 'pageview');
        """
    )

function canonical_link_element(canonical_link, src)
   @tags link
   if canonical_link === nothing
      return Tag(Symbol("#RAW#"))("")
   else
      canonical_link_stripped = rstrip(canonical_link, '/')
      href = "$canonical_link_stripped/$src"
      return link[:rel => "canonical", :href => href]
   end
end

# Navigation menu
# ------------------------------------------------------------------------------

struct NavMenuContext
    htmlctx :: HTMLContext
    current :: Documents.NavNode
    idstack :: Vector{Int}
end
NavMenuContext(ctx::HTMLContext, current::Documents.NavNode) = NavMenuContext(ctx, current, [])

function render_sidebar(ctx, navnode)
    @tags a form img input nav div select option span
    src = get_url(ctx, navnode)
    navmenu = nav[".docs-sidebar"]

    # Logo
    logo = find_image_asset(ctx, "logo")
    logo_dark = find_image_asset(ctx, "logo-dark")
    if logo !== nothing
        # the logo will point to the first page in the navigation menu
        href = navhref(ctx, first(ctx.doc.internal.navlist), navnode)
        alt = isempty(ctx.doc.user.sitename) ? "Logo" : "$(ctx.doc.user.sitename) logo"
        logo_element = a[".docs-logo", :href => href]
        if logo_dark === nothing
            push!(logo_element.nodes, img[:src => relhref(src, logo), :alt => alt])
        else
            push!(logo_element.nodes, img[".docs-light-only", :src => relhref(src, logo), :alt => alt])
            push!(logo_element.nodes, img[".docs-dark-only", :src => relhref(src, logo_dark), :alt => alt])
        end
        push!(navmenu.nodes, logo_element)
    end
    # Sitename
    if ctx.settings.sidebar_sitename
        push!(navmenu.nodes, div[".docs-package-name"](
            span[".docs-autofit"](ctx.doc.user.sitename)
        ))
    end

    # Search box
    push!(navmenu.nodes,
        form[".docs-search", :action => navhref(ctx, ctx.search_navnode, navnode)](
            input[
                "#documenter-search-query.docs-search-query",
                :name => "q",
                :type => "text",
                :placeholder => "Search docs",
            ],
        )
    )

    # The menu itself
    menu = navitem(NavMenuContext(ctx, navnode, ))
    push!(menu.attributes, :class => "docs-menu")
    push!(navmenu.nodes, menu)

    # Version selector
    let
        vs_class = ".docs-version-selector.field.has-addons"
        vs_label = span[".docs-label.button.is-static.is-size-7"]("Version")
        vs_label = div[".control"](vs_label)
        vs_select = select["#documenter-version-selector"]
        if !isempty(ctx.doc.user.version)
            vs_class = "$(vs_class).visible"
            opt = option[:value => "#", :selected => "selected", ](ctx.doc.user.version)
            vs_select = vs_select(opt)
        end
        vs_select = div[".select.is-fullwidth.is-size-7"](vs_select)
        vs_select = div[".docs-selector.control.is-expanded"](vs_select)
        push!(navmenu.nodes, div[vs_class](vs_label, vs_select))
    end
    navmenu
end

function find_image_asset(ctx, name)
    for ext in ["svg", "png", "webp", "gif", "jpg", "jpeg"]
        filename = joinpath("assets", "$(name).$(ext)")
        isfile(joinpath(ctx.doc.user.build, filename)) && return filename
    end
    return nothing
end

"""
[`navitem`](@ref) returns the lists and list items of the navigation menu.
It gets called recursively to construct the whole tree.

It always returns a [`DOM.Node`](@ref). If there's nothing to display (e.g. the node is set
to be invisible), it returns an empty text node (`DOM.Node("")`).
"""
navitem(nctx) = navitem(nctx, nctx.htmlctx.doc.internal.navtree)
function navitem(nctx, nns::Vector)
    push!(nctx.idstack, 0)
    nodes = map(nns) do nn
        nctx.idstack[end] = nctx.idstack[end] + 1
        navitem(nctx, nn)
    end
    pop!(nctx.idstack)
    filter!(node -> node.name !== DOM.TEXT, nodes) # FIXME: why?
    ulclass = (length(nctx.idstack) >= nctx.htmlctx.settings.collapselevel) ? ".collapsed" : ""
    isempty(nodes) ? DOM.Node("") : DOM.Tag(:ul)[ulclass](nodes)
end
function navitem(nctx, nn::Documents.NavNode)
    @tags ul li span a input label i
    ctx, current = nctx.htmlctx, nctx.current
    # We'll do the children first, primarily to determine if this node has any that are
    # visible. If it does not and it itself is not visible (including current), then
    # we'll hide this one as well, returning an empty string Node.
    children = navitem(nctx, nn.children)
    if nn !== current && !nn.visible && children.name === DOM.TEXT
        return DOM.Node("")
    end

    # construct this item
    title = mdconvert(pagetitle(ctx, nn); droplinks=true)
    currentclass = (nn === current) ? ".is-active" : ""
    item = if length(nctx.idstack) >= ctx.settings.collapselevel && children.name !== DOM.TEXT
        menuid = "menuitem-$(join(nctx.idstack, '-'))"
        input_attr = ["#$(menuid).collapse-toggle", :type => "checkbox"]
        nn in Documents.navpath(nctx.current) && push!(input_attr, :checked)
        li[currentclass](
            input[input_attr...],
            label[".tocitem", :for => menuid](span[".docs-label"](title), i[".docs-chevron"]),
        )
    elseif nn.page === nothing
        li[currentclass](span[".tocitem"](title))
    else
        li[currentclass](a[".tocitem", :href => navhref(ctx, nn, current)](title))
    end

    # add the subsections (2nd level headings) from the page
    if (nn === current) && current.page !== nothing
        subs = collect_subsections(ctx.doc.blueprint.pages[current.page])
        internal_links = map(subs) do s
            istoplevel, anchor, text = s
            _li = istoplevel ? li[".toplevel"] : li[]
            _li(a[".tocitem", :href => anchor](span(mdconvert(text; droplinks=true))))
        end
        # Only create the ul.internal tag if there actually are in-page headers
        length(internal_links) > 0 && push!(item.nodes, ul[".internal"](internal_links))
    end

    # add the visible subsections, if any, as a single list
    (children.name === DOM.TEXT) || push!(item.nodes, children)

    item
end

function render_navbar(ctx, navnode, edit_page_link::Bool)
    @tags div header nav ul li a span

    # The breadcrumb (navigation links on top)
    navpath = Documents.navpath(navnode)
    header_links = map(navpath) do nn
        title = mdconvert(pagetitle(ctx, nn); droplinks=true)
        nn.page === nothing ? li(a[".is-disabled"](title)) : li(a[:href => navhref(ctx, nn, navnode)](title))
    end
    header_links[end] = header_links[end][".is-active"]
    breadcrumb = nav[".breadcrumb"](
        ul[".is-hidden-mobile"](header_links),
        ul[".is-hidden-tablet"](header_links[end]) # when on mobile, we only show the page title, basically
    )

    # The "Edit on GitHub" links and the hamburger to open the sidebar (on mobile) float right
    navbar_right = div[".docs-right"]

    # Set the logo and name for the "Edit on.." button.
    if edit_page_link && !ctx.settings.disable_git
        host_type = Utilities.repo_host_from_url(ctx.doc.user.repo)
        if host_type == Utilities.RepoGitlab
            host = "GitLab"
            logo = "\uf296"
        elseif host_type == Utilities.RepoGithub
            host = "GitHub"
            logo = "\uf09b"
        elseif host_type == Utilities.RepoBitbucket
            host = "BitBucket"
            logo = "\uf171"
        else
            host = ""
            logo = "\uf15c"
        end
        hoststring = isempty(host) ? " source" : " on $(host)"

        pageurl = get(getpage(ctx, navnode).globals.meta, :EditURL, getpage(ctx, navnode).source)
        url = if Utilities.isabsurl(pageurl)
            pageurl
        else
            if !(pageurl == getpage(ctx, navnode).source)
                # need to set users path relative the page itself
                pageurl = joinpath(first(splitdir(getpage(ctx, navnode).source)), pageurl)
            end
            Utilities.url(ctx.doc.user.repo, pageurl, commit=ctx.settings.edit_branch)
        end
        if url !== nothing
            edit_verb = (ctx.settings.edit_branch === nothing) ? "View" : "Edit"
            title = "$(edit_verb)$hoststring"
            push!(navbar_right.nodes,
                a[".docs-edit-link", :href => url, :title => title](
                    span[".docs-icon.fab"](logo),
                    span[".docs-label.is-hidden-touch"](title)
                )
            )
        end
    end

    # Settings cog
    push!(navbar_right.nodes, a[
        "#documenter-settings-button.docs-settings-button.fas.fa-cog",
        :href => "#", :title => "Settings",
    ])

    # Hamburger on mobile
    push!(navbar_right.nodes, a[
        "#documenter-sidebar-button.docs-sidebar-button.fa.fa-bars.is-hidden-desktop",
        :href => "#"
    ])

    # Construct the main <header> node that should be the first element in div.docs-main
    header[".docs-navbar"](breadcrumb, navbar_right)
end

function render_footer(ctx, navnode)
    @tags a div nav
    # Navigation links (previous/next page), if there are any
    navlinks = DOM.Node[]
    if navnode.prev !== nothing
        title = mdconvert(pagetitle(ctx, navnode.prev); droplinks=true)
        link = a[".docs-footer-prevpage", :href => navhref(ctx, navnode.prev, navnode)]("« ", title)
        push!(navlinks, link)
    end
    if navnode.next !== nothing
        title = mdconvert(pagetitle(ctx, navnode.next); droplinks=true)
        link = a[".docs-footer-nextpage", :href => navhref(ctx, navnode.next, navnode)](title, " »")
        push!(navlinks, link)
    end
    return isempty(navlinks) ? "" : nav[".docs-footer"](navlinks)
end

# Article (page contents)
# ------------------------------------------------------------------------------

function render_article(ctx, navnode)
    @tags article section ul li hr span a div p

    # Build the page itself (and collect any footnotes)
    empty!(ctx.footnotes)
    art_body = article["#documenter-page.content"](domify(ctx, navnode))
    # Footnotes, if there are any
    if !isempty(ctx.footnotes)
        fnotes = map(ctx.footnotes) do f
            fid = "footnote-$(f.id)"
            citerefid = "citeref-$(f.id)"
            if length(f.text) == 1 && first(f.text) isa Markdown.Paragraph
                li["#$(fid).footnote"](
                    a[".tag.is-link", :href => "#$(citerefid)"](f.id),
                    mdconvert(f.text[1].content),
                )
            else
                li["#$(fid).footnote"](
                    a[".tag.is-link", :href => "#$(citerefid)"](f.id),
                    mdconvert(f.text),
                )
            end
        end
        push!(art_body.nodes, section[".footnotes.is-size-7"](ul(fnotes)))
    end
    return art_body
end

# expand the versions argument from the user
# and return entries and needed symlinks
function expand_versions(dir, versions)
    # output: entries and symlinks
    entries = String[]
    symlinks = Pair{String,String}[]

    # read folders and filter out symlinks
    available_folders = readdir(dir)
    cd(() -> filter!(!islink, available_folders), dir)

    # filter and sort release folders
    vnum(x) = VersionNumber(x)
    version_folders = [x for x in available_folders if occursin(Base.VERSION_REGEX, x)]
    sort!(version_folders, lt = (x, y) -> vnum(x) < vnum(y), rev = true)
    release_folders = filter(x -> (v = vnum(x); v.prerelease == () && v.build == ()), version_folders)
    # pre_release_folders = filter(x -> (v = vnum(x); v.prerelease != () || v.build != ()), version_folders)
    major_folders = filter!(x -> (v = vnum(x); v.major != 0),
                            unique(x -> (v = vnum(x); v.major), release_folders))
    minor_folders = filter!(x -> (v = vnum(x); !(v.major == 0 && v.minor == 0)),
                            unique(x -> (v = vnum(x); (v.major, v.minor)), release_folders))
    patch_folders = unique(x -> (v = vnum(x); (v.major, v.minor, v.patch)), release_folders)

    filter!(x -> vnum(x) !== 0, major_folders)

    # populate output
    for entry in versions
        if entry == "v#" # one doc per major release
            for x in major_folders
                vstr = "v$(vnum(x).major).$(vnum(x).minor)"
                push!(entries, vstr)
                push!(symlinks, vstr => x)
            end
        elseif entry == "v#.#" # one doc per minor release
            for x in minor_folders
                vstr = "v$(vnum(x).major).$(vnum(x).minor)"
                push!(entries, vstr)
                push!(symlinks, vstr => x)
            end
        elseif entry == "v#.#.#" # one doc per patch release
            for x in patch_folders
                vstr = "v$(vnum(x).major).$(vnum(x).minor).$(vnum(x).patch)"
                push!(entries, vstr)
                push!(symlinks, vstr => x)
            end
        elseif entry == "v^" || (entry isa Pair && entry.second == "v^")
            if !isempty(release_folders)
                x = first(release_folders)
                vstr = isa(entry, Pair) ? entry.first : "v$(vnum(x).major).$(vnum(x).minor)"
                push!(entries, vstr)
                push!(symlinks, vstr => x)
            end
        elseif entry isa Pair
            k, v = entry
            i = findfirst(==(v), available_folders)
            if i === nothing
                @warn "no match for `versions` entry `$(repr(entry))`"
            else
                push!(entries, k)
                push!(symlinks, k => v)
            end
        else
            @warn "no match for `versions` entry `$(repr(entry))`"
        end
    end
    unique!(entries) # remove any duplicates

    # generate remaining symlinks
    foreach(x -> push!(symlinks, "v$(vnum(x).major)" => x), major_folders)
    foreach(x -> push!(symlinks, "v$(vnum(x).major).$(vnum(x).minor)" => x), minor_folders)
    foreach(x -> push!(symlinks, "v$(vnum(x).major).$(vnum(x).minor).$(vnum(x).patch)" => x), patch_folders)
    filter!(x -> x.first != x.second, unique!(symlinks))

    # assert that none of the links point to another link
    for link in symlinks
        i = findfirst(x -> link.first == x.second, symlinks)
        if i !== nothing
            throw(ArgumentError("link `$(link)` incompatible with link `$(symlinks[i])`."))
        end
    end

    return entries, symlinks
end

# write version file
function generate_version_file(versionfile::AbstractString, entries)
    open(versionfile, "w") do buf
        println(buf, "var DOC_VERSIONS = [")
        for folder in entries
            println(buf, "  \"", folder, "\",")
        end
        println(buf, "];")
    end
end

function generate_siteinfo_file(dir::AbstractString, version::AbstractString)
    open(joinpath(dir, "siteinfo.js"), "w") do buf
        println(buf, "var DOCUMENTER_CURRENT_VERSION = \"$(version)\";")
    end
end

## domify(...)
# ------------

"""
Converts recursively a [`Documents.Page`](@ref), `Markdown` or Documenter
`*Node` objects into HTML DOM.
"""
function domify(ctx, navnode)
    page = getpage(ctx, navnode)
    map(page.elements) do elem
        rec = SearchRecord(ctx, navnode, elem)
        push!(ctx.search_index, rec)
        domify(ctx, navnode, page.mapping[elem])
    end
end

function domify(ctx, navnode, node)
    fixlinks!(ctx, navnode, node)
    mdconvert(node, Markdown.MD(); footnotes=ctx.footnotes)
end

function domify(ctx, navnode, anchor::Anchors.Anchor)
    @tags a
    aid = "$(anchor.id)-$(anchor.nth)"
    if isa(anchor.object, Markdown.Header)
        h = anchor.object
        fixlinks!(ctx, navnode, h)
        DOM.Tag(Symbol("h$(Utilities.header_level(h))"))[:id => aid](
            mdconvert(h.text, h),
            a[".docs-heading-anchor", :href => "#$aid", :title => "Permalink"]
        )
    else
        a[".nav-anchor", :id => aid, :href => "#$aid"](domify(ctx, navnode, anchor.object))
    end
end


struct ListBuilder
    es::Vector
end
ListBuilder() = ListBuilder([])

import Base: push!
function push!(lb::ListBuilder, level, node)
    @assert level >= 1
    if level == 1
        push!(lb.es, node)
    else
        if isempty(lb.es) || typeof(last(lb.es)) !== ListBuilder
            push!(lb.es, ListBuilder())
        end
        push!(last(lb.es), level-1, node)
    end
end

function domify(lb::ListBuilder)
    @tags ul li
    ul(map(e -> isa(e, ListBuilder) ? domify(e) : li(e), lb.es))
end

function domify(ctx, navnode, contents::Documents.ContentsNode)
    @tags a
    navnode_dir = dirname(navnode.page)
    navnode_url = get_url(ctx, navnode)
    lb = ListBuilder()
    for (count, path, anchor) in contents.elements
        path = joinpath(navnode_dir, path) # links in ContentsNodes are relative to current page
        path = pretty_url(ctx, relhref(navnode_url, get_url(ctx, path)))
        header = anchor.object
        url = string(path, '#', anchor.id, '-', anchor.nth)
        node = a[:href=>url](mdconvert(header.text; droplinks=true))
        level = Utilities.header_level(header)
        push!(lb, level, node)
    end
    domify(lb)
end

function domify(ctx, navnode, index::Documents.IndexNode)
    @tags a code li ul
    navnode_dir = dirname(navnode.page)
    navnode_url = get_url(ctx, navnode)
    lis = map(index.elements) do el
        object, doc, path, mod, cat = el
        path = joinpath(navnode_dir, path) # links in IndexNodes are relative to current page
        path = pretty_url(ctx, relhref(navnode_url, get_url(ctx, path)))
        url = string(path, "#", Utilities.slugify(object))
        li(a[:href=>url](code("$(object.binding)")))
    end
    ul(lis)
end

function domify(ctx, navnode, docs::Documents.DocsNodes)
    [domify(ctx, navnode, node) for node in docs.nodes]
end

function domify(ctx, navnode, node::Documents.DocsNode)
    @tags a code article header span

    # push to search index
    rec = SearchRecord(ctx, navnode;
        loc=node.anchor.id,
        title=string(node.object.binding),
        category=Utilities.doccat(node.object),
        text = mdflatten(node.docstr))

    push!(ctx.search_index, rec)

    article[".docstring"](
        header(
            a[".docstring-binding", :id=>node.anchor.id, :href=>"#$(node.anchor.id)"](code("$(node.object.binding)")),
            " — ", # &mdash;
            span[".docstring-category"]("$(Utilities.doccat(node.object))"),
            "."
        ),
        domify_doc(ctx, navnode, node.docstr)
    )
end

function domify_doc(ctx, navnode, md::Markdown.MD)
    @tags a section footer div
    if haskey(md.meta, :results)
        # The `:results` field contains a vector of `Docs.DocStr` objects associated with
        # each markdown object. The `DocStr` contains data such as file and line info that
        # we need for generating correct source links.
        map(zip(md.content, md.meta[:results])) do md
            markdown, result = md
            ret = section(div(domify(ctx, navnode, Writers.MarkdownWriter.dropheaders(markdown))))
            # When a source link is available then print the link.
            if !ctx.settings.disable_git
                url = Utilities.url(ctx.doc.internal.remote, ctx.doc.user.repo, result)
                if url !== nothing
                    push!(ret.nodes, a[".docs-sourcelink", :target=>"_blank", :href=>url]("source"))
                end
            end
            return ret
        end
    else
        # Docstrings with no `:results` metadata won't contain source locations so we don't
        # try to print them out. Just print the basic docstring.
        section(domify(ctx, navnode, Writers.MarkdownWriter.dropheaders(md)))
    end
end

function domify(ctx, navnode, node::Documents.EvalNode)
    node.result === nothing ? DOM.Node[] : domify(ctx, navnode, node.result)
end

# nothing to show for MetaNodes, so we just return an empty list
domify(ctx, navnode, node::Documents.MetaNode) = DOM.Node[]

function domify(ctx, navnode, raw::Documents.RawNode)
    raw.name === :html ? Tag(Symbol("#RAW#"))(raw.text) : DOM.Node[]
end


# Utilities
# ------------------------------------------------------------------------------

"""
Opens the output file of the `navnode` in write node. If necessary, the path to the output
file is created before opening the file.
"""
function open_output(f, ctx, navnode)
    path = joinpath(ctx.doc.user.build, get_url(ctx, navnode))
    isdir(dirname(path)) || mkpath(dirname(path))
    open(f, path, "w")
end

"""
Get the relative hyperlink between two [`Documents.NavNode`](@ref)s. Assumes that both
[`Documents.NavNode`](@ref)s have an associated [`Documents.Page`](@ref) (i.e. `.page`
is not `nothing`).
"""
navhref(ctx, to, from) = pretty_url(ctx, relhref(get_url(ctx, from), get_url(ctx, to)))

"""
Calculates a relative HTML link from one path to another.
"""
function relhref(from, to)
    pagedir = dirname(from)
    # The regex separator replacement is necessary since otherwise building the docs on
    # Windows will result in paths that have `//` separators which break asset inclusion.
    replace(relpath(to, isempty(pagedir) ? "." : pagedir), r"[/\\]+" => "/")
end

"""
Returns the full path corresponding to a path of a `.md` page file. The the input and output
paths are assumed to be relative to `src/`.
"""
function get_url(ctx, path::AbstractString)
    if ctx.settings.prettyurls
        d = if basename(path) == "index.md"
            dirname(path)
        else
            first(splitext(path))
        end
        isempty(d) ? "index.html" : "$d/index.html"
    else
        # change extension to .html
        string(splitext(path)[1], ".html")
    end
end

"""
Returns the full path of a [`Documents.NavNode`](@ref) relative to `src/`.
"""
get_url(ctx, navnode::Documents.NavNode) = get_url(ctx, navnode.page)

"""
If `prettyurls` for [`HTML`](@ref Documenter.HTML) is enabled, returns a "pretty" version of
the `path` which can then be used in links in the resulting HTML file.
"""
function pretty_url(ctx, path::AbstractString)
    if ctx.settings.prettyurls
        dir, file = splitdir(path)
        if file == "index.html"
            return length(dir) == 0 ? "" : "$(dir)/"
        end
    end
    return path
end

"""
Tries to guess the page title by looking at the `<h1>` headers and returns the
header contents of the first `<h1>` on a page (or `nothing` if the algorithm
was unable to find any `<h1>` headers).
"""
function pagetitle(page::Documents.Page)
    title = nothing
    for element in page.elements
        if isa(element, Markdown.Header{1})
            title = element.text
            break
        end
    end
    title
end

function pagetitle(ctx, navnode::Documents.NavNode)
    if navnode.title_override !== nothing
        # parse title_override as markdown
        md = Markdown.parse(navnode.title_override)
        # Markdown.parse results in a paragraph so we need to strip that
        if !(length(md.content) === 1 && isa(first(md.content), Markdown.Paragraph))
            error("Bad Markdown provided for page title: '$(navnode.title_override)'")
        end
        return first(md.content).content
    end

    if navnode.page !== nothing
        title = pagetitle(getpage(ctx, navnode))
        title === nothing || return title
    end

    "-"
end

"""
Returns an ordered list of tuples, `(toplevel, anchor, text)`, corresponding to level 1 and 2
headings on the `page`. Note that if the first header on the `page` is a level 1 header then
it is not included -- it is assumed to be the page title and so does not need to be included
in the navigation menu twice.
"""
function collect_subsections(page::Documents.Page)
    sections = []
    title_found = false
    for element in page.elements
        if isa(element, Markdown.Header) && Utilities.header_level(element) < 3
            toplevel = Utilities.header_level(element) === 1
            # Don't include the first header if it is `h1`.
            if toplevel && isempty(sections) && !title_found
                title_found = true
                continue
            end
            anchor = page.mapping[element]
            push!(sections, (toplevel, "#$(anchor.id)-$(anchor.nth)", element.text))
        end
    end
    return sections
end


# mdconvert
# ------------------------------------------------------------------------------

const md_block_nodes = [
    Markdown.MD,
    Markdown.BlockQuote,
    Markdown.List,
    Markdown.Admonition,
]

"""
[`MDBlockContext`](@ref) is a union of all the Markdown nodes whose children should
be blocks. It can be used to dispatch on all the block-context nodes at once.
"""
const MDBlockContext = Union{md_block_nodes...}

"""
Convert a markdown object to a `DOM.Node` object.

The `parent` argument is passed to allow for context-dependant conversions.
"""
mdconvert(md; kwargs...) = mdconvert(md, md; kwargs...)

mdconvert(text::AbstractString, parent; kwargs...) = DOM.Node(text)

mdconvert(vec::Vector, parent; kwargs...) = [mdconvert(x, parent; kwargs...) for x in vec]

mdconvert(md::Markdown.MD, parent; kwargs...) = mdconvert(md.content, md; kwargs...)

mdconvert(b::Markdown.BlockQuote, parent; kwargs...) = Tag(:blockquote)(mdconvert(b.content, b; kwargs...))

mdconvert(b::Markdown.Bold, parent; kwargs...) = Tag(:strong)(mdconvert(b.text, parent; kwargs...))

function mdconvert(c::Markdown.Code, parent::MDBlockContext; kwargs...)
    @tags pre code
    language = isempty(c.language) ? "none" : c.language
    pre(code[".language-$(language)"](c.code))
end
mdconvert(c::Markdown.Code, parent; kwargs...) = Tag(:code)(c.code)

mdconvert(h::Markdown.Header{N}, parent; kwargs...) where {N} = DOM.Tag(Symbol("h$N"))(mdconvert(h.text, h; kwargs...))

mdconvert(::Markdown.HorizontalRule, parent; kwargs...) = Tag(:hr)()

function mdconvert(i::Markdown.Image, parent; kwargs...)
    @tags video img a

    if occursin(r"\.(webm|mp4|ogg|ogm|ogv|avi)$", i.url)
        video[:src => i.url, :controls => "true", :title => i.alt](
            a[:href => i.url](i.alt)
        )
    else
        img[:src => i.url, :alt => i.alt]
    end
end

mdconvert(i::Markdown.Italic, parent; kwargs...) = Tag(:em)(mdconvert(i.text, i; kwargs...))

mdconvert(m::Markdown.LaTeX, ::MDBlockContext; kwargs...)   = Tag(:div)(string("\\[", m.formula, "\\]"))
mdconvert(m::Markdown.LaTeX, parent; kwargs...) = Tag(:span)(string('$', m.formula, '$'))

mdconvert(::Markdown.LineBreak, parent; kwargs...) = Tag(:br)()

function mdconvert(link::Markdown.Link, parent; droplinks=false, kwargs...)
    link_text = mdconvert(link.text, link; droplinks=droplinks, kwargs...)
    droplinks ? link_text : Tag(:a)[:href => link.url](link_text)
end

mdconvert(list::Markdown.List, parent; kwargs...) = (Markdown.isordered(list) ? Tag(:ol) : Tag(:ul))(map(Tag(:li), mdconvert(list.items, list; kwargs...)))

mdconvert(paragraph::Markdown.Paragraph, parent; kwargs...) = Tag(:p)(mdconvert(paragraph.content, paragraph; kwargs...))

# For compatibility with versions before Markdown.List got the `loose field, Julia PR #26598
const list_has_loose_field = :loose in fieldnames(Markdown.List)
function mdconvert(paragraph::Markdown.Paragraph, parent::Markdown.List; kwargs...)
    content = mdconvert(paragraph.content, paragraph; kwargs...)
    return (list_has_loose_field && !parent.loose) ? content : Tag(:p)(content)
end

function mdconvert(t::Markdown.Table, parent; kwargs...)
    @tags table tr th td
    alignment_style = map(t.align) do align
        if align == :r
            "text-align: right"
        elseif align == :c
            "text-align: center"
        else
            "text-align: left"
        end
    end
    table(
        tr(map(enumerate(t.rows[1])) do (i, x)
            th[:style => alignment_style[i]](mdconvert(x, t; kwargs...))
        end),
        map(t.rows[2:end]) do x
            tr(map(enumerate(x)) do (i, y) # each cell in a row
                td[:style => alignment_style[i]](mdconvert(y, x; kwargs...))
            end)
        end
    )
end

mdconvert(expr::Union{Expr,Symbol}, parent; kwargs...) = string(expr)

function mdconvert(f::Markdown.Footnote, parent; footnotes = nothing, kwargs...)
    @tags sup a
    if f.text === nothing # => Footnote link
        return sup[".footnote-reference"](a["#citeref-$(f.id)", :href => "#footnote-$(f.id)"]("[$(f.id)]"))
    elseif footnotes !== nothing # Footnote definition
        push!(footnotes, f)
    else # => Footnote definition, but nowhere to put it
        @error "Bad footnote definition."
    end
    return []
end

function mdconvert(a::Markdown.Admonition, parent; kwargs...)
    @tags header div
    colorclass =
        (a.category == "danger")  ? "is-danger"  :
        (a.category == "warning") ? "is-warning" :
        (a.category == "note")    ? "is-info"    :
        (a.category == "info")    ? "is-info"    :
        (a.category == "tip")     ? "is-success" :
        (a.category == "compat")  ? "is-compat"  : ""
    div[".admonition.$(colorclass)"](
        header[".admonition-header"](a.title),
        div[".admonition-body"](mdconvert(a.content, a; kwargs...))
    )
end

mdconvert(html::Documents.RawHTML, parent; kwargs...) = Tag(Symbol("#RAW#"))(html.code)

# Select the "best" representation for HTML output.
mdconvert(mo::Documents.MultiOutput, parent; kwargs...) =
    Base.invokelatest(mdconvert, mo.content, parent; kwargs...)
function mdconvert(d::Dict{MIME,Any}, parent; kwargs...)
    if haskey(d, MIME"text/html"())
        out = Documents.RawHTML(d[MIME"text/html"()])
    elseif haskey(d, MIME"image/svg+xml"())
        out = Documents.RawHTML(d[MIME"image/svg+xml"()])
    elseif haskey(d, MIME"image/png"())
        out = Documents.RawHTML(string("<img src=\"data:image/png;base64,", d[MIME"image/png"()], "\" />"))
    elseif haskey(d, MIME"image/webp"())
        out = Documents.RawHTML(string("<img src=\"data:image/webp;base64,", d[MIME"image/webp"()], "\" />"))
    elseif haskey(d, MIME"image/gif"())
        out = Documents.RawHTML(string("<img src=\"data:image/gif;base64,", d[MIME"image/gif"()], "\" />"))
    elseif haskey(d, MIME"image/jpeg"())
        out = Documents.RawHTML(string("<img src=\"data:image/jpeg;base64,", d[MIME"image/jpeg"()], "\" />"))
    elseif haskey(d, MIME"text/latex"())
        out = Utilities.mdparse(d[MIME"text/latex"()]; mode = :single)
    elseif haskey(d, MIME"text/markdown"())
        out = Markdown.parse(d[MIME"text/markdown"()])
    elseif haskey(d, MIME"text/plain"())
        out = Markdown.Code(d[MIME"text/plain"()])
    else
        error("this should never happen.")
    end
    return mdconvert(out, parent; kwargs...)
end

# Fallback
function mdconvert(x, parent; kwargs...)
    @debug "Strange inline Markdown node (typeof(x) = $(typeof(x))), falling back to repr()" x
    repr(x)
end

# fixlinks!
# ------------------------------------------------------------------------------

"""
Replaces URLs in `Markdown.Link` elements (if they point to a local `.md` page) with the
actual URLs.
"""
function fixlinks!(ctx, navnode, link::Markdown.Link)
    fixlinks!(ctx, navnode, link.text)
    Utilities.isabsurl(link.url) && return

    # links starting with a # are references within the same file -- there's nothing to fix
    # for such links
    startswith(link.url, '#') && return

    s = split(link.url, "#", limit = 2)
    if Sys.iswindows() && ':' in first(s)
        @warn "invalid local link: colons not allowed in paths on Windows in $(Utilities.locrepr(navnode.page))" link = link.url
        return
    end
    path = normpath(joinpath(dirname(navnode.page), first(s)))

    if endswith(path, ".md") && path in keys(ctx.doc.blueprint.pages)
        # make sure that links to different valid pages are correct
        path = pretty_url(ctx, relhref(get_url(ctx, navnode), get_url(ctx, path)))
    elseif isfile(joinpath(ctx.doc.user.build, path))
        # update links to other files that are present in build/ (e.g. either user
        # provided files or generated by code examples)
        path = relhref(get_url(ctx, navnode), path)
    else
        @warn "invalid local link: unresolved path in $(Utilities.locrepr(navnode.page))" link = link.url
    end

    # Replace any backslashes in links, if building the docs on Windows
    path = replace(path, '\\' => '/')
    link.url = (length(s) > 1) ? "$path#$(last(s))" : String(path)
end

function fixlinks!(ctx, navnode, img::Markdown.Image)
    Utilities.isabsurl(img.url) && return

    if Sys.iswindows() && ':' in img.url
        @warn "invalid local image: colons not allowed in paths on Windows in $(Utilities.locrepr(navnode.page))" link = img.url
        return
    end

    path = joinpath(dirname(navnode.page), img.url)
    if isfile(joinpath(ctx.doc.user.build, path))
        path = relhref(get_url(ctx, navnode), path)
        # Replace any backslashes in links, if building the docs on Windows
        img.url = replace(path, '\\' => '/')
    else
        @warn "invalid local image: unresolved path in $(Utilities.locrepr(navnode.page))" link = img.url
    end
end

fixlinks!(ctx, navnode, md::Markdown.MD) = fixlinks!(ctx, navnode, md.content)
function fixlinks!(ctx, navnode, a::Markdown.Admonition)
    fixlinks!(ctx, navnode, a.title)
    fixlinks!(ctx, navnode, a.content)
end
fixlinks!(ctx, navnode, b::Markdown.BlockQuote) = fixlinks!(ctx, navnode, b.content)
fixlinks!(ctx, navnode, b::Markdown.Bold) = fixlinks!(ctx, navnode, b.text)
fixlinks!(ctx, navnode, f::Markdown.Footnote) = fixlinks!(ctx, navnode, f.text)
fixlinks!(ctx, navnode, h::Markdown.Header) = fixlinks!(ctx, navnode, h.text)
fixlinks!(ctx, navnode, i::Markdown.Italic) = fixlinks!(ctx, navnode, i.text)
fixlinks!(ctx, navnode, list::Markdown.List) = fixlinks!(ctx, navnode, list.items)
fixlinks!(ctx, navnode, p::Markdown.Paragraph) = fixlinks!(ctx, navnode, p.content)
fixlinks!(ctx, navnode, t::Markdown.Table) = fixlinks!(ctx, navnode, t.rows)

fixlinks!(ctx, navnode, mds::Vector) = map(md -> fixlinks!(ctx, navnode, md), mds)
fixlinks!(ctx, navnode, md) = nothing

# TODO: do some regex-magic in raw HTML blocks? Currently ignored.
#fixlinks!(ctx, navnode, md::Documents.RawHTML) = ...

end<|MERGE_RESOLUTION|>--- conflicted
+++ resolved
@@ -204,11 +204,8 @@
     analytics     :: String
     collapselevel :: Int
     sidebar_sitename :: Bool
-<<<<<<< HEAD
+    highlights    :: Vector{String}
     mathengine    :: Union{MathEngine,Nothing}
-=======
-    highlights    :: Vector{String}
->>>>>>> e0eff010
 
     function HTML(;
             prettyurls    :: Bool = true,
@@ -219,19 +216,11 @@
             analytics     :: String = "",
             collapselevel :: Integer = 2,
             sidebar_sitename :: Bool = true,
-<<<<<<< HEAD
-            mathengine    :: Union{MathEngine,Nothing} = KaTeX(),
-        )
-        collapselevel >= 1 || thrown(ArgumentError("collapselevel must be >= 1"))
-        new(prettyurls, disable_git, edit_branch, canonical, assets, analytics,
-            collapselevel, sidebar_sitename, mathengine)
-=======
             highlights :: Vector{String} = String[],
         )
         collapselevel >= 1 || thrown(ArgumentError("collapselevel must be >= 1"))
         new(prettyurls, disable_git, edit_branch, canonical, assets, analytics,
-            collapselevel, sidebar_sitename, highlights)
->>>>>>> e0eff010
+            collapselevel, sidebar_sitename, highlights, mathengine)
     end
 end
 
@@ -247,14 +236,10 @@
 
 "Provides a namespace for JS dependencies."
 module JS
-<<<<<<< HEAD
     using JSON
-    using ....Utilities.JSDependencies: RemoteLibrary, Snippet, RequireJS, json_jsescape
+    using ....Utilities.JSDependencies: RemoteLibrary, Snippet, RequireJS, jsescape, json_jsescape
     using ..HTMLWriter: KaTeX, MathJax
 
-=======
-    using ....Utilities.JSDependencies: RemoteLibrary, Snippet, RequireJS, jsescape
->>>>>>> e0eff010
     const jquery = RemoteLibrary("jquery", "https://cdnjs.cloudflare.com/ajax/libs/jquery/3.1.1/jquery.min.js")
     const jqueryui = RemoteLibrary("jqueryui", "https://cdnjs.cloudflare.com/ajax/libs/jqueryui/1.12.0/jquery-ui.min.js")
     const headroom = RemoteLibrary("headroom", "https://cdnjs.cloudflare.com/ajax/libs/headroom/0.9.4/headroom.min.js")
@@ -263,30 +248,37 @@
         "https://cdnjs.cloudflare.com/ajax/libs/headroom/0.9.4/jQuery.headroom.min.js",
         deps = ["jquery", "headroom"],
     )
-<<<<<<< HEAD
-    const highlight = RemoteLibrary("highlight", "https://cdnjs.cloudflare.com/ajax/libs/highlight.js/9.15.8/highlight.min.js")
-    const highlight_julia = RemoteLibrary(
-        "highlight-julia",
-        "https://cdnjs.cloudflare.com/ajax/libs/highlight.js/9.15.8/languages/julia.min.js",
-        deps = ["highlight"],
-    )
-    const highlight_julia_repl = RemoteLibrary(
-        "highlight-julia-repl",
-        "https://cdnjs.cloudflare.com/ajax/libs/highlight.js/9.15.8/languages/julia-repl.min",
-        deps = ["highlight"],
-=======
-    # FIXME: upgrade KaTeX to v0.11.0
-    const katex = RemoteLibrary("katex", "https://cdnjs.cloudflare.com/ajax/libs/KaTeX/0.10.2/katex.min.js")
-    const katex_auto_render = RemoteLibrary(
-        "katex-auto-render",
-        "https://cdnjs.cloudflare.com/ajax/libs/KaTeX/0.10.2/contrib/auto-render.min.js",
-        deps = ["katex"],
->>>>>>> e0eff010
-    )
     const lunr = RemoteLibrary("lunr", "https://cdnjs.cloudflare.com/ajax/libs/lunr.js/2.3.5/lunr.min.js")
     const lodash = RemoteLibrary("lodash", "https://cdnjs.cloudflare.com/ajax/libs/lodash.js/4.17.11/lodash.min.js")
 
-<<<<<<< HEAD
+    # highlight.js
+    "Add the highlight.js dependencies and snippet to a [`RequireJS`](@ref) declaration."
+    function highlightjs!(r::RequireJS, languages = String[])
+        hljs_version = "9.15.9"
+        push!(r, RemoteLibrary(
+            "highlight",
+            "https://cdnjs.cloudflare.com/ajax/libs/highlight.js/$(hljs_version)/highlight.min.js"
+        ))
+        prepend!(languages, ["julia", "julia-repl"])
+        for language in languages
+            language = jsescape(language)
+            push!(r, RemoteLibrary(
+                "highlight-$(language)",
+                "https://cdnjs.cloudflare.com/ajax/libs/highlight.js/$(hljs_version)/languages/$(language).min.js",
+                deps = ["highlight"]
+            ))
+        end
+        push!(r, Snippet(
+            vcat(["jquery", "highlight"], ["highlight-$(jsescape(language))" for language in languages]),
+            ["\$", "hljs"],
+            raw"""
+            $(document).ready(function() {
+                hljs.initHighlighting();
+            })
+            """
+        ))
+    end
+
     # MathJax & KaTeX
     function mathengine!(r::RequireJS, engine::KaTeX)
         katex_version = "0.10.2" # FIXME: upgrade KaTeX to v0.11.0
@@ -308,36 +300,10 @@
                 document.body,
                 $(json_jsescape(engine.config, 2))
               );
-=======
-    # highlight.js
-    "Add the highlight.js dependencies and snippet to a [`RequireJS`](@ref) declaration."
-    function highlightjs!(r::RequireJS, languages = String[])
-        hljs_version = "9.15.9"
-        push!(r, RemoteLibrary(
-            "highlight",
-            "https://cdnjs.cloudflare.com/ajax/libs/highlight.js/$(hljs_version)/highlight.min.js"
-        ))
-        prepend!(languages, ["julia", "julia-repl"])
-        for language in languages
-            language = jsescape(language)
-            push!(r, RemoteLibrary(
-                "highlight-$(language)",
-                "https://cdnjs.cloudflare.com/ajax/libs/highlight.js/$(hljs_version)/languages/$(language).min.js",
-                deps = ["highlight"]
-            ))
-        end
-        push!(r, Snippet(
-            vcat(["jquery", "highlight"], ["highlight-$(jsescape(language))" for language in languages]),
-            ["\$", "hljs"],
-            raw"""
-            $(document).ready(function() {
-                hljs.initHighlighting();
->>>>>>> e0eff010
             })
             """
         ))
     end
-<<<<<<< HEAD
     function mathengine!(r::RequireJS, engine::MathJax)
         push!(r, RemoteLibrary(
             "mathjax",
@@ -351,8 +317,6 @@
         ))
     end
     mathengine(::RequireJS, ::Nothing) = nothing
-=======
->>>>>>> e0eff010
 end
 
 struct SearchRecord
@@ -448,15 +412,9 @@
     else
         r = JSDependencies.RequireJS([
             JS.jquery, JS.jqueryui, JS.headroom, JS.headroom_jquery,
-<<<<<<< HEAD
-            JS.highlight, JS.highlight_julia, JS.highlight_julia_repl,
         ])
         JS.mathengine!(r, settings.mathengine)
-=======
-            JS.katex, JS.katex_auto_render,
-        ])
         JS.highlightjs!(r, settings.highlights)
->>>>>>> e0eff010
         for filename in readdir(joinpath(ASSETS, "js"))
             path = joinpath(ASSETS, "js", filename)
             endswith(filename, ".js") && isfile(path) || continue
