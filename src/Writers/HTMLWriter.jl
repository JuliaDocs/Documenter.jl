--- conflicted
+++ resolved
@@ -476,11 +476,7 @@
             end
         end
         isa(edit_link, Default) && (edit_link = edit_link[])
-<<<<<<< HEAD
         new(prettyurls, disable_git, edit_link, repolink, canonical, assets, analytics,
-            collapselevel, sidebar_sitename, highlights, mathengine, footer, lang)
-=======
-        new(prettyurls, disable_git, edit_link, canonical, assets, analytics,
             collapselevel, sidebar_sitename, highlights, mathengine, footer,
             ansicolor, lang, warn_outdated, prerender, node, highlightjs)
     end
@@ -522,7 +518,6 @@
             close(io)
             return path
         end
->>>>>>> d65d7eb2
     end
     return prerender, node, highlightjs
 end
