--- conflicted
+++ resolved
@@ -55,12 +55,8 @@
 
 # User Interface.
 # ---------------
-<<<<<<< HEAD
-export Deps, makedocs, deploydocs, hide, doctest, DocMeta, KaTeX, MathJax, asset, Remotes
-=======
-export Deps, makedocs, deploydocs, hide, doctest, DocMeta, asset,
+export Deps, makedocs, deploydocs, hide, doctest, DocMeta, asset, Remotes,
     KaTeX, MathJax, MathJax2, MathJax3
->>>>>>> 2650d939
 
 """
     makedocs(
