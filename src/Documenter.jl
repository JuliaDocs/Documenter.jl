--- conflicted
+++ resolved
@@ -50,21 +50,12 @@
 include("Deps.jl")
 
 import .Utilities: Selectors
-<<<<<<< HEAD
 import .Writers.HTMLWriter: HTML, asset
-
+import .Writers.HTMLWriter.JS: KaTeX, MathJax
 
 # User Interface.
 # ---------------
-export Deps, makedocs, deploydocs, hide, doctest, DocMeta, asset
-=======
-import .Writers.HTMLWriter: HTML
-import .Writers.HTMLWriter.JS: KaTeX, MathJax
-
-# User Interface.
-# ---------------
-export Deps, makedocs, deploydocs, hide, doctest, DocMeta, KaTeX, MathJax
->>>>>>> d2de1c13
+export Deps, makedocs, deploydocs, hide, doctest, DocMeta, KaTeX, MathJax, asset
 
 """
     makedocs(
