"""
Main module for `Documenter.jl` -- a documentation generation package for Julia.

Two functions are exported from this module for public use:

- [`makedocs`](@ref). Generates documentation from docstrings and templated markdown files.
- [`deploydocs`](@ref). Deploys generated documentation from *Travis-CI* to *GitHub Pages*.

# Exports

$(EXPORTS)

"""
module Documenter

using Test: @testset, @test
using DocStringExtensions
import Base64: base64decode

# Version number of Documenter itself
const DOCUMENTER_VERSION = let
    project = joinpath(dirname(dirname(pathof(Documenter))), "Project.toml")
    toml = read(project, String)
    m = match(r"(*ANYCRLF)^version\s*=\s\"(.*)\"$"m, toml)
    VersionNumber(m[1])
end

# Names of possible internal errors
const ERROR_NAMES = [:autodocs_block, :cross_references, :docs_block, :doctest,
                     :eval_block, :example_block, :footnote, :linkcheck, :meta_block,
                     :missing_docs, :parse_error, :setup_block]

"""
    abstract type Plugin end

Any plugin that needs to either solicit user input or store information in a
[`Documents.Document`](@ref) should create a subtype of `Plugin`. The
subtype, `T <: Documenter.Plugin`, must have an empty constructor `T()` that
initialized `T` with the appropriate default values.

To retrieve the values stored in `T`, the plugin can call [`Documents.getplugin`](@ref).
If `T` was passed to [`makedocs`](@ref), the passed type will be returned. Otherwise,
a new `T` object will be created.
"""
abstract type Plugin end

abstract type Writer end

# Submodules
# ----------

include("Utilities/Utilities.jl")
include("DocMeta.jl")
include("DocSystem.jl")
include("Anchors.jl")
include("Documents.jl")
include("Expanders.jl")
include("DocTests.jl")
include("Builder.jl")
include("CrossReferences.jl")
include("DocChecks.jl")
include("Writers/Writers.jl")

import .Utilities: Selectors, git
import .Writers.HTMLWriter: HTML, asset
import .Writers.HTMLWriter.RD: KaTeX, MathJax, MathJax2, MathJax3
import .Writers.LaTeXWriter: LaTeX

# User Interface.
# ---------------
export makedocs, deploydocs, hide, doctest, DocMeta, asset,
    KaTeX, MathJax, MathJax2, MathJax3

"""
    makedocs(
        root    = "<current-directory>",
        source  = "src",
        build   = "build",
        clean   = true,
        doctest = true,
        modules = Module[],
        repo    = "",
        highlightsig = true,
        sitename = "",
        expandfirst = [],
        draft = false,
    )

Combines markdown files and inline docstrings into an interlinked document.
In most cases [`makedocs`](@ref) should be run from a `make.jl` file:

```julia
using Documenter
makedocs(
    # keywords...
)
```

which is then run from the command line with:

```sh
\$ julia make.jl
```

The folder structure that [`makedocs`](@ref) expects looks like:

    docs/
        build/
        src/
        make.jl

# Keywords

**`root`** is the directory from which `makedocs` should run. When run from a `make.jl` file
this keyword does not need to be set. It is, for the most part, needed when repeatedly
running `makedocs` from the Julia REPL like so:

    julia> makedocs(root = joinpath(dirname(pathof(MyModule)), "..", "docs"))

**`source`** is the directory, relative to `root`, where the markdown source files are read
from. By convention this folder is called `src`. Note that any non-markdown files stored
in `source` are copied over to the build directory when [`makedocs`](@ref) is run.

**`build`** is the directory, relative to `root`, into which generated files and folders are
written when [`makedocs`](@ref) is run. The name of the build directory is, by convention,
called `build`, though, like with `source`, users are free to change this to anything else
to better suit their project needs.

**`clean`** tells [`makedocs`](@ref) whether to remove all the content from the `build`
folder prior to generating new content from `source`. By default this is set to `true`.

**`doctest`** instructs [`makedocs`](@ref) on whether to try to test Julia code blocks
that are encountered in the generated document. By default this keyword is set to `true`.
Doctesting should only ever be disabled when initially setting up a newly developed package
where the developer is just trying to get their package and documentation structure correct.
After that, it's encouraged to always make sure that documentation examples are runnable and
produce the expected results. See the [Doctests](@ref) manual section for details about
running doctests.

Setting `doctest` to `:only` allows for doctesting without a full build. In this mode, most
build stages are skipped and the `strict` keyword is ignored (a doctesting error will always
make `makedocs` throw an error in this mode).

**`modules`** specifies a vector of modules that should be documented in `source`. If any
inline docstrings from those modules are seen to be missing from the generated content then
a warning will be printed during execution of [`makedocs`](@ref). By default no modules are
passed to `modules` and so no warnings will appear. This setting can be used as an indicator
of the "coverage" of the generated documentation.
For example Documenter's `make.jl` file contains:

```julia
makedocs(
    modules = [Documenter],
    # ...
)
```

and so any docstring from the module `Documenter` that is not spliced into the generated
documentation in `build` will raise a warning.

**`repo`** specifies a template for the "link to source" feature. If you are
using GitHub, this is automatically generated from the remote. If you are using
a different host, you can use this option to tell Documenter how URLs should be
generated. The following placeholders will be replaced with the respective
value of the generated link:

  - `{commit}` Git branch or tag name, or commit hash
  - `{path}` Path to the file in the repository
  - `{line}` Line (or range of lines) in the source file

BitBucket, GitLab and Azure DevOps are supported along with GitHub, for example:

```julia
makedocs(repo = \"https://gitlab.com/user/project/blob/{commit}{path}#{line}\") # GitLab
makedocs(repo = \"https://dev.azure.com/org/project/_git/repo?path={path}&version={commit}{line}&lineStartColumn=1&lineEndColumn=1\") # Azure DevOps
makedocs(repo = \"https://bitbucket.org/user/project/src/{commit}/{path}#lines-{line}\") # BitBucket
```

**`highlightsig`** enables or disables automatic syntax highlighting of leading, unlabeled
code blocks in docstrings (as Julia code). For example, if your docstring begins with an
indented code block containing the function signature, then that block would be highlighted
as if it were a labeled Julia code block. No other code blocks are affected. This feature
is enabled by default.

**`sitename`** is displayed in the title bar and/or the navigation menu when applicable.

**`expandfirst`** allows some of the pages to be _expanded_ (i.e. at-blocks evaluated etc.)
before the others. Documenter normally evaluates the files in the alphabetic order of their
file paths relative to `src`, but `expandfirst` allows some pages to be prioritized.

For example, if you have `foo.md` and `bar.md`, `bar.md` would normally be evaluated before
`foo.md`. But with `expandfirst = ["foo.md"]`, you can force `foo.md` to be evaluated first.

Evaluation order among the `expandfirst` pages is according to the order they appear in the
argument.

**`draft`** can be set to `true` to build a draft version of the document. In draft mode
some potentially time-consuming steps are skipped (e.g. running `@example` blocks), which is
useful when iterating on the documentation. This setting can also be configured per-page
by setting `Draft = true` in an `@meta` block.

# Experimental keywords

In addition to standard arguments there is a set of non-finalized experimental keyword
arguments. The behaviour of these may change or they may be removed without deprecation
when a minor version changes (i.e. except in patch releases).

**`checkdocs`** instructs [`makedocs`](@ref) to check whether all names within the modules
defined in the `modules` keyword that have a docstring attached have the docstring also
listed in the manual (e.g. there's a `@docs` block with that docstring). Possible values
are `:all` (check all names; the default), `:exports` (check only exported names) and
`:none` (no checks are performed). If `strict=true` (or `strict=:missing_docs` or
`strict=[:missing_docs, ...]`) is also set then the build will fail if any missing
docstrings are encountered.

**`linkcheck`** -- if set to `true` [`makedocs`](@ref) uses `curl` to check the status codes
of external-pointing links, to make sure that they are up-to-date. The links and their
status codes are printed to the standard output. If `strict` is also set to `true`
(or `:linkcheck` or a `Vector` including `:linkcheck`) then the build will fail if there
are any broken (400+ status code) links. Default: `false`.

**`linkcheck_ignore`** allows certain URLs to be ignored in `linkcheck`. The values should
be a list of strings (which get matched exactly) or `Regex` objects. By default nothing is
ignored.

**`linkcheck_timeout`** configures how long `curl` waits (in seconds) for a link request to
return a response before giving up. The default is 10 seconds.

**`strict`** -- if set to `true`, [`makedocs`](@ref) fails the build right before rendering
if it encountered any errors with the document in the previous build phases. The keyword
`strict` can also be set to a `Symbol` or `Vector{Symbol}` to specify which kind of error
(or errors) should be fatal. Options are: $(join(Ref("`:") .* string.(ERROR_NAMES) .* Ref("`"), ", ", ", and ")).
Use [`Documenter.except`](@ref) to explicitly set non-fatal errors.

**`workdir`** determines the working directory where `@example` and `@repl` code blocks are
executed. It can be either a path or the special value `:build` (default).

If the `workdir` is set to a path, the working directory is reset to that path for each code
block being evaluated. Relative paths are taken to be relative to `root`, but using absolute
paths is recommended (e.g. `workdir = joinpath(@__DIR__, "..")` for executing in the package
root for the usual `docs/make.jl` setup).

With the default `:build` option, the working directory is set to a subdirectory of `build`,
determined from the source file path. E.g. for `src/foo.md` it is set to `build/`, for
`src/foo/bar.md` it is set to `build/foo` etc.

Note that `workdir` does not affect doctests.

## Output formats

**`format`** allows the output format to be specified. The default format is
[`Documenter.HTML`](@ref) which creates a set of HTML files, but Documenter also provides
PDF output via the [`Documenter.LaTeX`](@ref) writer.

Other formats can be enabled by using other addon-packages. For example, the
[DocumenterMarkdown](https://github.com/JuliaDocs/DocumenterMarkdown.jl) package provides
the original Markdown -> Markdown output. See the [Other Output Formats](@ref) for more
information.

# See Also

A guide detailing how to document a package using Documenter's [`makedocs`](@ref) is provided
in the [setup guide in the manual](@ref Package-Guide).
"""
function makedocs(components...; debug = false, format = HTML(), kwargs...)
    document = Documents.Document(components; format=format, kwargs...)
    # Before starting the build pipeline, we empty out the subtype cache used by
    # Selectors.dispatch. This is to make sure that we pick up any new selector stages that
    # may have been added to the selector pipelines between makedocs calls.
    empty!(Selectors.selector_subtypes)
    cd(document.user.root) do
        Selectors.dispatch(Builder.DocumentPipeline, document)
    end
    debug ? document : nothing
end

"""
    Documenter.except(errors...)

Returns the list of all valid error classes that can be passed as the `strict` argument to
[`makedocs`](@ref), except for the ones specified in the `errors` argument. Each error class
must be a `Symbol` and passed as a separate argument.

Can be used to easily disable the strict checking of specific error classes while making
sure that all other error types still lead to the Documenter build failing. E.g. to stop
Documenter failing on footnote and linkcheck errors, one can set `strict` as

```julia
makedocs(...,
    strict = Documenter.except(:linkcheck, :footnote),
)
```

Possible valid `Symbol` values are:
$(join(Ref("`:") .* string.(ERROR_NAMES) .* Ref("`"), ", ", ", and ")).
"""
function except(errors::Symbol...)
    invalid_errors = setdiff(errors, ERROR_NAMES)
    isempty(invalid_errors) || throw(DomainError(
        tuple(invalid_errors...),
        "Invalid error classes passed to Documenter.except. Valid error classes are: $(ERROR_NAMES)"
    ))
    setdiff(ERROR_NAMES, errors)
end

"""
$(SIGNATURES)

Allows a page to be hidden in the navigation menu. It will only show up if it happens to be
the current page. The hidden page will still be present in the linear page list that can be
accessed via the previous and next page links. The title of the hidden page can be overridden
using the `=>` operator as usual.

# Usage

```julia
makedocs(
    ...,
    pages = [
        ...,
        hide("page1.md"),
        hide("Title" => "page2.md")
    ]
)
```
"""
hide(page::Pair) = (false, page.first, page.second, [])
hide(page::AbstractString) = (false, nothing, page, [])

"""
$(SIGNATURES)

Allows a subsection of pages to be hidden from the navigation menu. `root` will be linked
to in the navigation menu, with the title determined as usual. `children` should be a list
of pages (note that it **can not** be hierarchical).

# Usage

```julia
makedocs(
    ...,
    pages = [
        ...,
        hide("Hidden section" => "hidden_index.md", [
            "hidden1.md",
            "Hidden 2" => "hidden2.md"
        ]),
        hide("hidden_index.md", [...])
    ]
)
```
"""
hide(root::Pair, children) = (true, root.first, root.second, map(hide, children))
hide(root::AbstractString, children) = (true, nothing, root, map(hide, children))

include("deployconfig.jl")

"""
    deploydocs(
        root = "<current-directory>",
        target = "build",
        dirname = "",
        repo = "<required>",
        branch = "gh-pages",
        deps = nothing | <Function>,
        make = nothing | <Function>,
        devbranch = nothing,
        devurl = "dev",
        versions = ["stable" => "v^", "v#.#", devurl => devurl],
        forcepush = false,
        deploy_config = auto_detect_deploy_system(),
        push_preview = false,
        repo_previews = repo,
        branch_previews = branch,
    )

Copies the files generated by [`makedocs`](@ref) in `target` to the appropriate
(sub-)folder in `dirname` on the deployment `branch`, commits them, and pushes
to `repo`.

This function should be called from within a package's `docs/make.jl` file after
the call to [`makedocs`](@ref), like so

```julia
using Documenter, PACKAGE_NAME
makedocs(
    # options...
)
deploydocs(
    repo = "github.com/..."
)
```

When building the docs for a tag (i.e. a release) the documentation is deployed to
a directory with the tag name (i.e. `vX.Y.Z`) and to the `stable` directory.
Otherwise the docs are deployed to the directory determined by the `devurl` argument.

The deployment procedure consists of the following steps:

* Check out the `branch` of `repo` to a temporary location
* Remove the existing deployment (sub-)directory with `git rm -r`
* Copy the `target` (build) folder to the deployment directory
* Generate `index.html`, and `versions.js` in the `branch` root and
  `siteinfo.js` in the deployment directory
* Add all files on the deployment `branch` (`git add -A .`), commit them, and
  push the `repo`. Note that any `.gitignore` files in the `target` directory
  affect which files will be committed to `branch`.

# Required keyword arguments

**`repo`** is the remote repository where generated HTML content should be pushed to. Do not
specify any protocol - "https://" or "git@" should not be present. This keyword *must*
be set and will throw an error when left undefined. For example this package uses the
following `repo` value:

```julia
repo = "github.com/JuliaDocs/Documenter.jl.git"
```

# Optional keyword arguments

**`deploy_config`** determines configuration for the deployment.
If this is not specified Documenter will try to autodetect from the
currently running environment. See the manual section about
[Deployment systems](@ref).

**`root`** has the same purpose as the `root` keyword for [`makedocs`](@ref).

**`target`** is the directory, relative to `root`, where generated content that should be
deployed to `gh-pages` is written to. It should generally be the same as
[`makedocs`](@ref)'s `build` and defaults to `"build"`.

**`branch`** is the branch where the generated documentation is pushed. If the branch does
not exist, a new orphaned branch is created automatically. It defaults to `"gh-pages"`.

**`dirname`** is a subdirectory of `branch` that the docs should be added to. By default,
it is `""`, which will add the docs to the root directory.

**`devbranch`** is the branch that "tracks" the in-development version of the generated
documentation. By default Documenter tries to figure this out using `git`. Can be set
explicitly as a string (typically `"master"` or `"main"`).

**`devurl`** the folder that in-development version of the docs will be deployed.
Defaults to `"dev"`.

**`forcepush`** a boolean that specifies the behavior of the git-deployment.
The default (`forcepush = false`) is to push a new commit, but when
`forcepush = true` the changes will be combined with the previous commit and
force pushed, erasing the Git history on the deployment branch.

**`versions`** determines content and order of the resulting version selector in
the generated html. The following entries are valid in the `versions` vector:
 - `"v#"`: includes links to the latest documentation for each major release cycle
   (i.e. `v2.0`, `v1.1`).
 - `"v#.#"`: includes links to the latest documentation for each minor release cycle
   (i.e. `v2.0`, `v1.1`, `v1.0`, `v0.1`).
 - `"v#.#.#"`: includes links to all released versions.
 - `"v^"`: includes a link to the docs for the maximum version
   (i.e. a link `vX.Y` pointing to `vX.Y.Z` for highest `X`, `Y`, `Z`, respectively).
 - A pair, e.g. `"first" => "second"`, which will put `"first"` in the selector,
   and generate a url from which `"second"` can be accessed.
   The second argument can be `"v^"`, to point to the maximum version docs
   (as in e.g. `"stable" => "v^"`).
If `versions = nothing` documentation will be deployed directly to the "root", i.e.
not to a versioned subfolder. See the manual section on
[Deploying without the versioning scheme](@ref) for more details.

**`push_preview`** a boolean that specifies if preview documentation should be
deployed from pull requests or not. If your published documentation is hosted
at `"https://USER.github.io/PACKAGE.jl/stable`, by default the preview will be
hosted at `"https://USER.github.io/PACKAGE.jl/previews/PR##"`. This feature
works for pull requests with head branch in the same repository, i.e. not from
forks.

**`branch_previews`** is the branch to which pull request previews are deployed.
It defaults to the value of `branch`.

**`repo_previews`** is the remote repository to which pull request previews are
deployed. It defaults to the value of `repo`.

!!! note
    Pull requests made from forks will not have previews.
    Hosting previews requires access to the deploy key.
    Therefore, previews are available only for pull requests that were
    submitted directly from the main repository.

**`deps`** can be set to a function or a callable object and gets called during deployment,
and is usually used to install additional dependencies. By default, nothing gets executed.

**`make`** can be set to a function or a callable object and gets called during deployment,
and is usually used to specify additional build steps. By default, nothing gets executed.

# Releases vs development branches

[`deploydocs`](@ref) will automatically figure out whether it is deploying the documentation
for a tagged release or just a development branch (usually, based on the environment
variables set by the CI system).

With versioned tags, [`deploydocs`](@ref) discards the build metadata (i.e. `+` and
everything that follows it) from the version number when determining the name of the
directory into which the documentation gets deployed. Pre-release identifiers are preserved.

# See Also

The [Hosting Documentation](@ref) section of the manual provides a step-by-step guide to
using the [`deploydocs`](@ref) function to automatically generate docs and push them to
GitHub.
"""
function deploydocs(;
        root   = Utilities.currentdir(),
        target = "build",
        dirname = "",

        repo   = error("no 'repo' keyword provided."),
        branch = "gh-pages",

        repo_previews   = repo,
        branch_previews = branch,

        deps   = nothing,
        make   = nothing,

        devbranch = nothing,
        devurl = "dev",
        versions = ["stable" => "v^", "v#.#", devurl => devurl],
        forcepush::Bool = false,
        deploy_config = auto_detect_deploy_system(),
        push_preview::Bool = false,

        archive = nothing, # experimental and undocumented
    )

    # Try to figure out default branch (see #1443 and #1727)
    if devbranch === nothing
        devbranch = Utilities.git_remote_head_branch("deploydocs(devbranch = ...)", root)
    end

    if !isnothing(archive)
        # If archive is a relative path, we'll make it relative to the make.jl
        # directory (e.g. docs/)
        archive = joinpath(root, archive)
        ispath(archive) && error("Output archive exists: $archive")
    end

    deploy_decision = deploy_folder(deploy_config;
                                    branch=branch,
                                    branch_previews=branch_previews,
                                    devbranch=devbranch,
                                    devurl=devurl,
                                    push_preview=push_preview,
                                    repo=repo,
                                    repo_previews=repo_previews)
    if deploy_decision.all_ok
        deploy_branch = deploy_decision.branch
        deploy_repo = deploy_decision.repo
        deploy_subfolder = deploy_decision.subfolder
        deploy_is_preview = deploy_decision.is_preview

        # Non-versioned docs: deploy to root
        if versions === nothing && !deploy_is_preview
            deploy_subfolder = nothing
        end

        # Install dependencies when applicable.
        if deps !== nothing
            @debug "installing dependencies."
            deps()
        end
        # Change to the root directory and try to deploy the docs.
        cd(root) do
            # Find the commit sha.
            # We'll make sure we run the git commands in the source directory (root), in case
            # the working directory has been changed (e.g. if the makedocs' build argument is
            # outside root).
            sha = try
                readchomp(`$(git()) rev-parse --short HEAD`)
            catch
                # git rev-parse will throw an error and return code 128 if it is not being
                # run in a git repository, which will make run/readchomp throw an exception.
                # We'll assume that if readchomp fails it is due to this and set the sha
                # variable accordingly.
                "(not-git-repo)"
            end

            @debug "setting up target directory."
            isdir(target) || mkpath(target)
            # Run extra build steps defined in `make` if required.
            if make !== nothing
                @debug "running extra build steps."
                make()
            end
            @debug "pushing new documentation to remote: '$deploy_repo:$deploy_branch'."
            mktempdir() do temp
                git_push(
                    root, temp, deploy_repo;
                    branch=deploy_branch, dirname=dirname, target=target,
                    sha=sha, deploy_config=deploy_config, subfolder=deploy_subfolder,
                    devurl=devurl, versions=versions, forcepush=forcepush,
                    is_preview=deploy_is_preview, archive=archive,
                )
            end
        end
    end
end

"""
    git_push(
        root, tmp, repo;
        branch="gh-pages", dirname="", target="site", sha="", devurl="dev",
        deploy_config, folder,
    )

Handles pushing changes to the remote documentation branch.
The documentation are placed in the folder specified by `subfolder`.
"""
function git_push(
        root, temp, repo;
        branch="gh-pages", dirname="", target="site", sha="", devurl="dev",
        versions, forcepush=false, deploy_config, subfolder,
        is_preview::Bool = false, archive,
    )
    dirname = isempty(dirname) ? temp : joinpath(temp, dirname)
    isdir(dirname) || mkpath(dirname)

    target_dir = abspath(target)

    # Generate a closure with common commands for ssh and https
    function git_commands(sshconfig=nothing)
        # Setup git.
        run(`$(git()) init`)
        run(`$(git()) config user.name "Documenter.jl"`)
        run(`$(git()) config user.email "documenter@juliadocs.github.io"`)
        if sshconfig !== nothing
            run(`$(git()) config core.sshCommand "ssh -F $(sshconfig)"`)
        end

        # Fetch from remote and checkout the branch.
        run(`$(git()) remote add upstream $upstream`)
        try
            run(`$(git()) fetch upstream`)
        catch e
            @error """
            Git failed to fetch $upstream
            This can be caused by a DOCUMENTER_KEY variable that is not correctly set up.
            Make sure that the environment variable is properly set up as a Base64-encoded string
            of the SSH private key. You may need to re-generate the keys with DocumenterTools.
            """
            rethrow(e)
        end

        try
            run(`$(git()) checkout -b $branch upstream/$branch`)
        catch e
            @info """
            Checking out $branch failed, creating a new orphaned branch.
            This usually happens when deploying to a repository for the first time and
            the $branch branch does not exist yet. The fatal error above is expected output
            from Git in this situation.
            """
            @debug "checking out $branch failed with error: $e"
            run(`$(git()) checkout --orphan $branch`)
            run(`$(git()) commit --allow-empty -m "Initial empty commit for docs"`)
        end

        # Copy docs to `subfolder` directory.
        deploy_dir = subfolder === nothing ? dirname : joinpath(dirname, subfolder)
        gitrm_copy(target_dir, deploy_dir)

        if versions === nothing
            # If the documentation is unversioned and deployed to root, we generate a
            # siteinfo.js file that would disable the version selector in the docs
            Writers.HTMLWriter.generate_siteinfo_file(deploy_dir, nothing)
        else
            # Generate siteinfo-file with DOCUMENTER_CURRENT_VERSION
            Writers.HTMLWriter.generate_siteinfo_file(deploy_dir, subfolder)

            # Expand the users `versions` vector
            entries, symlinks = Writers.HTMLWriter.expand_versions(dirname, versions)

            # Create the versions.js file containing a list of `entries`.
            # This must always happen after the folder copying.
            Writers.HTMLWriter.generate_version_file(joinpath(dirname, "versions.js"), entries, symlinks)

            # Create the index.html file to redirect ./stable or ./dev.
            # This must always happen after the folder copying.
            Writers.HTMLWriter.generate_redirect_file(joinpath(dirname, "index.html"), entries)

            # generate the symlinks, make sure we don't overwrite devurl
            cd(dirname) do
                for kv in symlinks
                    i = findfirst(x -> x.first == devurl, symlinks)
                    if i === nothing
                        rm_and_add_symlink(kv.second, kv.first)
                    else
                        throw(ArgumentError(string("link `$(kv)` cannot overwrite ",
                            "`devurl = $(devurl)` with the same name.")))
                    end
                end
            end
        end

        # Add, commit, and push the docs to the remote.
<<<<<<< HEAD
        run(`git add -A .`)
        if !success(`git diff --cached --exit-code`)
            if !isnothing(archive)
                run(`git commit -m "build based on $sha"`)
                @info "Skipping push and writing repository to an archive" archive
                run(`git archive -o $(archive) HEAD`)
            elseif forcepush
                run(`git commit --amend --date=now -m "build based on $sha"`)
                run(`git push -fq upstream HEAD:$branch`)
=======
        run(`$(git()) add -A .`)
        if !success(`$(git()) diff --cached --exit-code`)
            if forcepush
                run(`$(git()) commit --amend --date=now -m "build based on $sha"`)
                run(`$(git()) push -fq upstream HEAD:$branch`)
>>>>>>> cf7cd354
            else
                run(`$(git()) commit -m "build based on $sha"`)
                run(`$(git()) push -q upstream HEAD:$branch`)
            end
        else
            @debug "new docs identical to the old -- not committing nor pushing."
        end
    end

    if authentication_method(deploy_config) === SSH
        # Get the parts of the repo path and create upstream repo path
        user, host, upstream = user_host_upstream(repo)

        keyfile = abspath(joinpath(root, ".documenter"))
        try
            if is_preview
                keycontent = documenter_key_previews(deploy_config)
            else
                keycontent = documenter_key(deploy_config)
            end
            write(keyfile, base64decode(keycontent))
        catch e
            @error """
            Documenter failed to decode the DOCUMENTER_KEY environment variable.
            Make sure that the environment variable is properly set up as a Base64-encoded string
            of the SSH private key. You may need to re-generate the keys with DocumenterTools.
            """
            rm(keyfile; force=true)
            rethrow(e)
        end
        chmod(keyfile, 0o600)

        try
            mktemp() do sshconfig, io
                print(io,
                """
                Host $host
                    StrictHostKeyChecking no
                    User $user
                    HostName $host
                    IdentityFile "$keyfile"
                    IdentitiesOnly yes
                    BatchMode yes
                """)
                close(io)
                chmod(sshconfig, 0o600)
                # git config core.sshCommand requires git 2.10.0, but
                # GIT_SSH_COMMAND works from 2.3.0 so define both.
                withenv("GIT_SSH_COMMAND" => "ssh -F $(sshconfig)") do
                    cd(() -> git_commands(sshconfig), temp)
                end
            end
            post_status(deploy_config; repo=repo, type="success", subfolder=subfolder)
        catch e
            @error "Failed to push:" exception=(e, catch_backtrace())
            post_status(deploy_config; repo=repo, type="error")
            rethrow(e)
        finally
            # Remove the unencrypted private key.
            isfile(keyfile) && rm(keyfile)
        end
    else # authentication_method(deploy_config) === HTTPS
        # The upstream URL to which we push new content authenticated with token
        upstream = authenticated_repo_url(deploy_config)
        try
            cd(git_commands, temp)
            post_status(deploy_config; repo=repo, type="success", subfolder=subfolder)
        catch e
            @error "Failed to push:" exception=(e, catch_backtrace())
            post_status(deploy_config; repo=repo, type="error")
            rethrow(e)
        end
    end
end

function rm_and_add_symlink(target, link)
    if ispath(link)
        @warn "removing `$(link)` and linking `$(link)` to `$(target)`."
        rm(link; force = true, recursive = true)
    end
    symlink(target, link)
end

"""
    user_host_upstream(repo)

Disassemble repo address into user, host, and path to repo. If no user is given, default to
"git". Reassemble user, host and path into an upstream to `git push` to.
"""
function user_host_upstream(repo)
    # If the repo path contains the protocol, throw immediately an error.
    occursin(r"^[a-z]+://", repo) && error("The repo path $(repo) should not contain the protocol")
    #= the regex has three parts:
    (?:([^@]*)@)?  matches any number of characters up to the first "@", if present,
        capturing only the characters before the "@" - this captures the username
    (?:([^\/:]*)[\/:]){1}  matches exactly one instance of any number of characters
        other than "/" or ":" up to the first "/" or ":" - this captures the hostname
    [\/]?(.*)  matches the rest of the repo, except an initial "/" if present (e.g. if
        repo is of the form usr@host:/path/to/repo) - this captures the path on the host
    =#
    m = match(r"(?:([^@]*)@)?(?:([^\/:]*)[\/:]){1}[\/]?(.*)", repo)
    (m === nothing) && error("Invalid repo path $repo")
    user, host, pth = m.captures
    user = (user === nothing) ? "git" : user
    upstream = "$user@$host:$pth"
    return user, host, upstream
end

"""
    gitrm_copy(src, dst)

Uses `git rm -r` to remove `dst` and then copies `src` to `dst`. Assumes that the working
directory is within the git repository of `dst` is when the function is called.

This is to get around [#507](https://github.com/JuliaDocs/Documenter.jl/issues/507) on
filesystems that are case-insensitive (e.g. on OS X, Windows). Without doing a `git rm`
first, `git add -A` will not detect case changes in filenames.
"""
function gitrm_copy(src, dst)
    # Remove individual entries since with versions=nothing the root
    # would be removed and we want to preserve previews
    if isdir(dst)
        for x in filter!(!in((".git", "previews")), readdir(dst))
            # --ignore-unmatch so that we wouldn't get errors if dst does not exist
            run(`$(git()) rm -rf --ignore-unmatch $(joinpath(dst, x))`)
        end
    end
    # git rm also remove parent directories
    # if they are empty so need to mkpath after
    mkpath(dst)
    # Copy individual entries rather then the full folder since with
    # versions=nothing it would replace the root including e.g. the .git folder
    for x in readdir(src)
        cp(joinpath(src, x), joinpath(dst, x); force=true)
    end
end

function getenv(regex::Regex)
    for (key, value) in ENV
        occursin(regex, key) && return value
    end
    error("could not find key/iv pair.")
end

"""
    doctest(package::Module; kwargs...)

Convenience method that runs and checks all the doctests for a given Julia package.
`package` must be the `Module` object corresponding to the top-level module of the package.
Behaves like an `@testset` call, returning a testset if all the doctests are successful or
throwing a `TestSetException` if there are any failures. Can be included in other testsets.

# Keywords

**`manual`** controls how manual pages are handled. By default (`manual = true`), `doctest`
assumes that manual pages are located under `docs/src`. If that is not the case, the
`manual` keyword argument can be passed to specify the directory. Setting `manual = false`
will skip doctesting of manual pages altogether.

Additional keywords are passed on to the main [`doctest`](@ref) method.
"""
function doctest(package::Module; manual=true, testset=nothing, kwargs...)
    if pathof(package) === nothing
        throw(ArgumentError("$(package) is not a top-level package module."))
    end
    source = nothing
    if manual === true
         source = normpath(joinpath(dirname(pathof(package)), "..", "docs", "src"))
         isdir(source) || throw(ArgumentError("""
         Package $(package) does not have a documentation source directory at standard location.
         Searched at: $(source)
         If ...
         """))
    end
    testset = (testset === nothing) ? "Doctests: $(package)" : testset
    doctest(source, [package]; testset=testset, kwargs...)
end

"""
    doctest(source, modules; kwargs...)

Runs all the doctests in the given modules and on manual pages under the `source` directory.
Behaves like an `@testset` call, returning a testset if all the doctests are successful or
throwing a `TestSetException` if there are any failures. Can be included in other testsets.

The manual pages are searched recursively in subdirectories of `source` too. Doctesting of
manual pages can be disabled if `source` is set to `nothing`.

# Keywords

**`testset`** specifies the name of test testset (default `Doctests`).

**`doctestfilters`** vector of regex to filter tests (see the manual on [Filtering Doctests](@ref))

**`fix`**, if set to `true`, updates all the doctests that fail with the correct output
(default `false`).

!!! warning
    When running `doctest(...; fix=true)`, Documenter will modify the Markdown and Julia
    source files. It is strongly recommended that you only run it on packages in Pkg's
    develop mode and commit any staged changes. You should also review all the changes made
    by `doctest` before committing them, as there may be edge cases when the automatic
    fixing fails.
"""
function doctest(
        source::Union{AbstractString,Nothing},
        modules::AbstractVector{Module};
        fix = false,
        testset = "Doctests",
        doctestfilters = Regex[],
    )
    function all_doctests()
        dir = mktempdir()
        try
            @debug "Doctesting in temporary directory: $(dir)" modules
            if source === nothing
                source = joinpath(dir, "src")
                mkdir(source)
            end
            makedocs(
                root = dir,
                source = source,
                sitename = "",
                doctest = fix ? :fix : :only,
                modules = modules,
                doctestfilters = doctestfilters,
            )
            true
        catch err
            @error "Doctesting failed" exception=(err, catch_backtrace())
            false
        finally
            try
                rm(dir; recursive=true)
            catch e
                @warn "Documenter was unable to clean up the temporary directory $(dir)" exception = e
            end
        end
    end
    @testset "$testset" begin
        @test all_doctests()
    end
end

end # module<|MERGE_RESOLUTION|>--- conflicted
+++ resolved
@@ -700,23 +700,15 @@
         end
 
         # Add, commit, and push the docs to the remote.
-<<<<<<< HEAD
-        run(`git add -A .`)
-        if !success(`git diff --cached --exit-code`)
-            if !isnothing(archive)
-                run(`git commit -m "build based on $sha"`)
-                @info "Skipping push and writing repository to an archive" archive
-                run(`git archive -o $(archive) HEAD`)
-            elseif forcepush
-                run(`git commit --amend --date=now -m "build based on $sha"`)
-                run(`git push -fq upstream HEAD:$branch`)
-=======
         run(`$(git()) add -A .`)
         if !success(`$(git()) diff --cached --exit-code`)
-            if forcepush
+            if !isnothing(archive)
+                run(`$(git()) commit -m "build based on $sha"`)
+                @info "Skipping push and writing repository to an archive" archive
+                run(`$(git()) archive -o $(archive) HEAD`)
+            elseif forcepush
                 run(`$(git()) commit --amend --date=now -m "build based on $sha"`)
                 run(`$(git()) push -fq upstream HEAD:$branch`)
->>>>>>> cf7cd354
             else
                 run(`$(git()) commit -m "build based on $sha"`)
                 run(`$(git()) push -q upstream HEAD:$branch`)
