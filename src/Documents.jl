--- conflicted
+++ resolved
@@ -319,25 +319,6 @@
         version = "git:$(Utilities.get_commit_short(root))"
     end
 
-<<<<<<< HEAD
-    repo = if (repo isa AbstractString) && isempty(repo)
-        # If the user does not provide the `repo` argument, we'll try to automatically
-        # detect the remote repository by looking at the Git remotes. This only works if
-        # the repository is hosted on GitHub.
-        #
-        # Utilities.getremote will first check the 'origin' remote of the repository. If
-        # that fails, we'll fall back to TRAVIS_REPO_SLUG.
-        remote = Utilities.getremote(root)
-        if isempty(remote)
-            @warn "Unable to determine remote Git URL automatically. Source links may be missing."
-            nothing
-        else
-            Remotes.GitHub(remote)
-        end
-    elseif repo isa AbstractString
-        Remotes.URL(repo)
-    else
-=======
     remote = if isa(repo, AbstractString) && isempty(repo)
         # If the user does not provide the `repo` argument, we'll try to automatically
         # detect the remote repository by looking at the Git repository remote. This only
@@ -349,7 +330,6 @@
         Remotes.URL(repo)
     else
         # Otherwise it should be some Remote object
->>>>>>> bafb88ae
         repo
     end
 
@@ -374,10 +354,7 @@
         authors,
         version,
         highlightsig,
-<<<<<<< HEAD
-=======
         draft,
->>>>>>> bafb88ae
     )
     internal = Internal(
         Utilities.assetsdir(),
