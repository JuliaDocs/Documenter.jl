"""
Defines [`Document`](@ref) and its supporting types

- [`Page`](@ref)
- [`User`](@ref)
- [`Internal`](@ref)
- [`Globals`](@ref)

"""
module Documents

import ..Documenter:
    Documenter,
    Anchors,
    Utilities,
    Plugin,
    Writer

    using ..Documenter.Utilities: Remotes
using DocStringExtensions
import Markdown
import MarkdownAST, AbstractTrees
using Unicode

# When processing the AST during the build, in the MarkdownAST representation, we
# replace various code blocks etc. with Documenter-specific elements that the writers
# then can dispatch on. All the Documenter elements are subtypes of this node.
abstract type AbstractDocumenterBlock <: MarkdownAST.AbstractBlock end

# Pages.
# ------

"""
[`Page`](@ref)-local values such as current module that are shared between nodes in a page.
"""
mutable struct Globals
    mod  :: Module
    meta :: Dict{Symbol, Any}
end
Globals() = Globals(Main, Dict())

"""
Represents a single markdown file.
"""
struct Page
    source      :: String
    build       :: String
    workdir :: Union{Symbol,String}
    """
    Ordered list of raw toplevel markdown nodes from the parsed page contents. This vector
    should be considered immutable.
    """
    elements :: Vector
    """
    Each element in `.elements` maps to an "expanded" element. This may be itself if the
    element does not need expanding or some other object, such as a `DocsNode` in the case
    of `@docs` code blocks.
    """
    mapping  :: IdDict{Any,Any}
    globals  :: Globals
    mdast   :: MarkdownAST.Node{Nothing}
end
function Page(source::AbstractString, build::AbstractString, workdir::AbstractString)
    # The Markdown standard library parser is sensitive to line endings:
    #   https://github.com/JuliaLang/julia/issues/29344
    # This can lead to different AST and therefore differently rendered docs, depending on
    # what platform the docs are being built (e.g. when Git checks out LF files with
    # CRFL line endings on Windows). To make sure that the docs are always built consistently,
    # we'll normalize the line endings when parsing Markdown files by removing all CR characters.
    mdsrc = replace(read(source, String), '\r' => "")
    mdpage = Markdown.parse(mdsrc)
    mdast = try
        convert(MarkdownAST.Node, mdpage)
    catch err
        @error """
            MarkdownAST conversion error on $(source).
            This is a bug — please report this on the Documenter issue tracker
            """
        rethrow(err)
    end
    Page(source, build, workdir, mdpage.content, IdDict{Any,Any}(), Globals(), mdast)
end

# FIXME -- special overload for Utilities.parseblock
Utilities.parseblock(code::AbstractString, doc, page::Documents.Page; kwargs...) = Utilities.parseblock(code, doc, page.source; kwargs...)

# Document blueprints.
# --------------------

# Should contain all the information that is necessary to build a document.
# Currently has enough information to just run doctests.
struct DocumentBlueprint
    pages :: Dict{String, Page} # Markdown files only.
    modules :: Set{Module} # Which modules to check for missing docs?
end


# Document Nodes.
# ---------------

## IndexNode.

mutable struct IndexNode <: AbstractDocumenterBlock
    pages       :: Vector{String} # Which pages to include in the index? Set by user.
    modules     :: Vector{Module} # Which modules to include? Set by user.
    order       :: Vector{Symbol} # What order should docs be listed in? Set by user.
    build       :: String         # Path to the file where this index will appear.
    source      :: String         # Path to the file where this index was written.
    elements    :: Vector         # (object, doc, page, mod, cat)-tuple for constructing links.
    # MarkdownAST support
    codeblock   :: MarkdownAST.CodeBlock # source CodeBlock

    function IndexNode(;
            # TODO: Fix difference between uppercase and lowercase naming of keys.
            #       Perhaps deprecate the uppercase versions? Same with `ContentsNode`.
            Pages   = [],
            Modules = [],
            Order   = [:module, :constant, :type, :function, :macro],
            build   = error("missing value for `build` in `IndexNode`."),
            source  = error("missing value for `source` in `IndexNode`."),
            others...
        )
        new(Pages, Modules, Order, build, source, [])
    end
end

## ContentsNode.

mutable struct ContentsNode <: AbstractDocumenterBlock
    pages       :: Vector{String} # Which pages should be included in contents? Set by user.
    mindepth    :: Int            # Minimum header level that should be displayed. Set by user.
    depth       :: Int            # Down to which level should headers be displayed? Set by user.
    build       :: String         # Same as for `IndexNode`s.
    source      :: String         # Same as for `IndexNode`s.
    elements    :: Vector         # (order, page, anchor)-tuple for constructing links.
    # MarkdownAST support
    codeblock   :: MarkdownAST.CodeBlock # source CodeBlock

    function ContentsNode(;
            Pages  = [],
            Depth  = 1:2,
            build  = error("missing value for `build` in `ContentsNode`."),
            source = error("missing value for `source` in `ContentsNode`."),
            others...
        )
        if Depth isa Integer
            Depth = 1:Depth
        end
        new(Pages, first(Depth), last(Depth), build, source, [])
    end
end

## Other nodes

mutable struct MetaNode <: AbstractDocumenterBlock
    dict :: Dict{Symbol, Any}
    # MarkdownAST support
    codeblock   :: MarkdownAST.CodeBlock # source CodeBlock

    MetaNode(dict) = new(dict)
end

struct MethodNode
    method  :: Method
    visible :: Bool
end

mutable struct DocsNode <: AbstractDocumenterBlock
    docstr  :: Any
    anchor  :: Anchors.Anchor
    object  :: Utilities.Object
    page    :: Documents.Page
    # MarkdownAST support.
    # TODO: should be the docstring components (i.e. .mdasts) be stored as child nodes?
    mdasts  :: Vector{MarkdownAST.Node{Nothing}}
    results :: Vector{Base.Docs.DocStr}
    function DocsNode(docstr, anchor, object, page)
        new(docstr, anchor, object, page, [], [])
    end
end
DocsNode(anchor, object, page) = DocsNode(nothing, anchor, object, page)

struct DocsNodes
    nodes :: Vector{Union{DocsNode,Markdown.Admonition}}
end

<<<<<<< HEAD
struct EvalNode <: AbstractDocumenterBlock
    code   :: MarkdownAST.CodeBlock
    result :: Union{MarkdownAST.Node, Nothing}
=======
mutable struct EvalNode <: AbstractDocumenterBlock
    code   :: Markdown.Code
    result :: Union{Markdown.MD, Nothing}
    # MarkdownAST support
    codeblock   :: MarkdownAST.CodeBlock # source CodeBlock

    EvalNode(code, result) = new(code, result)
>>>>>>> 12118315
end

mutable struct RawNode <: AbstractDocumenterBlock
    name::Symbol
    text::String
    # MarkdownAST support
    codeblock   :: MarkdownAST.CodeBlock # source CodeBlock

    RawNode(name, text) = new(name, text)
end

# MultiOutput contains child nodes in .content that are either code blocks or
# dictionaries corresponding to the outputs rendered with various MIME types.
# In the MarkdownAST representation, the dictionaries get converted into
# MultiOutputElement elements.
mutable struct MultiOutput <: AbstractDocumenterBlock
    content::Vector
    # MarkdownAST support
    codeblock   :: MarkdownAST.CodeBlock # source CodeBlock

    MultiOutput(content) = new(content)
end
MultiOutput() = MultiOutput([])

# For @repl blocks we store the inputs and outputs as separate Markdown.Code
# objects, and then combine them in the writer. When converting to MarkdownAST,
# those separate code blocks become child nodes.
mutable struct MultiCodeBlock <: AbstractDocumenterBlock
    language::String
    content::Vector{Markdown.Code}
    # MarkdownAST support
    codeblock   :: MarkdownAST.CodeBlock # source CodeBlock

    MultiCodeBlock(language, content) = new(language, content)
end


# Navigation
# ----------------------

"""
Element in the navigation tree of a document, containing navigation references
to other page, reference to the [`Page`](@ref) object etc.
"""
mutable struct NavNode
    """
    `nothing` if the `NavNode` is a non-page node of the navigation tree, otherwise
    the string should be a valid key in `doc.blueprint.pages`
    """
    page           :: Union{String, Nothing}
    """
    If not `nothing`, specifies the text that should be displayed in navigation
    links etc. instead of the automatically determined text.
    """
    title_override :: Union{String, Nothing}
    parent         :: Union{NavNode, Nothing}
    children       :: Vector{NavNode}
    visible        :: Bool
    prev           :: Union{NavNode, Nothing}
    next           :: Union{NavNode, Nothing}
end
NavNode(page, title_override, parent) = NavNode(page, title_override, parent, [], true, nothing, nothing)
# This method ensures that we do not print the whole navtree in case we ever happen to print
# a NavNode in some debug output somewhere.
function Base.show(io::IO, n::NavNode)
    parent = isnothing(n.parent) ? "nothing" : "NavNode($(repr(n.parent.page)), ...)"
    print(io, "NavNode($(repr(n.page)), $(repr(n.title_override)), $(parent))")
end

"""
Constructs a list of the ancestors of the `navnode` (inclding the `navnode` itself),
ordered so that the root of the navigation tree is the first and `navnode` itself
is the last item.
"""
navpath(navnode::NavNode) = navnode.parent === nothing ? [navnode] :
    push!(navpath(navnode.parent), navnode)


# Inner Document Fields.
# ----------------------

"""
User-specified values used to control the generation process.
"""
struct User
    root    :: String  # An absolute path to the root directory of the document.
    source  :: String  # Parent directory is `.root`. Where files are read from.
    build   :: String  # Parent directory is also `.root`. Where files are written to.
    workdir :: Union{Symbol,String} # Parent directory is also `.root`. Where code is executed from.
    format  :: Vector{Writer} # What format to render the final document with?
    clean   :: Bool           # Empty the `build` directory before starting a new build?
    doctest :: Union{Bool,Symbol} # Run doctests?
    linkcheck::Bool           # Check external links..
    linkcheck_ignore::Vector{Union{String,Regex}}  # ..and then ignore (some of) them.
    linkcheck_timeout::Real   # ..but only wait this many seconds for each one.
    checkdocs::Symbol         # Check objects missing from `@docs` blocks. `:none`, `:exports`, or `:all`.
    doctestfilters::Vector{Regex} # Filtering for doctests
    strict::Union{Bool,Symbol,Vector{Symbol}} # Throw an exception when any warnings are encountered.
    pages   :: Vector{Any}    # Ordering of document pages specified by the user.
    expandfirst::Vector{String} # List of pages that get "expanded" before others
    remote  :: Union{Remotes.Remote,Nothing} # Remote Git repository information
    sitename:: String
    authors :: String
    version :: String # version string used in the version selector by default
    highlightsig::Bool  # assume leading unlabeled code blocks in docstrings to be Julia.
    draft :: Bool
end

"""
Private state used to control the generation process.
"""
struct Internal
    assets  :: String             # Path where asset files will be copied to.
    navtree :: Vector{NavNode}           # A vector of top-level navigation items.
    navlist :: Vector{NavNode}           # An ordered list of `NavNode`s that point to actual pages
    headers :: Anchors.AnchorMap         # See `modules/Anchors.jl`. Tracks `Markdown.Header` objects.
    docs    :: Anchors.AnchorMap         # See `modules/Anchors.jl`. Tracks `@docs` docstrings.
    bindings:: IdDict{Any,Any}           # Tracks insertion order of object per-binding.
    objects :: IdDict{Any,Any}           # Tracks which `Utilities.Objects` are included in the `Document`.
    contentsnodes :: Vector{ContentsNode}
    indexnodes    :: Vector{IndexNode}
    locallinks :: IdDict{MarkdownAST.Link, String}
    errors::Set{Symbol}
end

# Document.
# ---------

"""
Represents an entire document.
"""
struct Document
    user     :: User     # Set by the user via `makedocs`.
    internal :: Internal # Computed values.
    plugins  :: Dict{DataType, Plugin}
    blueprint :: DocumentBlueprint
end

function Document(plugins = nothing;
        root     :: AbstractString   = Utilities.currentdir(),
        source   :: AbstractString   = "src",
        build    :: AbstractString   = "build",
        workdir  :: Union{Symbol, AbstractString}  = :build,
        format   :: Any              = Documenter.HTML(),
        clean    :: Bool             = true,
        doctest  :: Union{Bool,Symbol} = true,
        linkcheck:: Bool             = false,
        linkcheck_ignore :: Vector   = [],
        linkcheck_timeout :: Real    = 10,
        checkdocs::Symbol            = :all,
        doctestfilters::Vector{Regex}= Regex[],
        strict::Union{Bool,Symbol,Vector{Symbol}} = false,
        modules  :: Utilities.ModVec = Module[],
        pages    :: Vector           = Any[],
        expandfirst :: Vector        = String[],
        repo     :: Union{Remotes.Remote, AbstractString} = "",
        sitename :: AbstractString   = "",
        authors  :: AbstractString   = "",
        version :: AbstractString    = "",
        highlightsig::Bool           = true,
        draft::Bool                  = false,
        others...
    )

    Utilities.check_strict_kw(strict)
    Utilities.check_kwargs(others)

    if !isa(format, AbstractVector)
        format = Writer[format]
    end

    if version == "git-commit"
        version = "git:$(Utilities.get_commit_short(root))"
    end

    remote = if isa(repo, AbstractString) && isempty(repo)
        # If the user does not provide the `repo` argument, we'll try to automatically
        # detect the remote repository by looking at the Git repository remote. This only
        # works if the repository is hosted on GitHub. If that fails, it falls back to
        # TRAVIS_REPO_SLUG and then GITHUB_REPOSITORY.
        get_remote_ci_fallbacks(root)
    elseif repo isa AbstractString
        # Use the old template string parsing logic if a string was passed.
        Remotes.URL(repo)
    else
        # Otherwise it should be some Remote object
        repo
    end

    user = User(
        root,
        source,
        build,
        workdir,
        format,
        clean,
        doctest,
        linkcheck,
        linkcheck_ignore,
        linkcheck_timeout,
        checkdocs,
        doctestfilters,
        strict,
        pages,
        expandfirst,
        remote,
        sitename,
        authors,
        version,
        highlightsig,
        draft,
    )
    internal = Internal(
        Utilities.assetsdir(),
        [],
        [],
        Anchors.AnchorMap(),
        Anchors.AnchorMap(),
        IdDict{Any,Any}(),
        IdDict{Any,Any}(),
        [],
        [],
        Dict{Markdown.Link, String}(),
        Set{Symbol}()
    )

    plugin_dict = Dict{DataType, Plugin}()
    if plugins !== nothing
        for plugin in plugins
            plugin isa Plugin ||
                throw(ArgumentError("$(typeof(plugin)) is not a subtype of `Documenter.Plugin`."))
            haskey(plugin_dict, typeof(plugin)) &&
                throw(ArgumentError("only one copy of $(typeof(plugin)) may be passed."))
            plugin_dict[typeof(plugin)] = plugin
        end
    end

    blueprint = DocumentBlueprint(
        Dict{String, Page}(),
        Utilities.submodules(modules),
    )
    Document(user, internal, plugin_dict, blueprint)
end

function get_remote_ci_fallbacks(dir::AbstractString)
    # First, try to determine it from repository's origin.url
    remote = Utilities.getremote(dir)
    isnothing(remote) || return remote
    # If that fails, fall back to Travis CI variables
    remote = get(ENV, "TRAVIS_REPO_SLUG", nothing)
    if !isnothing(remote)
        # It is possible for Remotes.GitHub to throw if there is no /
        try
            return Remotes.GitHub(remote)
        catch
            @warn "Unable to parse remote: TRAVIS_REPO_SLUG=$(remote)"
        end
    end
    # As a second fallback, check GitHub Actions CI environment variables
    remote = get(ENV, "GITHUB_REPOSITORY", nothing)
    if !isnothing(remote)
        try
            return Remotes.GitHub(remote)
        catch e
            @warn "Unable to parse remote: GITHUB_REPOSITORY=$(remote)"
        end
    end
    @warn "Unable to determine remote Git URL automatically. Source links may be missing."
    return nothing
end

"""
    getplugin(doc::Document, T)

Retrieves the [`Plugin`](@ref Documenter.Plugin) type for `T` stored in `doc`. If `T` was passed to
[`makedocs`](@ref Documenter.makedocs), the passed type will be returned. Otherwise, a new `T` object
will be created using the default constructor `T()`.
"""
function getplugin(doc::Document, plugin_type::Type{T}) where T <: Plugin
    if !haskey(doc.plugins, plugin_type)
        doc.plugins[plugin_type] = plugin_type()
    end

    doc.plugins[plugin_type]
end

## Methods

function addpage!(doc::Document, src::AbstractString, dst::AbstractString, wd::AbstractString)
    page = Page(src, dst, wd)
    # page's identifier is the path relative to the `doc.user.source` directory
    name = normpath(relpath(src, doc.user.source))
    doc.blueprint.pages[name] = page
end

"""
$(SIGNATURES)

Populates the `ContentsNode`s and `IndexNode`s of the `document` with links.

This can only be done after all the blocks have been expanded (and nodes constructed),
because the items have to exist before we can gather the links to those items.
"""
function populate!(document::Document)
    for node in document.internal.contentsnodes
        populate!(node, document)
    end
    for node in document.internal.indexnodes
        populate!(node, document)
    end
end

function populate!(index::IndexNode, document::Document)
    # Filtering valid index links.
    for (object, doc) in document.internal.objects
        page = relpath(doc.page.build, dirname(index.build))
        mod  = object.binding.mod
        # Include *all* signatures, whether they are `Union{}` or not.
        cat  = Symbol(lowercase(Utilities.doccat(object.binding, Union{})))
        if _isvalid(page, index.pages) && _isvalid(mod, index.modules) && _isvalid(cat, index.order)
            push!(index.elements, (object, doc, page, mod, cat))
        end
    end
    # Sorting index links.
    pagesmap   = precedence(index.pages)
    modulesmap = precedence(index.modules)
    ordermap   = precedence(index.order)
    comparison = function(a, b)
        (x = _compare(pagesmap,   3, a, b)) == 0 || return x < 0 # page
        (x = _compare(modulesmap, 4, a, b)) == 0 || return x < 0 # module
        (x = _compare(ordermap,   5, a, b)) == 0 || return x < 0 # category
        string(a[1].binding) < string(b[1].binding)              # object name
    end
    sort!(index.elements, lt = comparison)
    return index
end

function populate!(contents::ContentsNode, document::Document)
    # Filtering valid contents links.
    for (id, filedict) in document.internal.headers.map
        for (file, anchors) in filedict
            for anchor in anchors
                page = relpath(anchor.file, dirname(contents.build))
                # Note: This only filters based on contents.depth and *not* contents.mindepth.
                #       Instead the writers who support this adjust this when rendering.
                if _isvalid(page, contents.pages) && anchor.object.level ≤ contents.depth
                    push!(contents.elements, (anchor.order, page, anchor))
                end
            end
        end
    end
    # Sorting contents links.
    pagesmap   = precedence(contents.pages)
    comparison = function(a, b)
        (x = _compare(pagesmap, 2, a, b)) == 0 || return x < 0 # page
        a[1] < b[1]                                            # anchor order
    end
    sort!(contents.elements, lt = comparison)
    return contents
end

# some replacements for jldoctest blocks
function doctest_replace!(doc::Documents.Document)
    for (src, page) in doc.blueprint.pages
        empty!(page.globals.meta)
        doctest_replace!(page.mdast)
    end
end
function doctest_replace!(ast::MarkdownAST.Node)
    for node in AbstractTrees.PreOrderDFS(ast)
        doctest_replace!(node.element)
    end
end
doctest_replace!(docsnode::DocsNode) = foreach(doctest_replace!, docsnode.mdasts)
function doctest_replace!(block::MarkdownAST.CodeBlock)
    startswith(block.info, "jldoctest") || return
    # suppress output for `#output`-style doctests with `output=false` kwarg
    if occursin(r"^# output$"m, block.code) && occursin(r";.*output\h*=\h*false", block.info)
        input = first(split(block.code, "# output\n", limit = 2))
        block.code = rstrip(input)
    end
    # correct the language field
    block.info = occursin(r"^julia> "m, block.code) ? "julia-repl" : "julia"
end
doctest_replace!(@nospecialize _) = nothing

## Utilities.

function buildnode(T::Type, block, doc, page)
    mod  = get(page.globals.meta, :CurrentModule, Main)
    dict = Dict{Symbol, Any}(:source => page.source, :build => page.build)
    for (ex, str) in Utilities.parseblock(block.code, doc, page)
        if Utilities.isassign(ex)
            cd(dirname(page.source)) do
                dict[ex.args[1]] = Core.eval(mod, ex.args[2])
            end
        end
    end
    T(; dict...)
end

function _compare(col, ind, a, b)
    x, y = a[ind], b[ind]
    haskey(col, x) && haskey(col, y) ? _compare(col[x], col[y]) : 0
end
_compare(a, b)  = a < b ? -1 : a == b ? 0 : 1
_isvalid(x, xs) = isempty(xs) || x in xs
precedence(vec) = Dict(zip(vec, 1:length(vec)))

###########################################################################################
# Conversion to MarkdownAST, for writers

struct AnchoredHeader <: AbstractDocumenterBlock
    anchor :: Anchors.Anchor
end
MarkdownAST.iscontainer(::AnchoredHeader) = true

# DocsNodesBlock corresponds to one @docs (or @autodocs) code block, and contains
# a list of docstrings, which are represented as child nodes of the DocsNode type.
# In addition, the child node can also be an Admonition in case there was an error
# in splicing in a docstring.
struct DocsNodesBlock <: AbstractDocumenterBlock
    codeblock :: MarkdownAST.CodeBlock # source CodeBlock
end
MarkdownAST.iscontainer(::DocsNodesBlock) = true
MarkdownAST.can_contain(::DocsNodesBlock, ::MarkdownAST.AbstractElement) = false
MarkdownAST.can_contain(::DocsNodesBlock, ::Union{DocsNode, MarkdownAST.Admonition}) = true

MarkdownAST.iscontainer(::MultiCodeBlock) = true
MarkdownAST.can_contain(::MultiCodeBlock, ::MarkdownAST.Code) = true

struct MultiOutputElement <: AbstractDocumenterBlock
    element :: Any
end
MarkdownAST.iscontainer(::MultiOutput) = true
MarkdownAST.can_contain(::MultiOutput, ::Union{MultiOutputElement,MarkdownAST.CodeBlock}) = true

# In the SetupBlocks expander, we map @setup nodes to Markdown.MD() objects
struct SetupNode <: AbstractDocumenterBlock
    codeblock :: MarkdownAST.CodeBlock
    args :: String
    code :: String
end

markdownast(doc::Document) = Dict(name => markdownast(page) for (name, page) in doc.blueprint.pages)
markdownast(page::Page) = page.mdast

atnode!(::MarkdownAST.Node, element, mapping) = error("Unknown mapping: $(typeof(mapping)) for $(typeof(element)) element: $(element)")

# Fallback for the AbstractDocumenterBlocks that can be mapped trivially
function atnode!(node::MarkdownAST.Node, ::Markdown.Code, mapping::AbstractDocumenterBlock)
    mapping.codeblock = node.element
    node.element = mapping
end

# Top-level headers are paired with Anchor objects. We handle them by adding
# an AnchoredHeader node between the Heading and the Document elements.
function atnode!(node::MarkdownAST.Node, ::Markdown.Header, anchor::Anchors.Anchor)
    ah = MarkdownAST.Node(AnchoredHeader(anchor))
    MarkdownAST.insert_after!(node, ah)
    push!(ah.children, node)
    anchor.node = ah
end

function atnode!(node::MarkdownAST.Node, ::Markdown.Code, docs::DocsNodes)
    node.element = DocsNodesBlock(node.element)
    for dn in docs.nodes
        push!(node.children, docsnode(dn))
    end
end
function docsnode(n::DocsNode)
    # The DocsBlocks Expander should make sure that the .docstr field of a DocsNode
    # is a Markdown.MD objects and that it has the :results meta value set correctly.
    @assert haskey(n.docstr.meta, :results)
    @assert length(n.docstr.content) == length(n.docstr.meta[:results])

    for (markdown, result) in zip(n.docstr.content, n.docstr.meta[:results])
        ast = convert(MarkdownAST.Node, markdown.content[1])
        # The following 'for' corresponds to the old dropheaders() function
        for headingnode in ast.children
            headingnode.element isa MarkdownAST.Heading || continue
            boldnode = MarkdownAST.Node(MarkdownAST.Strong())
            for textnode in collect(headingnode.children)
                push!(boldnode.children, textnode)
            end
            headingnode.element = MarkdownAST.Paragraph()
            push!(headingnode.children, boldnode)
        end
        push!(n.mdasts, ast)
        push!(n.results, result)
    end
    return MarkdownAST.Node(n)
end
function docsnode(a::Markdown.Admonition)
    documentnode = convert(MarkdownAST.Node, Markdown.MD([a]))
    return first(documentnode.children)
end

function atnode!(node::MarkdownAST.Node, ::Markdown.Code, mcb::MultiCodeBlock)
    mcb.codeblock = node.element
    node.element = mcb
    for code in mcb.content
        codeblock = MarkdownAST.Node(MarkdownAST.CodeBlock(code.language, code.code))
        push!(node.children, codeblock)
    end
end

function atnode!(node::MarkdownAST.Node, ::Markdown.Code, mo::MultiOutput)
    mo.codeblock = node.element
    node.element = mo
    for e in mo.content
        push!(node.children, moenode(e))
    end
end
moenode(d::Dict) = MarkdownAST.Node(MultiOutputElement(d))
moenode(c::Markdown.Code) = MarkdownAST.Node(MarkdownAST.CodeBlock(c.language, c.code))

function atnode!(node::MarkdownAST.Node, code::Markdown.Code, ::Markdown.MD)
    matched = match(r"^@setup(?:\s+([^\s;]+))?\s*$", code.language)
    # Only @setup blocks should have a Markdown.MD() mapping, so this should be safe.
    @assert !isnothing(matched)
    node.element = SetupNode(node.element, matched[1], code.code)
end

# Override the show for DocumenterBlockTypes so that we would not print too much
# information when we happen to show the AST.
Base.show(io::IO, node::AbstractDocumenterBlock) = print(io, typeof(node), "([...])")

# Extend MDFlatten.mdflatten to support the Documenter-specific elements
Utilities.MDFlatten.mdflatten(io, node::MarkdownAST.Node, ::AnchoredHeader) = Utilities.MDFlatten.mdflatten(io, node.children)
Utilities.MDFlatten.mdflatten(io, node::MarkdownAST.Node, e::AbstractDocumenterBlock) = Utilities.MDFlatten.mdflatten(io, node, e.codeblock)
function Utilities.MDFlatten.mdflatten(io, ::MarkdownAST.Node, e::DocsNode)
    # this special case separates top level blocks with newlines
    for node in e.mdasts
        Utilities.MDFlatten.mdflatten(io, node)
        # Docstrings are double wrapped in MD objects, and so led to extra newlines
        # in the old Markdown-based mdflatten()
        print(io, "\n\n\n\n")
    end
end

end<|MERGE_RESOLUTION|>--- conflicted
+++ resolved
@@ -184,19 +184,9 @@
     nodes :: Vector{Union{DocsNode,Markdown.Admonition}}
 end
 
-<<<<<<< HEAD
 struct EvalNode <: AbstractDocumenterBlock
     code   :: MarkdownAST.CodeBlock
     result :: Union{MarkdownAST.Node, Nothing}
-=======
-mutable struct EvalNode <: AbstractDocumenterBlock
-    code   :: Markdown.Code
-    result :: Union{Markdown.MD, Nothing}
-    # MarkdownAST support
-    codeblock   :: MarkdownAST.CodeBlock # source CodeBlock
-
-    EvalNode(code, result) = new(code, result)
->>>>>>> 12118315
 end
 
 mutable struct RawNode <: AbstractDocumenterBlock
