"""
Defines [`Document`](@ref) and its supporting types

- [`Page`](@ref)
- [`User`](@ref)
- [`Internal`](@ref)
- [`Globals`](@ref)

"""
module Documents

import ..Documenter:
    Documenter,
    Anchors,
    Utilities,
    Plugin,
    Writer

    using ..Documenter.Utilities: Remotes
using DocStringExtensions
import Markdown, MarkdownAST
using Unicode

# Pages.
# ------

"""
[`Page`](@ref)-local values such as current module that are shared between nodes in a page.
"""
mutable struct Globals
    mod  :: Module
    meta :: Dict{Symbol, Any}
end
Globals() = Globals(Main, Dict())

"""
Represents a single markdown file.
"""
struct Page
    source      :: String
    build       :: String
    workdir :: Union{Symbol,String}
    """
    Ordered list of raw toplevel markdown nodes from the parsed page contents. This vector
    should be considered immutable.
    """
    elements :: Vector
    """
    Each element in `.elements` maps to an "expanded" element. This may be itself if the
    element does not need expanding or some other object, such as a `DocsNode` in the case
    of `@docs` code blocks.
    """
    mapping  :: IdDict{Any,Any}
    globals  :: Globals
    mdast   :: MarkdownAST.Node{Nothing}
end
function Page(source::AbstractString, build::AbstractString, workdir::AbstractString)
<<<<<<< HEAD
    mdpage = Markdown.parse(read(source, String))
    mdast = try
        convert(MarkdownAST.Node, mdpage)
=======
    # The Markdown standard library parser is sensitive to line endings:
    #   https://github.com/JuliaLang/julia/issues/29344
    # This can lead to different AST and therefore differently rendered docs, depending on
    # what platform the docs are being built (e.g. when Git checks out LF files with
    # CRFL line endings on Windows). To make sure that the docs are always built consistently,
    # we'll normalize the line endings when parsing Markdown files by removing all CR characters.
    mdsrc = replace(read(source, String), '\r' => "")
    mdpage = Markdown.parse(mdsrc)
    md2ast = try
        Markdown2.convert(Markdown2.MD, mdpage)
>>>>>>> 7db3b432
    catch err
        @error """
            MarkdownAST conversion error on $(source).
            This is a bug — please report this on the Documenter issue tracker
            """
        rethrow(err)
    end
    Page(source, build, workdir, mdpage.content, IdDict{Any,Any}(), Globals(), mdast)
end

# FIXME -- special overload for Utilities.parseblock
Utilities.parseblock(code::AbstractString, doc, page::Documents.Page; kwargs...) = Utilities.parseblock(code, doc, page.source; kwargs...)

# Document blueprints.
# --------------------

# Should contain all the information that is necessary to build a document.
# Currently has enough information to just run doctests.
struct DocumentBlueprint
    pages :: Dict{String, Page} # Markdown files only.
    modules :: Set{Module} # Which modules to check for missing docs?
end


# Document Nodes.
# ---------------

## IndexNode.

struct IndexNode
    pages       :: Vector{String} # Which pages to include in the index? Set by user.
    modules     :: Vector{Module} # Which modules to include? Set by user.
    order       :: Vector{Symbol} # What order should docs be listed in? Set by user.
    build       :: String         # Path to the file where this index will appear.
    source      :: String         # Path to the file where this index was written.
    elements    :: Vector         # (object, doc, page, mod, cat)-tuple for constructing links.

    function IndexNode(;
            # TODO: Fix difference between uppercase and lowercase naming of keys.
            #       Perhaps deprecate the uppercase versions? Same with `ContentsNode`.
            Pages   = [],
            Modules = [],
            Order   = [:module, :constant, :type, :function, :macro],
            build   = error("missing value for `build` in `IndexNode`."),
            source  = error("missing value for `source` in `IndexNode`."),
            others...
        )
        new(Pages, Modules, Order, build, source, [])
    end
end

## ContentsNode.

struct ContentsNode
    pages       :: Vector{String} # Which pages should be included in contents? Set by user.
    mindepth    :: Int            # Minimum header level that should be displayed. Set by user.
    depth       :: Int            # Down to which level should headers be displayed? Set by user.
    build       :: String         # Same as for `IndexNode`s.
    source      :: String         # Same as for `IndexNode`s.
    elements    :: Vector         # (order, page, anchor)-tuple for constructing links.

    function ContentsNode(;
            Pages  = [],
            Depth  = 1:2,
            build  = error("missing value for `build` in `ContentsNode`."),
            source = error("missing value for `source` in `ContentsNode`."),
            others...
        )
        if Depth isa Integer
            Depth = 1:Depth
        end
        new(Pages, first(Depth), last(Depth), build, source, [])
    end
end

## Other nodes

struct MetaNode
    dict :: Dict{Symbol, Any}
end

struct MethodNode
    method  :: Method
    visible :: Bool
end

struct DocsNode
    docstr  :: Any
    anchor  :: Anchors.Anchor
    object  :: Utilities.Object
    page    :: Documents.Page
end

struct DocsNodes
    nodes :: Vector{Union{DocsNode,Markdown.Admonition}}
end

struct EvalNode
    code   :: Markdown.Code
    result :: Any
end

struct RawHTML
    code::String
end

struct RawNode
    name::Symbol
    text::String
end

struct MultiOutput
    content::Vector
end

struct MultiCodeBlock
    language::String
    content::Vector
end
function join_multiblock(mcb::MultiCodeBlock)
    io = IOBuffer()
    for (i, thing) in enumerate(mcb.content)
        print(io, thing.code)
        if i != length(mcb.content)
            println(io)
            if findnext(x -> x.language == mcb.language, mcb.content, i + 1) == i + 1
                println(io)
            end
        end
    end
    return Markdown.Code(mcb.language, String(take!(io)))
end

# Navigation
# ----------------------

"""
Element in the navigation tree of a document, containing navigation references
to other page, reference to the [`Page`](@ref) object etc.
"""
mutable struct NavNode
    """
    `nothing` if the `NavNode` is a non-page node of the navigation tree, otherwise
    the string should be a valid key in `doc.blueprint.pages`
    """
    page           :: Union{String, Nothing}
    """
    If not `nothing`, specifies the text that should be displayed in navigation
    links etc. instead of the automatically determined text.
    """
    title_override :: Union{String, Nothing}
    parent         :: Union{NavNode, Nothing}
    children       :: Vector{NavNode}
    visible        :: Bool
    prev           :: Union{NavNode, Nothing}
    next           :: Union{NavNode, Nothing}
end
NavNode(page, title_override, parent) = NavNode(page, title_override, parent, [], true, nothing, nothing)
# This method ensures that we do not print the whole navtree in case we ever happen to print
# a NavNode in some debug output somewhere.
function Base.show(io::IO, n::NavNode)
    parent = isnothing(n.parent) ? "nothing" : "NavNode($(repr(n.parent.page)), ...)"
    print(io, "NavNode($(repr(n.page)), $(repr(n.title_override)), $(parent))")
end

"""
Constructs a list of the ancestors of the `navnode` (inclding the `navnode` itself),
ordered so that the root of the navigation tree is the first and `navnode` itself
is the last item.
"""
navpath(navnode::NavNode) = navnode.parent === nothing ? [navnode] :
    push!(navpath(navnode.parent), navnode)


# Inner Document Fields.
# ----------------------

"""
User-specified values used to control the generation process.
"""
struct User
    root    :: String  # An absolute path to the root directory of the document.
    source  :: String  # Parent directory is `.root`. Where files are read from.
    build   :: String  # Parent directory is also `.root`. Where files are written to.
    workdir :: Union{Symbol,String} # Parent directory is also `.root`. Where code is executed from.
    format  :: Vector{Writer} # What format to render the final document with?
    clean   :: Bool           # Empty the `build` directory before starting a new build?
    doctest :: Union{Bool,Symbol} # Run doctests?
    linkcheck::Bool           # Check external links..
    linkcheck_ignore::Vector{Union{String,Regex}}  # ..and then ignore (some of) them.
    linkcheck_timeout::Real   # ..but only wait this many seconds for each one.
    checkdocs::Symbol         # Check objects missing from `@docs` blocks. `:none`, `:exports`, or `:all`.
    doctestfilters::Vector{Regex} # Filtering for doctests
    strict::Union{Bool,Symbol,Vector{Symbol}} # Throw an exception when any warnings are encountered.
    pages   :: Vector{Any}    # Ordering of document pages specified by the user.
    expandfirst::Vector{String} # List of pages that get "expanded" before others
    remote  :: Union{Remotes.Remote,Nothing} # Remote Git repository information
    sitename:: String
    authors :: String
    version :: String # version string used in the version selector by default
    highlightsig::Bool  # assume leading unlabeled code blocks in docstrings to be Julia.
    draft :: Bool
end

"""
Private state used to control the generation process.
"""
struct Internal
    assets  :: String             # Path where asset files will be copied to.
    navtree :: Vector{NavNode}           # A vector of top-level navigation items.
    navlist :: Vector{NavNode}           # An ordered list of `NavNode`s that point to actual pages
    headers :: Anchors.AnchorMap         # See `modules/Anchors.jl`. Tracks `Markdown.Header` objects.
    docs    :: Anchors.AnchorMap         # See `modules/Anchors.jl`. Tracks `@docs` docstrings.
    bindings:: IdDict{Any,Any}           # Tracks insertion order of object per-binding.
    objects :: IdDict{Any,Any}           # Tracks which `Utilities.Objects` are included in the `Document`.
    contentsnodes :: Vector{ContentsNode}
    indexnodes    :: Vector{IndexNode}
    locallinks :: Dict{Markdown.Link, String}
    errors::Set{Symbol}
end

# Document.
# ---------

"""
Represents an entire document.
"""
struct Document
    user     :: User     # Set by the user via `makedocs`.
    internal :: Internal # Computed values.
    plugins  :: Dict{DataType, Plugin}
    blueprint :: DocumentBlueprint
end

function Document(plugins = nothing;
        root     :: AbstractString   = Utilities.currentdir(),
        source   :: AbstractString   = "src",
        build    :: AbstractString   = "build",
        workdir  :: Union{Symbol, AbstractString}  = :build,
        format   :: Any              = Documenter.HTML(),
        clean    :: Bool             = true,
        doctest  :: Union{Bool,Symbol} = true,
        linkcheck:: Bool             = false,
        linkcheck_ignore :: Vector   = [],
        linkcheck_timeout :: Real    = 10,
        checkdocs::Symbol            = :all,
        doctestfilters::Vector{Regex}= Regex[],
        strict::Union{Bool,Symbol,Vector{Symbol}} = false,
        modules  :: Utilities.ModVec = Module[],
        pages    :: Vector           = Any[],
        expandfirst :: Vector        = String[],
        repo     :: Union{Remotes.Remote, AbstractString} = "",
        sitename :: AbstractString   = "",
        authors  :: AbstractString   = "",
        version :: AbstractString    = "",
        highlightsig::Bool           = true,
        draft::Bool                  = false,
        others...
    )

    Utilities.check_strict_kw(strict)
    Utilities.check_kwargs(others)

    if !isa(format, AbstractVector)
        format = Writer[format]
    end

    if version == "git-commit"
        version = "git:$(Utilities.get_commit_short(root))"
    end

    remote = if isa(repo, AbstractString) && isempty(repo)
        # If the user does not provide the `repo` argument, we'll try to automatically
        # detect the remote repository by looking at the Git repository remote. This only
        # works if the repository is hosted on GitHub. If that fails, it falls back to
        # TRAVIS_REPO_SLUG and then GITHUB_REPOSITORY.
        get_remote_ci_fallbacks(root)
    elseif repo isa AbstractString
        # Use the old template string parsing logic if a string was passed.
        Remotes.URL(repo)
    else
        # Otherwise it should be some Remote object
        repo
    end

    user = User(
        root,
        source,
        build,
        workdir,
        format,
        clean,
        doctest,
        linkcheck,
        linkcheck_ignore,
        linkcheck_timeout,
        checkdocs,
        doctestfilters,
        strict,
        pages,
        expandfirst,
        remote,
        sitename,
        authors,
        version,
        highlightsig,
        draft,
    )
    internal = Internal(
        Utilities.assetsdir(),
        [],
        [],
        Anchors.AnchorMap(),
        Anchors.AnchorMap(),
        IdDict{Any,Any}(),
        IdDict{Any,Any}(),
        [],
        [],
        Dict{Markdown.Link, String}(),
        Set{Symbol}()
    )

    plugin_dict = Dict{DataType, Plugin}()
    if plugins !== nothing
        for plugin in plugins
            plugin isa Plugin ||
                throw(ArgumentError("$(typeof(plugin)) is not a subtype of `Documenter.Plugin`."))
            haskey(plugin_dict, typeof(plugin)) &&
                throw(ArgumentError("only one copy of $(typeof(plugin)) may be passed."))
            plugin_dict[typeof(plugin)] = plugin
        end
    end

    blueprint = DocumentBlueprint(
        Dict{String, Page}(),
        Utilities.submodules(modules),
    )
    Document(user, internal, plugin_dict, blueprint)
end

function get_remote_ci_fallbacks(dir::AbstractString)
    # First, try to determine it from repository's origin.url
    remote = Utilities.getremote(dir)
    isnothing(remote) || return remote
    # If that fails, fall back to Travis CI variables
    remote = get(ENV, "TRAVIS_REPO_SLUG", nothing)
    if !isnothing(remote)
        # It is possible for Remotes.GitHub to throw if there is no /
        try
            return Remotes.GitHub(remote)
        catch
            @warn "Unable to parse remote: TRAVIS_REPO_SLUG=$(remote)"
        end
    end
    # As a second fallback, check GitHub Actions CI environment variables
    remote = get(ENV, "GITHUB_REPOSITORY", nothing)
    if !isnothing(remote)
        try
            return Remotes.GitHub(remote)
        catch e
            @warn "Unable to parse remote: GITHUB_REPOSITORY=$(remote)"
        end
    end
    @warn "Unable to determine remote Git URL automatically. Source links may be missing."
    return nothing
end

"""
    getplugin(doc::Document, T)

Retrieves the [`Plugin`](@ref Documenter.Plugin) type for `T` stored in `doc`. If `T` was passed to
[`makedocs`](@ref Documenter.makedocs), the passed type will be returned. Otherwise, a new `T` object
will be created using the default constructor `T()`.
"""
function getplugin(doc::Document, plugin_type::Type{T}) where T <: Plugin
    if !haskey(doc.plugins, plugin_type)
        doc.plugins[plugin_type] = plugin_type()
    end

    doc.plugins[plugin_type]
end

## Methods

function addpage!(doc::Document, src::AbstractString, dst::AbstractString, wd::AbstractString)
    page = Page(src, dst, wd)
    # page's identifier is the path relative to the `doc.user.source` directory
    name = normpath(relpath(src, doc.user.source))
    doc.blueprint.pages[name] = page
end

"""
$(SIGNATURES)

Populates the `ContentsNode`s and `IndexNode`s of the `document` with links.

This can only be done after all the blocks have been expanded (and nodes constructed),
because the items have to exist before we can gather the links to those items.
"""
function populate!(document::Document)
    for node in document.internal.contentsnodes
        populate!(node, document)
    end
    for node in document.internal.indexnodes
        populate!(node, document)
    end
end

function populate!(index::IndexNode, document::Document)
    # Filtering valid index links.
    for (object, doc) in document.internal.objects
        page = relpath(doc.page.build, dirname(index.build))
        mod  = object.binding.mod
        # Include *all* signatures, whether they are `Union{}` or not.
        cat  = Symbol(lowercase(Utilities.doccat(object.binding, Union{})))
        if _isvalid(page, index.pages) && _isvalid(mod, index.modules) && _isvalid(cat, index.order)
            push!(index.elements, (object, doc, page, mod, cat))
        end
    end
    # Sorting index links.
    pagesmap   = precedence(index.pages)
    modulesmap = precedence(index.modules)
    ordermap   = precedence(index.order)
    comparison = function(a, b)
        (x = _compare(pagesmap,   3, a, b)) == 0 || return x < 0 # page
        (x = _compare(modulesmap, 4, a, b)) == 0 || return x < 0 # module
        (x = _compare(ordermap,   5, a, b)) == 0 || return x < 0 # category
        string(a[1].binding) < string(b[1].binding)              # object name
    end
    sort!(index.elements, lt = comparison)
    return index
end

function populate!(contents::ContentsNode, document::Document)
    # Filtering valid contents links.
    for (id, filedict) in document.internal.headers.map
        for (file, anchors) in filedict
            for anchor in anchors
                page = relpath(anchor.file, dirname(contents.build))
                # Note: This only filters based on contents.depth and *not* contents.mindepth.
                #       Instead the writers who support this adjust this when rendering.
                if _isvalid(page, contents.pages) && Utilities.header_level(anchor.object) ≤ contents.depth
                    push!(contents.elements, (anchor.order, page, anchor))
                end
            end
        end
    end
    # Sorting contents links.
    pagesmap   = precedence(contents.pages)
    comparison = function(a, b)
        (x = _compare(pagesmap, 2, a, b)) == 0 || return x < 0 # page
        a[1] < b[1]                                            # anchor order
    end
    sort!(contents.elements, lt = comparison)
    return contents
end

# some replacements for jldoctest blocks
function doctest_replace!(doc::Documents.Document)
    for (src, page) in doc.blueprint.pages
        empty!(page.globals.meta)
        for element in page.elements
            page.globals.meta[:CurrentFile] = page.source
            walk(page.globals.meta, page.mapping[element]) do block
                doctest_replace!(block)
            end
        end
    end
end
function doctest_replace!(block::Markdown.Code)
    startswith(block.language, "jldoctest") || return false
    # suppress output for `#output`-style doctests with `output=false` kwarg
    if occursin(r"^# output$"m, block.code) && occursin(r";.*output\h*=\h*false", block.language)
        input = first(split(block.code, "# output\n", limit = 2))
        block.code = rstrip(input)
    end
    # correct the language field
    block.language = occursin(r"^julia> "m, block.code) ? "julia-repl" : "julia"
    return false
end
doctest_replace!(block) = true

## Utilities.

function buildnode(T::Type, block, doc, page)
    mod  = get(page.globals.meta, :CurrentModule, Main)
    dict = Dict{Symbol, Any}(:source => page.source, :build => page.build)
    for (ex, str) in Utilities.parseblock(block.code, doc, page)
        if Utilities.isassign(ex)
            cd(dirname(page.source)) do
                dict[ex.args[1]] = Core.eval(mod, ex.args[2])
            end
        end
    end
    T(; dict...)
end

function _compare(col, ind, a, b)
    x, y = a[ind], b[ind]
    haskey(col, x) && haskey(col, y) ? _compare(col[x], col[y]) : 0
end
_compare(a, b)  = a < b ? -1 : a == b ? 0 : 1
_isvalid(x, xs) = isempty(xs) || x in xs
precedence(vec) = Dict(zip(vec, 1:length(vec)))

##############################################
# walk (previously in the Walkers submodule) #
##############################################
"""
$(SIGNATURES)

Calls `f` on `element` and any of its child elements. `meta` is a `Dict` containing metadata
such as current module.
"""
walk(f, meta, element) = (f(element); nothing)

# Change to the docstring's defining module if it has one. Change back afterwards.
function walk(f, meta, block::Markdown.MD)
    tmp = get(meta, :CurrentModule, nothing)
    mod = get(block.meta, :module, nothing)
    mod ≡ nothing || (meta[:CurrentModule] = mod)
    f(block) && walk(f, meta, block.content)
    tmp ≡ nothing ? delete!(meta, :CurrentModule) : (meta[:CurrentModule] = tmp)
    nothing
end

function walk(f, meta, block::Vector)
    for each in block
        walk(f, meta, each)
    end
end

const MDContentElements = Union{
    Markdown.BlockQuote,
    Markdown.Paragraph,
    Markdown.MD,
}
walk(f, meta, block::MDContentElements) = f(block) ? walk(f, meta, block.content) : nothing

const MDTextElements = Union{
    Markdown.Bold,
    Markdown.Header,
    Markdown.Italic,
}
walk(f, meta, block::MDTextElements)      = f(block) ? walk(f, meta, block.text)    : nothing
walk(f, meta, block::Markdown.Footnote)   = f(block) ? walk(f, meta, block.text)    : nothing
walk(f, meta, block::Markdown.Admonition) = f(block) ? walk(f, meta, block.content) : nothing
walk(f, meta, block::Markdown.Image)      = f(block) ? walk(f, meta, block.alt)     : nothing
walk(f, meta, block::Markdown.Table)      = f(block) ? walk(f, meta, block.rows)    : nothing
walk(f, meta, block::Markdown.List)       = f(block) ? walk(f, meta, block.items)   : nothing
walk(f, meta, block::Markdown.Link)       = f(block) ? walk(f, meta, block.text)    : nothing
walk(f, meta, block::RawHTML) = nothing
walk(f, meta, block::DocsNodes) = walk(f, meta, block.nodes)
walk(f, meta, block::DocsNode)  = walk(f, meta, block.docstr)
walk(f, meta, block::EvalNode)  = walk(f, meta, block.result)
walk(f, meta, block::MetaNode)  = (merge!(meta, block.dict); nothing)
walk(f, meta, block::Anchors.Anchor) = walk(f, meta, block.object)

end<|MERGE_RESOLUTION|>--- conflicted
+++ resolved
@@ -55,11 +55,6 @@
     mdast   :: MarkdownAST.Node{Nothing}
 end
 function Page(source::AbstractString, build::AbstractString, workdir::AbstractString)
-<<<<<<< HEAD
-    mdpage = Markdown.parse(read(source, String))
-    mdast = try
-        convert(MarkdownAST.Node, mdpage)
-=======
     # The Markdown standard library parser is sensitive to line endings:
     #   https://github.com/JuliaLang/julia/issues/29344
     # This can lead to different AST and therefore differently rendered docs, depending on
@@ -67,10 +62,9 @@
     # CRFL line endings on Windows). To make sure that the docs are always built consistently,
     # we'll normalize the line endings when parsing Markdown files by removing all CR characters.
     mdsrc = replace(read(source, String), '\r' => "")
-    mdpage = Markdown.parse(mdsrc)
-    md2ast = try
-        Markdown2.convert(Markdown2.MD, mdpage)
->>>>>>> 7db3b432
+    mdpage = Markdown.parse(read(source, String))
+    mdast = try
+        convert(MarkdownAST.Node, mdpage)
     catch err
         @error """
             MarkdownAST conversion error on $(source).
