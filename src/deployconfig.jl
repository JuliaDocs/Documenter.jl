--- conflicted
+++ resolved
@@ -884,15 +884,11 @@
 
 ## Documenter Specific Environmental Variables
 
- - `DOCUMENTER_KEY`: must contain the Base64-encoded SSH private key for the
-   repository. This variable should be somehow set in the CI environment, e.g.,
-   provisioned by an agent environment plugin.
-
 Lastly, another environment-variable used for authentication is
-the `PROJECT_ACCESS_TOKEN` which is an access token you defined by 
-the forge you use e.g. GitHub, GitLab, Codeberg, and other gitea 
-instances. Check their documentation on how to create an access token. 
-This access token should be then added as a secret as documented in 
+the `PROJECT_ACCESS_TOKEN` which is an access token you defined by
+the forge you use e.g. GitHub, GitLab, Codeberg, and other gitea
+instances. Check their documentation on how to create an access token.
+This access token should be then added as a secret as documented in
 <https://woodpecker-ci.org/docs/usage/secrets>.
 
 # Example Pipeline Syntax 
@@ -934,20 +930,9 @@
     secrets: [ documenter_key, project_access_token ]
 ```
 
-<<<<<<< HEAD
 More about pipeline syntax is documented here: 
 - 0.15.x <https://woodpecker-ci.org/docs/0.15/usage/pipeline-syntax>
 - 1.0.0 and onwards <https://woodpecker-ci.org/docs/usage/pipeline-syntax>
-=======
-More about pipeline syntax is documented here: <https://woodpecker-ci.org/docs/usage/workflow-syntax>
-
-Lastly, another environment-variable used for authentication is
-the `PROJECT_ACCESS_TOKEN` which is an access token you defined by
-the forge you use e.g. GitHub, GitLab, Codeberg, and other gitea
-instances. Check their documentation on how to create an access token.
-This access token should be then added as a secret as documented in
-<https://woodpecker-ci.org/docs/usage/secrets>.
->>>>>>> ae0188b2
 """
 struct Woodpecker <: DeployConfig
     woodpecker_ci_version::VersionNumber
@@ -1122,25 +1107,9 @@
 
 authentication_method(::Woodpecker) = env_nonempty("DOCUMENTER_KEY") ? SSH : HTTPS
 function authenticated_repo_url(cfg::Woodpecker)
-<<<<<<< HEAD
     # https://codeberg.org -> codeberg.org
     forge_domain = split(cfg.woodpecker_forge_url, r"https?://")[2]
     return "https://$(ENV["PROJECT_ACCESS_TOKEN"])@$(forge_domain)/$(cfg.woodpecker_repo).git"
-=======
-    # `cfg.woodpecker_forge_url` should be just the root of the URL e.g. github.com, gitlab.com, codeberg.org
-    # otherwise, it will be equal to `cfg.woodpecker_repo_link`
-    # If so, we just split the `http(s)://` from the string we want
-    # e.g. `https://github.com/JuliaDocs/Documenter.jl` to `github.com/JuliaDocs/Documenter.jl`.
-    if haskey(ENV, "FORGE_URL")
-        return "https://$(ENV["CI_REPO_OWNER"]):$(ENV["PROJECT_ACCESS_TOKEN"])@$(ENV["FORGE_URL"])/$(cfg.woodpecker_repo).git"
-    else
-        if occursin(cfg.woodpecker_repo, cfg.woodpecker_forge_url)
-            return "https://$(ENV["CI_REPO_OWNER"]):$(ENV["PROJECT_ACCESS_TOKEN"])@$(split(cfg.woodpecker_forge_url, r"https?://")[2]).git"
-        else
-            return "https://$(ENV["CI_REPO_OWNER"]):$(ENV["PROJECT_ACCESS_TOKEN"])@$(cfg.woodpecker_forge_url)/$(cfg.woodpecker_repo).git"
-        end
-    end
->>>>>>> ae0188b2
 end
 
 ##################
@@ -1155,15 +1124,7 @@
         return GitLab()
     elseif haskey(ENV, "BUILDKITE")
         return Buildkite()
-<<<<<<< HEAD
     elseif get(ENV, "CI", "") in ["woodpecker", "drone"]
-=======
-    elseif get(ENV, "CI", nothing) in ["drone", "woodpecker"]
-        if ENV["CI"] == "drone"
-            @warn """Woodpecker is backward compatible to Drone
-            but *there will be breaking changes in the future*"""
-        end
->>>>>>> ae0188b2
         return Woodpecker()
     else
         return nothing
