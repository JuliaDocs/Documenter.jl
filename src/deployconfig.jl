--- conflicted
+++ resolved
@@ -879,15 +879,12 @@
         return Travis()
     elseif haskey(ENV, "GITHUB_REPOSITORY")
         return GitHubActions()
-<<<<<<< HEAD
     elseif haskey(ENV, "DOCUMENTER_KEY_PATH")
         return SimpleSSHConfig()
-=======
     elseif haskey(ENV, "GITLAB_CI")
         return GitLab()
     elseif haskey(ENV, "BUILDKITE")
         return Buildkite()
->>>>>>> 6ebd9a21
     else
         return nothing
     end
