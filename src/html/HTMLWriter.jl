"""
A module for rendering `Document` objects to HTML.

# Keywords

[`HTMLWriter`](@ref) uses the following additional keyword arguments that can be passed to
[`Documenter.makedocs`](@ref): `authors`, `pages`, `sitename`, `version`.
The behavior of [`HTMLWriter`](@ref) can be further customized by setting the `format`
keyword of [`Documenter.makedocs`](@ref) to a [`HTML`](@ref), which accepts the following
keyword arguments: `analytics`, `assets`, `canonical`, `disable_git`, `edit_link`,
`prettyurls`, `collapselevel`, `sidebar_sitename`, `highlights`, `mathengine` and `footer`.

**`sitename`** is the site's title displayed in the title bar and at the top of the
*navigation menu. This argument is mandatory for [`HTMLWriter`](@ref).

**`pages`** defines the hierarchy of the navigation menu.

# Experimental keywords

**`version`** specifies the version string of the current version which will be the
selected option in the version selector. If this is left empty (default) the version
selector will be hidden. The special value `git-commit` sets the value in the output to
`git:{commit}`, where `{commit}` is the first few characters of the current commit hash.

# `HTML` `Plugin` options

The [`HTML`](@ref) [`Documenter.Plugin`](@ref) provides additional customization options
for the [`HTMLWriter`](@ref). For more information, see the [`HTML`](@ref) documentation.

# Page outline

The [`HTMLWriter`](@ref) makes use of the page outline that is determined by the
headings. It is assumed that if the very first block of a page is a level 1 heading,
then it is intended as the page title. This has two consequences:

1. It is then used to automatically determine the page title in the navigation menu
   and in the `<title>` tag, unless specified in the `.pages` option.
2. If the first heading is interpreted as being the page title, it is not displayed
   in the navigation sidebar.
"""
module HTMLWriter

using Dates: Dates, @dateformat_str, now
import Markdown
using MarkdownAST: MarkdownAST, Node
import JSON

import ..Documenter
using Documenter: NavNode
using ..Documenter: Default, Remotes
using ...JSDependencies: JSDependencies, json_jsescape
import ...DOM: DOM, Tag, @tags
using ...MDFlatten

import ANSIColoredPrinters

export HTML

"Data attribute for the script inserting a warning for outdated docs."
const OUTDATED_VERSION_ATTR = "data-outdated-warner"

"List of Documenter native themes."
const THEMES = ["documenter-light", "documenter-dark"]
"The root directory of the HTML assets."
const ASSETS = normpath(joinpath(@__DIR__, "..", "..", "assets", "html"))
"The directory where all the Sass/SCSS files needed for theme building are."
const ASSETS_SASS = joinpath(ASSETS, "scss")
"Directory for the compiled CSS files of the themes."
const ASSETS_THEMES = joinpath(ASSETS, "themes")

struct HTMLAsset
    class :: Symbol
    uri :: String
    islocal :: Bool
    attributes::Dict{Symbol, String}

    function HTMLAsset(class::Symbol, uri::String, islocal::Bool, attributes::Dict{Symbol, String}=Dict{Symbol,String}())
        if !islocal && match(r"^https?://", uri) === nothing
            error("Remote asset URL must start with http:// or https://")
        end
        if islocal && isabspath(uri)
            @error("Local asset should not have an absolute URI: $uri")
        end
        class in [:ico, :css, :js] || error("Unrecognised asset class $class for `$(uri)`")
        new(class, uri, islocal, attributes)
    end
end

"""
    asset(uri)

Can be used to pass non-local web assets to [`HTML`](@ref), where `uri` should be an absolute
HTTP or HTTPS URL.

It accepts the following keyword arguments:

**`class`** can be used to override the asset class, which determines how exactly the asset
gets included in the HTML page. This is necessary if the class can not be determined
automatically (default).

Should be one of: `:js`, `:css` or `:ico`. They become a `<script>`,
`<link rel="stylesheet" type="text/css">` and `<link rel="icon" type="image/x-icon">`
elements in `<head>`, respectively.

**`islocal`** can be used to declare the asset to be local. The `uri` should then be a path
relative to the documentation source directory (conventionally `src/`). This can be useful
when it is necessary to override the asset class of a local asset.

# Usage

```julia
Documenter.HTML(assets = [
    # Standard local asset
    "assets/extra_styles.css",
    # Standard remote asset (extension used to determine that class = :js)
    asset("https://example.com/jslibrary.js"),
    # Setting asset class manually, since it can't be determined manually
    asset("https://example.com/fonts", class = :css),
    # Same as above, but for a local asset
    asset("asset/foo.script", class=:js, islocal=true),
])
```
"""
function asset(uri; class = nothing, islocal=false, attributes=Dict{Symbol,String}())
    if class === nothing
        class = assetclass(uri)
        (class === nothing) && error("""
        Unable to determine asset class for: $(uri)
        It can be set explicitly with the `class` keyword argument.
        """)
    end
    HTMLAsset(class, uri, islocal, attributes)
end

function assetclass(uri)
    # TODO: support actual proper URIs
    ext = splitext(uri)[end]
    ext == ".ico" ? :ico :
    ext == ".css" ? :css :
    ext == ".js"  ? :js  : :unknown
end

abstract type MathEngine end

"""
    KaTeX(config::Dict = <default>, override = false)

An instance of the `KaTeX` type can be passed to [`HTML`](@ref) via the `mathengine` keyword
to specify that the [KaTeX rendering engine](https://katex.org/) should be used in the HTML
output to render mathematical expressions.

A dictionary can be passed via the `config` argument to configure KaTeX. It becomes the
[options argument of `renderMathInElement`](https://katex.org/docs/autorender.html#api). By
default, Documenter only sets a custom `delimiters` option.

By default, the user-provided dictionary gets _merged_ with the default dictionary (i.e. the
resulting configuration dictionary will contain the values from both dictionaries, but e.g.
setting your own `delimiters` value will override the default). This can be overridden by
setting `override` to `true`, in which case the default values are ignored and only the
user-provided dictionary is used.
"""
struct KaTeX <: MathEngine
    config :: Dict{Symbol,Any}
    function KaTeX(config::Union{Dict,Nothing} = nothing, override=false)
        default = Dict(
            :delimiters => [
                Dict(:left => raw"$",   :right => raw"$",   display => false),
                Dict(:left => raw"$$",  :right => raw"$$",  display => true),
                Dict(:left => raw"\[",  :right => raw"\]",  display => true),
            ]
        )
        new((config === nothing) ? default : override ? config : merge(default, config))
    end
end

"""
    MathJax2(config::Dict = <default>, override = false)

An instance of the `MathJax2` type can be passed to [`HTML`](@ref) via the `mathengine`
keyword to specify that the [MathJax v2 rendering engine](https://www.mathjax.org/) should be
used in the HTML output to render mathematical expressions.

A dictionary can be passed via the `config` argument to configure MathJax. It gets passed to
the [`MathJax.Hub.Config`](https://docs.mathjax.org/en/v2.7-latest/options/) function. By
default, Documenter sets custom configurations for `tex2jax`, `config`, `jax`, `extensions`
and `Tex`.

By default, the user-provided dictionary gets _merged_ with the default dictionary (i.e. the
resulting configuration dictionary will contain the values from both dictionaries, but e.g.
setting your own `tex2jax` value will override the default). This can be overridden by
setting `override` to `true`, in which case the default values are ignored and only the
user-provided dictionary is used.

The URL of the MathJax JS file can be overridden using the `url` keyword argument (e.g. to
use a particular minor version).
"""
struct MathJax2 <: MathEngine
    config :: Dict{Symbol,Any}
    url :: String
    function MathJax2(config::Union{Dict,Nothing} = nothing, override=false; url = "")
        default = Dict(
            :tex2jax => Dict(
                "inlineMath" => [["\$","\$"], ["\\(","\\)"]],
                "processEscapes" => true
            ),
            :config => ["MMLorHTML.js"],
            :jax => [
                "input/TeX",
                "output/HTML-CSS",
                "output/NativeMML"
            ],
            :extensions => [
                "MathMenu.js",
                "MathZoom.js",
                "TeX/AMSmath.js",
                "TeX/AMSsymbols.js",
                "TeX/autobold.js",
                "TeX/autoload-all.js"
            ],
            :TeX => Dict(:equationNumbers => Dict(:autoNumber => "AMS"))
        )
        new((config === nothing) ? default : override ? config : merge(default, config), url)
    end
end

@deprecate MathJax(config::Union{Dict,Nothing} = nothing, override=false) MathJax2(config, override) false
@doc "deprecated – Use [`MathJax2`](@ref) instead" MathJax

"""
    MathJax3(config::Dict = <default>, override = false)

An instance of the `MathJax3` type can be passed to [`HTML`](@ref) via the `mathengine`
keyword to specify that the [MathJax v3 rendering engine](https://www.mathjax.org/) should be
used in the HTML output to render mathematical expressions.

A dictionary can be passed via the `config` argument to configure MathJax. It gets passed to
[`Window.MathJax`](https://docs.mathjax.org/en/latest/options/) function. By default,
Documenter specifies in the key `tex` that `\$...\$` and `\\(...\\)` denote inline math, that AMS
style tags should be used and the `base`, `ams` and `autoload` packages should be imported.
The key `options`, by default, specifies which HTML classes to ignore and which to process
using MathJax.

By default, the user-provided dictionary gets _merged_ with the default dictionary (i.e. the
resulting configuration dictionary will contain the values from both dictionaries, but e.g.
setting your own `tex` value will override the default). This can be overridden by
setting `override` to `true`, in which case the default values are ignored and only the
user-provided dictionary is used.

The URL of the MathJax JS file can be overridden using the `url` keyword argument (e.g. to
use a particular minor version).
"""
struct MathJax3 <: MathEngine
    config :: Dict{Symbol,Any}
    url :: String
    function MathJax3(config::Union{Dict,Nothing} = nothing, override=false; url = "")
        default = Dict(
            :tex => Dict(
                "inlineMath" => [["\$","\$"], ["\\(","\\)"]],
                "tags" => "ams",
                "packages" => ["base", "ams", "autoload"],
            ),
            :options => Dict(
                "ignoreHtmlClass" => "tex2jax_ignore",
                "processHtmlClass" => "tex2jax_process",
            )
        )
        new((config === nothing) ? default : override ? config : merge(default, config), url)
    end
end

"""
    HTML(kwargs...)

Sets the behavior of [`HTMLWriter`](@ref).

# Keyword arguments

**`prettyurls`** (default `true`) -- allows toggling the pretty URLs feature.

By default (i.e. when `prettyurls` is set to `true`), Documenter creates a directory
structure that hides the `.html` suffixes from the URLs (e.g. by default `src/foo.md`
becomes `src/foo/index.html`, but can be accessed with via `src/foo/` in the browser). This
structure is preferred when publishing the generate HTML files as a website (e.g. on GitHub
Pages), which is Documenter's primary use case.

If `prettyurls = false`, then Documenter generates `src/foo.html` instead, suitable for
local documentation builds, as browsers do not normally resolve `foo/` to `foo/index.html`
for local files.

To have pretty URLs disabled in local builds, but still have them enabled for the automatic
CI deployment builds, you can set `prettyurls = get(ENV, "CI", nothing) == "true"` (the
specific environment variable you will need to check may depend on the CI system you are
using, but this will work on Travis CI).

**`disable_git`** can be used to disable calls to `git` when the document is not
in a Git-controlled repository. Without setting this to `true`, Documenter will throw
an error and exit if any of the Git commands fail. The calls to Git are mainly used to
gather information about the current commit hash and file paths, necessary for constructing
the links to the remote repository.

**`edit_link`** can be used to specify which branch, tag or commit (when passed a `String`)
in the remote repository the edit buttons point to. If a special `Symbol` value `:commit`
is passed, the current commit will be used instead. If set to `nothing`, the link edit link
will be hidden altogether. By default, Documenter tries to determine it automatically by
looking at the `origin` remote, and falls back to `"master"` if that fails.

**`repolink`** can be used to override the URL of the Git repository link in the top navbar
(if passed a `String`). By default, Documenter attempts to determine the link from the Git
remote of the repository (e.g. specified via the `remote` argument of
[`makedocs`](@ref Documenter.makedocs)). Passing a `nothing` disables the repository link.

**`canonical`** specifies the canonical URL for your documentation. We recommend
you set this to the base url of your stable documentation, e.g. `https://documenter.juliadocs.org/stable`.
This allows search engines to know which version to send their users to. [See
wikipedia for more information](https://en.wikipedia.org/wiki/Canonical_link_element).
Default is `nothing`, in which case no canonical link is set.

**`assets`** can be used to include additional assets (JS, CSS, ICO etc. files). See below
for more information.

**`analytics`** can be used specify the Google Analytics tracking ID.

**`collapselevel`** controls the navigation level visible in the sidebar. Defaults to `2`.
To show fewer levels by default, set `collapselevel = 1`.

**`sidebar_sitename`** determines whether the site name is shown in the sidebar or not.
Setting it to `false` can be useful when the logo already contains the name of the package.
Defaults to `true`.

**`highlights`** can be used to add highlighting for additional languages. By default,
Documenter already highlights all the ["Common" highlight.js](https://highlightjs.org/download/)
languages and Julia (`julia`, `julia-repl`). Additional languages must be specified by
their filenames as they appear on [CDNJS](https://cdnjs.com/libraries/highlight.js) for the
highlight.js version Documenter is using. E.g. to include highlighting for YAML and LLVM IR,
you would set `highlights = ["llvm", "yaml"]`. Note that no verification is done whether the
provided language names are sane.

**`mathengine`** specifies which LaTeX rendering engine will be used to render the math
blocks. The options are either [KaTeX](https://katex.org/) (default),
[MathJax v2](https://www.mathjax.org/), or [MathJax v3](https://www.mathjax.org/), enabled by
passing an instance of [`KaTeX`](@ref), [`MathJax2`](@ref), or
[`MathJax3`](@ref) objects, respectively. The rendering engine can further be customized by
passing options to the [`KaTeX`](@ref) or [`MathJax2`](@ref)/[`MathJax3`](@ref) constructors.

**`description`** is the site-wide description that displays in page previews and search
engines. Defaults to `"Documentation for \$sitename"``, where `sitename` is defined as
an argument to [`makedocs`](@ref).

**`footer`** can be a valid single-line markdown `String` or `nothing` and is displayed below
the page navigation. Defaults to `"Powered by [Documenter.jl](https://github.com/JuliaDocs/Documenter.jl)
and the [Julia Programming Language](https://julialang.org/)."`.

**`ansicolor`** can be used to globally disable colored output from `@repl` and `@example`
blocks by setting it to `false` (default: `true`).

**`lang`** specifies the [`lang` attribute](https://developer.mozilla.org/en-US/docs/Web/HTML/Global_attributes/lang)
of the top-level `<html>` element, declaring the language of the generated pages. The default
value is `"en"`.

**`warn_outdated`** inserts a warning if the current page is not the newest version of the
documentation.

**`size_threshold`** sets the maximum allowed HTML file size (in bytes) that Documenter is allowed to
generate for a page. If the generated HTML file is larged than this, Documenter will throw an error and
the build will fail. If set to `nothing`, the file sizes are not checked. Defaults to `200 KiB` (but
increases of this default value will be considered to be non-breaking).

**`size_threshold_warn`**: like `size_threshold`, but going over this limit will only cause Documenter to
print a warning, instead of throwing an error. Defaults to `100 KiB`, and must be less than or equal to
`size_threshold`.

!!! note "Purpose of HTML size thresholds"

    The size threshold, with a reasonable default, exists so that users would not deploy huge pages
    accidentally (which among other this will result in bad UX for the readers and negatively impacts
    SEO). It is relatively easy to have e.g. an `@example` produce a lot of output.

## Experimental options

**`prerender`** a boolean (`true` or `false` (default)) for enabling prerendering/build
time application of syntax highlighting of code blocks. Requires a `node` (NodeJS)
executable to be available in `PATH` or to be passed as the `node` keyword.

**`node`** path to a `node` (NodeJS) executable used for prerendering.

**`highlightjs`** file path to custom highglight.js library to be used with prerendering.

# Default and custom assets

Documenter copies all files under the source directory (e.g. `/docs/src/`) over
to the compiled site. It also copies a set of default assets from `/assets/html/`
to the site's `assets/` directory, unless the user already had a file with the
same name, in which case the user's files overrides the Documenter's file.
This could, in principle, be used for customizing the site's style and scripting.

The HTML output also links certain custom assets to the generated HTML documents,
specifically a logo, a preview image, and additional javascript files.
The asset files that should be linked must be placed in `assets/`, under the source
directory (e.g `/docs/src/assets`) and must be on the top level (i.e. files in
the subdirectories of `assets/` are not linked).

For the **logo**, Documenter checks for the existence of `assets/logo.{svg,png,webp,gif,jpg,jpeg}`,
in this order. The first one it finds gets displayed at the top of the navigation sidebar.
It will also check for `assets/logo-dark.{svg,png,webp,gif,jpg,jpeg}` and use that for dark
themes.

Similarly, for the **preview image**, Documenter checks for the existence of
`assets/preview.{png,webp,gif,jpg,jpeg}` in order. Assuming that `canonical` has
been set, the canonical URL for the image gets constructed, , and a set of
HTML `<meta>` tags are generated for the image, ensuring that the image shows
up in link previews. The preview image will not be shown if `canonical` is not set.

Additional JS, ICO, and CSS assets can be included in the generated pages by passing them as
a list with the `assets` keyword. Each asset will be included in the `<head>` of every page
in the order in which they are given. The type of the asset (i.e. whether it is going to be
included with a `<script>` or a `<link>` tag) is determined by the file's extension --
either `.js`, `.ico`[^1], or `.css` (unless overridden with [`asset`](@ref)).

Simple strings are assumed to be local assets and that each correspond to a file relative to
the documentation source directory (conventionally `src/`). Non-local assets, identified by
their absolute URLs, can be included with the [`asset`](@ref) function.

[^1]: Adding an ICO asset is primarily useful for setting a custom `favicon`.
"""
struct HTML <: Documenter.Writer
    prettyurls    :: Bool
    disable_git   :: Bool
    edit_link     :: Union{String, Symbol, Nothing}
    repolink      :: Union{String, Nothing, Default{Nothing}}
    canonical     :: Union{String, Nothing}
    assets        :: Vector{HTMLAsset}
    analytics     :: String
    collapselevel :: Int
    sidebar_sitename :: Bool
    highlights    :: Vector{String}
    mathengine    :: Union{MathEngine,Nothing}
    description   :: Union{String,Nothing}
    footer        :: Union{MarkdownAST.Node, Nothing}
    ansicolor     :: Bool
    lang          :: String
    warn_outdated :: Bool
    prerender     :: Bool
    node          :: Union{Cmd,String,Nothing}
    highlightjs   :: Union{String,Nothing}
    size_threshold :: Int
    size_threshold_warn :: Int

    function HTML(;
            prettyurls    :: Bool = true,
            disable_git   :: Bool = false,
            repolink      :: Union{String, Nothing, Default} = Default(nothing),
            edit_link     :: Union{String, Symbol, Nothing, Default} = Default(Documenter.git_remote_head_branch("HTML(edit_link = ...)", Documenter.currentdir())),
            canonical     :: Union{String, Nothing} = nothing,
            assets        :: Vector = String[],
            analytics     :: String = "",
            collapselevel :: Integer = 2,
            sidebar_sitename :: Bool = true,
            highlights    :: Vector{String} = String[],
            mathengine    :: Union{MathEngine,Nothing} = KaTeX(),
            description   :: Union{String, Nothing} = nothing,
            footer        :: Union{String, Nothing} = "Powered by [Documenter.jl](https://github.com/JuliaDocs/Documenter.jl) and the [Julia Programming Language](https://julialang.org/).",
            ansicolor     :: Bool = true,
            lang          :: String = "en",
            warn_outdated :: Bool = true,
            prerender     :: Bool = false,
            node          :: Union{Cmd,String,Nothing} = nothing,
            highlightjs   :: Union{String,Nothing} = nothing,
            size_threshold :: Union{Integer, Nothing} = 200 * 2^10,
            size_threshold_warn :: Union{Integer, Nothing} = 100 * 2^10,

            # deprecated keywords
            edit_branch   :: Union{String, Nothing, Default} = Default(nothing),
        )
        collapselevel >= 1 || throw(ArgumentError("collapselevel must be >= 1"))
        if prerender
            prerender, node, highlightjs = prepare_prerendering(prerender, node, highlightjs, highlights)
        end
        assets = map(assets) do asset
            isa(asset, HTMLAsset) && return asset
            isa(asset, AbstractString) && return HTMLAsset(assetclass(asset), asset, true)
            error("Invalid value in assets: $(asset) [$(typeof(asset))]")
        end
        # Handle edit_branch deprecation
        if !isa(edit_branch, Default)
            isa(edit_link, Default) || error("Can't specify edit_branch (deprecated) and edit_link simultaneously")
            @warn """
            The edit_branch keyword is deprecated -- use edit_link instead.
            Note: `edit_branch = nothing` must be changed to `edit_link = :commit`.
            """
            edit_link = (edit_branch === nothing) ? :commit : edit_branch
        end
        if isa(edit_link, Symbol) && (edit_link !== :commit)
            throw(ArgumentError("Invalid symbol (:$edit_link) passed to edit_link."))
        end
        if footer !== nothing
            footer = Markdown.parse(footer)
            if !(length(footer.content) == 1 && footer.content[1] isa Markdown.Paragraph)
                throw(ArgumentError("footer must be a single-line markdown compatible string."))
            end
            footer = isnothing(footer) ? nothing : convert(Node, footer)
        end
        # convert size threshold values to integers, if need be
        if isnothing(size_threshold)
            size_threshold = typemax(Int)
        elseif size_threshold <= 0
            throw(ArgumentError("size_threshold must be non-negative, got $(size_threshold)"))
        end
        if isnothing(size_threshold_warn)
            size_threshold_warn = min(typemax(Int), size_threshold)
        elseif size_threshold_warn <= 0
            throw(ArgumentError("size_threshold_warn must be non-negative, got $(size_threshold_warn)"))
        elseif size_threshold_warn > size_threshold
            throw(ArgumentError("size_threshold_warn ($size_threshold_warn) must be smaller than size_threshold ($size_threshold)"))
        end
        isa(edit_link, Default) && (edit_link = edit_link[])
        new(prettyurls, disable_git, edit_link, repolink, canonical, assets, analytics,
            collapselevel, sidebar_sitename, highlights, mathengine, description, footer,
            ansicolor, lang, warn_outdated, prerender, node, highlightjs,
            size_threshold, size_threshold_warn,
        )
    end
end

# Cache of downloaded highlight.js bundles
const HLJSFILES = Dict{String,String}()
# Look for node and highlight.js
function prepare_prerendering(prerender, node, highlightjs, highlights)
    node = node === nothing ? Sys.which("node") : node
    if node === nothing
        @error "HTMLWriter: no node executable given or found on the system. Setting `prerender=false`."
        return false, node, highlightjs
    end
    if !success(`$node --version`)
        @error "HTMLWriter: bad node executable at $node. Setting `prerender=false`."
        return false, node, highlightjs
    end
    if highlightjs === nothing
        # Try to download
        curl = Sys.which("curl")
        if curl === nothing
            @error "HTMLWriter: no highlight.js file given and no curl executable found " *
                   "on the system. Setting `prerender=false`."
            return false, node, highlightjs
        end
        @debug "HTMLWriter: downloading highlightjs"
        r = Documenter.JSDependencies.RequireJS([])
        RD.highlightjs!(r, highlights)
        libs = sort!(collect(r.libraries); by = first) # puts highlight first
        key = join((x.first for x in libs), ',')
        highlightjs = get!(HLJSFILES, key) do
            path, io = mktemp()
            for lib in libs
                println(io, "// $(lib.first)")
                run(pipeline(`$(curl) -fsSL $(lib.second.url)`; stdout=io))
                println(io)
            end
            close(io)
            return path
        end
    end
    return prerender, node, highlightjs
end

include("RD.jl")

struct SearchRecord
    src :: String
    page :: Documenter.Page
    fragment :: String
    category :: String
    title :: String
    page_title :: String
    text :: String
end

"""
[`HTMLWriter`](@ref)-specific globals that are passed to `domify` and
other recursive functions.
"""
mutable struct HTMLContext
    doc :: Documenter.Document
    settings :: Union{HTML, Nothing}
    scripts :: Vector{String}
    documenter_js :: String
    themeswap_js :: String
    warner_js :: String
    search_js :: String
    search_index :: Vector{SearchRecord}
    search_index_js :: String
    search_navnode :: Documenter.NavNode
end

HTMLContext(doc, settings=nothing) = HTMLContext(
    doc, settings, [], "", "", "", "", [], "",
    Documenter.NavNode("search", "Search", nothing),
)

struct DCtx
    # ctx and navnode were recursively passed to all domify() methods
    ctx :: HTMLContext
    navnode :: Documenter.NavNode
    # The following fields were keyword arguments to mdconvert()
    droplinks :: Bool
    settings :: Union{HTML, Nothing}
    footnotes :: Union{Vector{Node{Nothing}},Nothing}

    DCtx(ctx, navnode, droplinks=false) = new(ctx, navnode, droplinks, ctx.settings, [])
    DCtx(
        dctx::DCtx;
        navnode = dctx.navnode,
        droplinks = dctx.droplinks,
        settings = dctx.settings,
        footnotes = dctx.footnotes,
    ) = new(dctx.ctx, navnode, droplinks, settings, footnotes)
end

function SearchRecord(ctx::HTMLContext, navnode; fragment="", title=nothing, category="page", text="")
    page_title = mdflatten_pagetitle(DCtx(ctx, navnode))
    if title === nothing
        title = page_title
    end
    SearchRecord(
        pretty_url(ctx, get_url(ctx, navnode.page)),
        getpage(ctx, navnode),
        fragment,
        lowercase(category),
        title,
        page_title,
        text
    )
end

function SearchRecord(ctx::HTMLContext, navnode, node::Node, element::Documenter.AnchoredHeader)
    a = element.anchor
    SearchRecord(ctx, navnode;
        fragment=Documenter.anchor_fragment(a),
        title=mdflatten(node), # AnchoredHeader has Heading as single child
        category="section")
end

function SearchRecord(ctx, navnode, node::Node, ::MarkdownAST.AbstractElement)
    SearchRecord(ctx, navnode; text=mdflatten(node))
end

function JSON.lower(rec::SearchRecord)
    # Replace any backslashes in links, if building the docs on Windows
    src = replace(rec.src, '\\' => '/')
    ref = string(src, rec.fragment)
    Dict{String, String}(
        "location" => ref,
        "page" => rec.page_title,
        "title" => rec.title,
        "category" => rec.category,
        "text" => rec.text
    )
end

"""
Returns a page (as a [`Documenter.Page`](@ref) object) using the [`HTMLContext`](@ref).
"""
getpage(ctx::HTMLContext, path) = ctx.doc.blueprint.pages[path]
getpage(ctx::HTMLContext, navnode::Documenter.NavNode) = getpage(ctx, navnode.page)
getpage(dctx::DCtx) = getpage(dctx.ctx, dctx.navnode)

function render(doc::Documenter.Document, settings::HTML=HTML())
    @info "HTMLWriter: rendering HTML pages."
    !isempty(doc.user.sitename) || error("HTML output requires `sitename`.")
    if isempty(doc.blueprint.pages)
        error("Aborting HTML build: no pages under src/")
    elseif !haskey(doc.blueprint.pages, "index.md")
        @warn "Can't generate landing page (index.html): src/index.md missing" keys(doc.blueprint.pages)
    end

    if isa(settings.repolink, Default) && (isnothing(doc.user.remote) || Remotes.repourl(doc.user.remote) === nothing)
        @warn """
        Unable to determine the repository root URL for the navbar link.
        This can happen when a string is passed to the `repo` keyword of `makedocs`.

        To remove this warning, either pass a Remotes.Remote object to `repo` to completely
        specify the remote repository, or explicitly set the remote URL by setting `repolink`
        via `makedocs(format = HTML(repolink = "..."), ...)`.
        """
    end

    ctx = HTMLContext(doc, settings)
    ctx.search_index_js = "search_index.js"
    ctx.themeswap_js = copy_asset("themeswap.js", doc)
    ctx.warner_js = copy_asset("warner.js", doc)

    # Generate documenter.js file with all the JS dependencies
    ctx.documenter_js = "assets/documenter.js"
    if isfile(joinpath(doc.user.source, "assets", "documenter.js"))
        @warn "not creating 'documenter.js', provided by the user."
    else
        r = JSDependencies.RequireJS([
            RD.jquery, RD.jqueryui, RD.headroom, RD.headroom_jquery,
        ])
        RD.mathengine!(r, settings.mathengine)
        if !settings.prerender
            RD.highlightjs!(r, settings.highlights)
        end
        for filename in readdir(joinpath(ASSETS, "js"))
            path = joinpath(ASSETS, "js", filename)
            endswith(filename, ".js") && isfile(path) || continue
            push!(r, JSDependencies.parse_snippet(path))
        end
        JSDependencies.verify(r; verbose=true) || error("RequireJS declaration is invalid")
        JSDependencies.writejs(joinpath(doc.user.build, "assets", "documenter.js"), r)
    end

    # Generate search.js file with all the JS dependencies
    ctx.search_js = "assets/search.js"
    if isfile(joinpath(doc.user.source, "assets", "search.js"))
        @warn "not creating 'search.js', provided by the user."
    else
<<<<<<< HEAD
        r = JSDependencies.RequireJS([RD.jquery, RD.minisearch, RD.lodash])
=======
        r = JSDependencies.RequireJS([RD.jquery, RD.minisearch])
>>>>>>> e2bd1940
        push!(r, JSDependencies.parse_snippet(joinpath(ASSETS, "search.js")))
        JSDependencies.verify(r; verbose=true) || error("RequireJS declaration is invalid")
        JSDependencies.writejs(joinpath(doc.user.build, "assets", "search.js"), r)
    end

    for theme in THEMES
        copy_asset("themes/$(theme).css", doc)
    end

    size_limit_successes = map(collect(keys(doc.blueprint.pages))) do page
        idx = findfirst(nn -> nn.page == page, doc.internal.navlist)
        nn = (idx === nothing) ? Documenter.NavNode(page, nothing, nothing) : doc.internal.navlist[idx]
        @debug "Rendering $(page) [$(repr(idx))]"
        render_page(ctx, nn)
    end
    # Check that all HTML files are smaller or equal to size_threshold option
    all(size_limit_successes) || throw(HTMLSizeThresholdError())

    open(joinpath(doc.user.build, ctx.search_index_js), "w") do io
        println(io, "var documenterSearchIndex = {\"docs\":")
        # convert Vector{SearchRecord} to a JSON string + do additional JS escaping
        println(io, json_jsescape(ctx.search_index), "\n}")
    end

    generate_siteinfo_json(doc.user.build)
end

struct HTMLSizeThresholdError <: Exception end
function Base.showerror(io::IO, ::HTMLSizeThresholdError)
    print(io, """
    HTMLSizeThresholdError: Some generated HTML files are above size_threshold.
    See logged errors for details.""")
end

"""
Copies an asset from Documenters `assets/html/` directory to `doc.user.build`.
Returns the path of the copied asset relative to `.build`.
"""
function copy_asset(file, doc)
    src = joinpath(Documenter.assetsdir(), "html", file)
    alt_src = joinpath(doc.user.source, "assets", file)
    dst = joinpath(doc.user.build, "assets", file)
    isfile(src) || error("Asset '$file' not found at $(abspath(src))")

    # Since user's alternative assets are already copied over in a previous build
    # step and they should override Documenter's original assets, we only actually
    # perform the copy if <source>/assets/<file> does not exist. Note that checking
    # the existence of <build>/assets/<file> is not sufficient since the <build>
    # directory might be dirty from a previous build.
    if isfile(alt_src)
        @warn "not copying '$src', provided by the user."
    else
        ispath(dirname(dst)) || mkpath(dirname(dst))
        ispath(dst) && @warn "overwriting '$dst'."
        # Files in the Documenter folder itself are read-only when
        # Documenter is Pkg.added so we create a new file to get
        # correct file permissions.
        open(io -> write(dst, io), src, "r")
    end
    assetpath = normpath(joinpath("assets", file))
    # Replace any backslashes in links, if building the docs on Windows
    return replace(assetpath, '\\' => '/')
end

# Page
# ------------------------------------------------------------------------------

## Standard page
"""
Constructs and writes the page referred to by the `navnode` to `.build`.
"""
function render_page(ctx, navnode)
    @tags html div body
    head = render_head(ctx, navnode)
    sidebar = render_sidebar(ctx, navnode)
    navbar = render_navbar(ctx, navnode, true)
    article = render_article(ctx, navnode)
    footer = render_footer(ctx, navnode)
    htmldoc = render_html(ctx, navnode, head, sidebar, navbar, article, footer)
    write_html(ctx, navnode, htmldoc)
end

## Rendering HTML elements
# ------------------------------------------------------------------------------

"""
Renders the main `<html>` tag.
"""
function render_html(ctx, navnode, head, sidebar, navbar, article, footer, scripts::Vector{DOM.Node}=DOM.Node[])
    @tags html body div
    DOM.HTMLDocument(
        html[:lang=>ctx.settings.lang](
            head,
            body(
                div["#documenter"](
                    sidebar,
                    div[".docs-main"](navbar, article, footer),
                    render_settings(ctx),
                ),
            ),
            scripts...
        )
    )
end

"""
Renders the modal settings dialog.
"""
function render_settings(ctx)
    @tags div header section footer p button hr span select option label a

    theme_selector = p(
        label[".label"]("Theme"),
        div[".select"](
            select["#documenter-themepicker"](
                (option[:value=>theme](theme) for theme in THEMES)...,
                option[:value=>"auto"]("Automatic (OS)")
            )
        )
    )

    now_full, now_short = Dates.format(now(), dateformat"E d U Y HH:MM"), Dates.format(now(), dateformat"E d U Y")
    buildinfo = p(
        "This document was generated with ",
        a[:href => "https://github.com/JuliaDocs/Documenter.jl"]("Documenter.jl"),
        " version $(Documenter.DOCUMENTER_VERSION)",
        " on ",
        span[".colophon-date", :title => now_full](now_short),
        ". ",
        "Using Julia version $(Base.VERSION)."
    )

    div["#documenter-settings.modal"](
        div[".modal-background"],
        div[".modal-card"](
            header[".modal-card-head"](
                p[".modal-card-title"]("Settings"),
                button[".delete"]()
            ),
            section[".modal-card-body"](
                theme_selector, hr(), buildinfo
            ),
            footer[".modal-card-foot"]()
        )
    )
end

function render_head(ctx, navnode)
    @tags head meta link script title
    src = get_url(ctx, navnode)

    page_title = "$(mdflatten_pagetitle(DCtx(ctx, navnode))) · $(ctx.doc.user.sitename)"

    description = if navnode !== ctx.search_navnode
        get(getpage(ctx, navnode).globals.meta, :Description) do
            default_site_description(ctx)
        end
    else
        default_site_description(ctx)
    end

    css_links = [
        RD.lato,
        RD.juliamono,
        RD.fontawesome_css...,
        RD.katex_css,
    ]

    head(
        meta[:charset=>"UTF-8"],
        meta[:name => "viewport", :content => "width=device-width, initial-scale=1.0"],

        # Title tag and meta tags
        title(page_title),
        meta[:name => "title", :content => page_title],
        meta[:property => "og:title", :content => page_title],
        meta[:property => "twitter:title", :content => page_title],

        # Description meta tags
        meta[:name => "description", :content => description],
        meta[:property => "og:description", :content => description],
        meta[:property => "twitter:description", :content => description],

        # Canonical URL tags
        canonical_url_tags(ctx, navnode),

        # Preview image meta tags
        preview_image_meta_tags(ctx),

        # Analytics and warning scripts
        analytics_script(ctx.settings.analytics),
        warning_script(src, ctx),

        # Stylesheets.
        map(css_links) do each
            link[:href => each, :rel => "stylesheet", :type => "text/css"]
        end,

        script("documenterBaseURL=\"$(relhref(src, "."))\""),
        script[
            :src => RD.requirejs_cdn,
            Symbol("data-main") => relhref(src, ctx.documenter_js)
        ],
        script[:src => relhref(src, ctx.search_index_js)],
        script[:src => relhref(src, ctx.search_js)],

        script[:src => relhref(src, "siteinfo.js")],
        script[:src => relhref(src, "../versions.js")],
        # Themes. Note: we reverse the list to make sure that the default theme (first in
        # the array) comes as the last <link> tag.
        map(Iterators.reverse(enumerate(THEMES))) do (i, theme)
            e = link[".docs-theme-link",
                :rel => "stylesheet", :type => "text/css",
                :href => relhref(src, "assets/themes/$(theme).css"),
                Symbol("data-theme-name") => theme,
            ]
            (i == 1) && push!(e.attributes, Symbol("data-theme-primary") => "")
            (i == 2) && push!(e.attributes, Symbol("data-theme-primary-dark") => "")
            return e
        end,
        script[:src => relhref(src, ctx.themeswap_js)],
        # Custom user-provided assets.
        asset_links(src, ctx.settings.assets),
    )
end

function canonical_url_tags(ctx, navnode)
    @tags meta link
    canonical = canonical_url(ctx, navnode)
    if isnothing(canonical)
        return DOM.VOID
    else
        tags = DOM.Node[
            meta[:property => "og:url", :content => canonical],
            meta[:property => "twitter:url", :content => canonical],
            link[:rel => "canonical", :href => canonical]
        ]
        return tags
    end
end

function preview_image_meta_tags(ctx)
    @tags meta
    canonical_link = ctx.settings.canonical
    preview = find_preview_image(ctx)
    if canonical_link === nothing || preview === nothing
        # Cannot construct absolute link if canonical URL is not set
        return DOM.VOID
    else
        # Return OpenGraph and Twitter image meta tags.
        preview = replace(preview, r"[/\\]+" => "/")
        preview_url = rstrip(canonical_link, '/') * "/" * preview
        tags = DOM.Node[
            meta[:property => "og:image", :content => preview_url],
            meta[:property => "twitter:image", :content => preview_url],
            meta[:property => "twitter:card", :content => "summary_large_image"]
        ]
        return tags
    end
end

function default_site_description(ctx)
    if isnothing(ctx.settings.description)
        return "Documentation for $(ctx.doc.user.sitename)."
    else
        return ctx.settings.description
    end
end

function find_preview_image(ctx)
    for ext in ["png", "webp", "gif", "jpg", "jpeg"]
        filename = joinpath("assets", "preview.$(ext)")
        isfile(joinpath(ctx.doc.user.build, filename)) && return filename
    end
    return nothing
end

function asset_links(src::AbstractString, assets::Vector{HTMLAsset})
    isabspath(src) && @error("Absolute path '$src' passed to asset_links")
    @tags link script
    links = DOM.Node[]
    for asset in assets
        class = asset.class
        url = asset.islocal ? relhref(src, asset.uri) : asset.uri
        node =
            class == :ico ? link[:href  => url, :rel => "icon", :type => "image/x-icon", pairs(asset.attributes)...] :
            class == :css ? link[:href  => url, :rel => "stylesheet", :type => "text/css", pairs(asset.attributes)...] :
            class == :js  ? script[:src => url, pairs(asset.attributes)...] : continue # Skip non-js/css files.
        push!(links, node)
    end
    return links
end

function analytics_script(tracking_id::AbstractString)
    @tags script
    isempty(tracking_id) ? DOM.VOID : [
        script[:async, :src => "https://www.googletagmanager.com/gtag/js?id=$(tracking_id)"](),
        script("""
          window.dataLayer = window.dataLayer || [];
          function gtag(){dataLayer.push(arguments);}
          gtag('js', new Date());
          gtag('config', '$(tracking_id)', {'page_path': location.pathname + location.search + location.hash});
        """)
    ]
end

function warning_script(src, ctx)
    if ctx.settings.warn_outdated
        return Tag(:script)[Symbol(OUTDATED_VERSION_ATTR), :src => relhref(src, ctx.warner_js)]()
    end
    return DOM.VOID
end

# Navigation menu
# ------------------------------------------------------------------------------

struct NavMenuContext
    htmlctx :: HTMLContext
    current :: Documenter.NavNode
    idstack :: Vector{Int}
end
NavMenuContext(ctx::HTMLContext, current::Documenter.NavNode) = NavMenuContext(ctx, current, [])

function render_sidebar(ctx, navnode)
    @tags a form img input nav div button select option span
    src = get_url(ctx, navnode)
    navmenu = nav[".docs-sidebar"]

    # The logo and sitename will point to the first page in the navigation menu
    href = navhref(ctx, first(ctx.doc.internal.navlist), navnode)

    # Logo
    logo = find_image_asset(ctx, "logo")
    logo_dark = find_image_asset(ctx, "logo-dark")
    if logo !== nothing
        alt = isempty(ctx.doc.user.sitename) ? "Logo" : "$(ctx.doc.user.sitename) logo"
        logo_element = a[".docs-logo", :href => href]
        if logo_dark === nothing
            push!(logo_element.nodes, img[:src => relhref(src, logo), :alt => alt])
        else
            push!(logo_element.nodes, img[".docs-light-only", :src => relhref(src, logo), :alt => alt])
            push!(logo_element.nodes, img[".docs-dark-only", :src => relhref(src, logo_dark), :alt => alt])
        end
        push!(navmenu.nodes, logo_element)
    end
    # Sitename
    if ctx.settings.sidebar_sitename
        push!(navmenu.nodes, div[".docs-package-name"](
            span[".docs-autofit"](a[:href => href](ctx.doc.user.sitename))
        ))
    end

    # Search box
    push!(navmenu.nodes,
        button["#documenter-search-query.docs-search-query.input.is-rounded.is-small.is-clickable.my-2.mx-auto.py-1.px-2"]("Search docs (Ctrl + /)")
    )

    # The menu itself
    menu = navitem(NavMenuContext(ctx, navnode))
    push!(menu.attributes, :class => "docs-menu")
    push!(navmenu.nodes, menu)

    # Version selector
    let
        vs_class = ".docs-version-selector.field.has-addons"
        vs_label = span[".docs-label.button.is-static.is-size-7"]("Version")
        vs_label = div[".control"](vs_label)
        vs_select = select["#documenter-version-selector"]
        if !isempty(ctx.doc.user.version)
            vs_class = "$(vs_class).visible"
            opt = option[:value => "#", :selected => "selected", ](ctx.doc.user.version)
            vs_select = vs_select(opt)
        end
        vs_select = div[".select.is-fullwidth.is-size-7"](vs_select)
        vs_select = div[".docs-selector.control.is-expanded"](vs_select)
        push!(navmenu.nodes, div[vs_class](vs_label, vs_select))
    end
    navmenu
end

function find_image_asset(ctx, name)
    for ext in ["svg", "png", "webp", "gif", "jpg", "jpeg"]
        filename = joinpath("assets", "$(name).$(ext)")
        isfile(joinpath(ctx.doc.user.build, filename)) && return filename
    end
    return nothing
end

"""
[`navitem`](@ref) returns the lists and list items of the navigation menu.
It gets called recursively to construct the whole tree.

It always returns a [`DOM.Node`](@ref). If there's nothing to display (e.g. the node is set
to be invisible), it returns an empty text node (`DOM.Node("")`).
"""
navitem(nctx) = navitem(nctx, nctx.htmlctx.doc.internal.navtree)
function navitem(nctx, nns::Vector)
    push!(nctx.idstack, 0)
    nodes = map(nns) do nn
        nctx.idstack[end] = nctx.idstack[end] + 1
        navitem(nctx, nn)
    end
    pop!(nctx.idstack)
    filter!(node -> node.name !== DOM.TEXT, nodes) # FIXME: why?
    ulclass = (length(nctx.idstack) >= nctx.htmlctx.settings.collapselevel) ? ".collapsed" : ""
    isempty(nodes) ? DOM.Node("") : DOM.Tag(:ul)[ulclass](nodes)
end
function navitem(nctx, nn::Documenter.NavNode)
    @tags ul li span a input label i
    ctx, current = nctx.htmlctx, nctx.current
    dctx = DCtx(nctx.htmlctx, nn, true)
    # We'll do the children first, primarily to determine if this node has any that are
    # visible. If it does not and it itself is not visible (including current), then
    # we'll hide this one as well, returning an empty string Node.
    children = navitem(nctx, nn.children)
    if nn !== current && !nn.visible && children.name === DOM.TEXT
        return DOM.Node("")
    end

    # construct this item
    title = domify(dctx, pagetitle(dctx))
    currentclass = (nn === current) ? ".is-active" : ""
    item = if length(nctx.idstack) >= ctx.settings.collapselevel && children.name !== DOM.TEXT
        menuid = "menuitem-$(join(nctx.idstack, '-'))"
        input_attr = ["#$(menuid).collapse-toggle", :type => "checkbox"]
        nn in Documenter.navpath(nctx.current) && push!(input_attr, :checked)
        li[currentclass](
            input[input_attr...],
            label[".tocitem", :for => menuid](span[".docs-label"](title), i[".docs-chevron"]),
        )
    elseif nn.page === nothing
        li[currentclass](span[".tocitem"](title))
    else
        li[currentclass](a[".tocitem", :href => navhref(ctx, nn, current)](title))
    end

    # add the subsections (2nd level headings) from the page
    if (nn === current) && current.page !== nothing
        subs = collect_subsections(getpage(ctx, current.page).mdast)
        internal_links = map(subs) do s
            istoplevel, anchor, text = s
            _li = istoplevel ? li[".toplevel"] : li[]
            _li(a[".tocitem", :href => anchor](span(domify(dctx, text.children))))
        end
        # Only create the ul.internal tag if there actually are in-page headers
        length(internal_links) > 0 && push!(item.nodes, ul[".internal"](internal_links))
    end

    # add the visible subsections, if any, as a single list
    (children.name === DOM.TEXT) || push!(item.nodes, children)

    item
end

function render_navbar(ctx, navnode, edit_page_link::Bool)
    @tags div header nav ul li a span

    # Hamburger on mobile
    navbar_left = a[
        "#documenter-sidebar-button.docs-sidebar-button.docs-navbar-link.fa-solid.fa-bars.is-hidden-desktop",
        :href => "#",
    ]

    # The breadcrumb (navigation links on top)
    navpath = Documenter.navpath(navnode)
    header_links = map(navpath) do nn
        dctx = DCtx(ctx, nn, true)
        title = domify(dctx, pagetitle(dctx))
        nn.page === nothing ? li(a[".is-disabled"](title)) : li(a[:href => navhref(ctx, nn, navnode)](title))
    end
    header_links[end] = header_links[end][".is-active"]
    breadcrumb = nav[".breadcrumb"](
        ul[".is-hidden-mobile"](header_links),
        ul[".is-hidden-tablet"](header_links[end]) # when on mobile, we only show the page title, basically
    )

    # The "Edit on GitHub" links and the hamburger to open the sidebar (on mobile) float right
    navbar_right = div[".docs-right"]

    # Set up the link to the root of the remote Git repository
    #
    # By default, we try to determine it from the configured remote. If that fails, the link
    # is not displayed. The user can also pass `repolink` to HTML to either disable it
    # (repolink = nothing) or override the link URL (if set to a string). In the latter case,
    # we try to figure out what icon and string we should use based on the URL.
    if !isnothing(ctx.settings.repolink) && (ctx.settings.repolink isa String || ctx.doc.user.remote isa Remotes.Remote)
        url, (host, logo) = if ctx.settings.repolink isa String
            ctx.settings.repolink, host_logo(ctx.settings.repolink)
        else # ctx.doc.user.remote isa Remotes.Remote
            Remotes.repourl(ctx.doc.user.remote), host_logo(ctx.doc.user.remote)
        end
        # repourl() can sometimes return a nothing (Remotes.URL)
        if !isnothing(url)
            repo_title = "View the repository" * (isempty(host) ? "" : " on $host")
            push!(navbar_right.nodes,
                a[".docs-navbar-link", :href => url, :title => repo_title](
                    span[".docs-icon.fa-brands"](logo),
                    span[".docs-label.is-hidden-touch"](isempty(host) ? "Repository" : host)
                )
            )
        end
    end
    # Add an edit link, with just an icon, but only on pages where edit_page_link is true.
    # Some pages, like search, are special and do not have a source file to link to.
    edit_page_link && edit_link(ctx, navnode) do logo, title, url
        push!(navbar_right.nodes,
            a[".docs-navbar-link", :href => url, :title => title](
                span[".docs-icon.fa-solid"](logo)
            )
        )
    end

    # Settings cog
    push!(navbar_right.nodes, a[
        "#documenter-settings-button.docs-settings-button.docs-navbar-link.fa-solid.fa-gear",
        :href => "#", :title => "Settings",
    ])

    # Collapse/Expand All articles toggle
    push!(navbar_right.nodes, a[
        "#documenter-article-toggle-button.docs-article-toggle-button.fa-solid.fa-chevron-up",
        :href=>"javascript:;", :title=>"Collapse all docstrings",
    ])

    # Construct the main <header> node that should be the first element in div.docs-main
    header[".docs-navbar"](navbar_left, breadcrumb, navbar_right)
end

"""
Calls `f(logo, title, url)` if it is possible to create an edit link for the `navnode`.
"""
function edit_link(f, ctx, navnode)
    view_logo, edit_logo = "\uf15c", "\uf044" # 'fa-file-lines' and 'fa-pen-to-square', from .fa-solid class
    # Let's fetch the edit path. Usually this is the source file of the page, but the user
    # can override it specifying the EditURL option in an @meta block. Usually, it is a
    # relative path pointing to a file, but can also be set to an absolute URL.
    editpath = get(getpage(ctx, navnode).globals.meta, :EditURL, getpage(ctx, navnode).source)
    # If the user has set :EditURL to nothing, then the link will be disabled. Note: the
    # .source field of a Page is always a String.
    isnothing(editpath) && return
    # If the user has set an absolute :EditURL, then we just use that URL without
    # modifications. The only thing we want to do is to determine the Git remote host name
    # from the URL, if we can. We also use the "view" verb and logo here, since we do not
    # know if the remote link allows editing, and so it is the safer option.
    if Documenter.isabsurl(editpath)
        host, _ = host_logo(editpath)
        title = "View source" * (isempty(host) ? "" : " on $(host)")
        f(view_logo, title, editpath)
        return
    end
    # If the user has disable Git, then we can not determine edit links
    ctx.settings.disable_git && return
    # If the user has passed HTML(edit_link = nothing), then all edit links (with relative
    # paths) are disabled.
    isnothing(ctx.settings.edit_link) && return
    # edit_url will call abspath() on the path, but our working directory is set to
    # makedocs' root argument. The Page .source paths are already relative to that, but
    # user-provided EditURLs are assumed to be relative to the current page. So we need to
    # update the path accordingly.
    if editpath != getpage(ctx, navnode).source
        editpath = joinpath(dirname(getpage(ctx, navnode).source), editpath)
    end
    # If the user has set `ctx.settings.edit_link = :commit` (only non-String value), then
    # we set pass commit=nothing and let edit_url figure out the commit ref with Git.
    # We also render a "view" link, instead of the usual "edit" link, since it is usually
    # not possible to directly modify the repository files if they refer to a particular
    # commit.
    verb, logo, commit = if ctx.settings.edit_link === :commit
        "View", view_logo, nothing
    else
        "Edit", edit_logo, ctx.settings.edit_link
    end
    host, _ = host_logo(ctx.doc.user.remote)
    editurl = Documenter.edit_url(ctx.doc, editpath, rev=commit)
    # It is possible for editurl() to return a nothing, if something goes wrong
    isnothing(editurl) && return
    # Create the edit link
    f(logo, "$verb source" * (isempty(host) ? "" : " on $(host)"), editurl)
    return
end

# All these logos are from the .fa-brands (brands) class
const host_logo_github    = (host = "GitHub",       logo = "\uf09b") # fa-github
const host_logo_bitbucket = (host = "BitBucket",    logo = "\uf171") # fa-bitbucket
const host_logo_gitlab    = (host = "GitLab",       logo = "\uf296") # fa-gitlab
const host_logo_azure     = (host = "Azure DevOps", logo = "\uf3ca") # fa-microsoft; TODO: change to ADO logo when added to FontAwesome
const host_logo_fallback  = (host = "",             logo = "\uf841") # fa-git-alt
host_logo(remote::Remotes.GitHub) = host_logo_github
host_logo(remote::Remotes.URL) = host_logo(remote.urltemplate)
host_logo(remote::Union{Remotes.Remote,Nothing}) = host_logo_fallback
function host_logo(remoteurl::String)
    occursin("github", remoteurl)    ? host_logo_github    :
    occursin("gitlab", remoteurl)    ? host_logo_gitlab    :
    occursin("bitbucket", remoteurl) ? host_logo_bitbucket :
    occursin("azure", remoteurl)     ? host_logo_azure     :
    host_logo_fallback
end

function render_footer(ctx, navnode)
    @tags a div nav
    # Navigation links (previous/next page), if there are any
    navlinks = DOM.Node[]
    if navnode.prev !== nothing
        dctx = DCtx(ctx, navnode.prev, true)
        title = domify(dctx, pagetitle(dctx))
        link = a[".docs-footer-prevpage", :href => navhref(ctx, navnode.prev, navnode)]("« ", title)
        push!(navlinks, link)
    end
    if navnode.next !== nothing
        dctx = DCtx(ctx, navnode.next, true)
        title = domify(dctx, pagetitle(dctx))
        link = a[".docs-footer-nextpage", :href => navhref(ctx, navnode.next, navnode)](title, " »")
        push!(navlinks, link)
    end

    linebreak = div[".flexbox-break"]()
    footer_content = ctx.settings.footer

    nav_children = []
    if !isempty(navlinks)
        push!(nav_children, navlinks, linebreak)
    end

    if footer_content !== nothing
        footer_container = domify(DCtx(ctx, navnode), ctx.settings.footer)
        push!(first(footer_container).attributes, :class => "footer-message")
        push!(nav_children, footer_container)
    end

    return nav[".docs-footer"](nav_children...)
end

# Article (page contents)
# ------------------------------------------------------------------------------

function render_article(ctx, navnode)
    dctx = DCtx(ctx, navnode)
    # function render_article(ctx, navnode)
    @tags article section ul li hr span a div p

    # Build the page itself (and collect any footnotes)
    empty!(dctx.footnotes)
    art_body = article["#documenter-page.content"](domify(dctx))
    # Footnotes, if there are any
    if !isempty(dctx.footnotes)
        fnotes = map(dctx.footnotes) do f
            # If there are any nested footnotes, they'll get ignored.
            dctx_footnote = DCtx(dctx, footnotes = nothing)
            fid = "footnote-$(f.element.id)"
            citerefid = "citeref-$(f.element.id)"
            if length(f.children) == 1 && first(f.children).element isa MarkdownAST.Paragraph
                li["#$(fid).footnote"](
                    a[".tag.is-link", :href => "#$(citerefid)"](f.element.id),
                    domify(dctx_footnote, first(f.children).children),
                )
            else
                li["#$(fid).footnote"](
                    a[".tag.is-link", :href => "#$(citerefid)"](f.element.id),
                    # passing an empty MD() as `parent` to give it block context
                    domify(dctx_footnote, f.children),
                )
            end
        end
        push!(art_body.nodes, section[".footnotes.is-size-7"](ul(fnotes)))
    end
    return art_body
end

# expand the versions argument from the user
# and return entries and needed symlinks
function expand_versions(dir, versions)
    # output: entries and symlinks
    entries = String[]
    symlinks = Pair{String,String}[]

    # read folders and filter out symlinks
    available_folders = readdir(dir)
    cd(() -> filter!(!islink, available_folders), dir)

    # filter and sort release folders
    vnum(x) = VersionNumber(x)
    version_folders = [x for x in available_folders if occursin(Base.VERSION_REGEX, x)]
    sort!(version_folders, lt = (x, y) -> vnum(x) < vnum(y), rev = true)
    release_folders = filter(x -> (v = vnum(x); v.prerelease == () && v.build == ()), version_folders)
    # pre_release_folders = filter(x -> (v = vnum(x); v.prerelease != () || v.build != ()), version_folders)
    major_folders = filter!(x -> (v = vnum(x); v.major != 0),
                            unique(x -> (v = vnum(x); v.major), release_folders))
    minor_folders = filter!(x -> (v = vnum(x); !(v.major == 0 && v.minor == 0)),
                            unique(x -> (v = vnum(x); (v.major, v.minor)), release_folders))
    patch_folders = unique(x -> (v = vnum(x); (v.major, v.minor, v.patch)), release_folders)

    filter!(x -> vnum(x) !== 0, major_folders)

    # populate output
    for entry in versions
        if entry == "v#" # one doc per major release
            for x in major_folders
                vstr = "v$(vnum(x).major).$(vnum(x).minor)"
                push!(entries, vstr)
                push!(symlinks, vstr => x)
            end
        elseif entry == "v#.#" # one doc per minor release
            for x in minor_folders
                vstr = "v$(vnum(x).major).$(vnum(x).minor)"
                push!(entries, vstr)
                push!(symlinks, vstr => x)
            end
        elseif entry == "v#.#.#" # one doc per patch release
            for x in patch_folders
                vstr = "v$(vnum(x).major).$(vnum(x).minor).$(vnum(x).patch)"
                push!(entries, vstr)
                push!(symlinks, vstr => x)
            end
        elseif entry == "v^" || (entry isa Pair && entry.second == "v^")
            if !isempty(release_folders)
                x = first(release_folders)
                vstr = isa(entry, Pair) ? entry.first : "v$(vnum(x).major).$(vnum(x).minor)"
                push!(entries, vstr)
                push!(symlinks, vstr => x)
            end
        elseif entry isa Pair
            k, v = entry
            i = findfirst(==(v), available_folders)
            if i === nothing
                @warn "no match for `versions` entry `$(repr(entry))`"
            else
                push!(entries, k)
                push!(symlinks, k => v)
            end
        else
            @warn "no match for `versions` entry `$(repr(entry))`"
        end
    end
    unique!(entries) # remove any duplicates

    # generate remaining symlinks
    foreach(x -> push!(symlinks, "v$(vnum(x).major)" => x), major_folders)
    foreach(x -> push!(symlinks, "v$(vnum(x).major).$(vnum(x).minor)" => x), minor_folders)
    foreach(x -> push!(symlinks, "v$(vnum(x).major).$(vnum(x).minor).$(vnum(x).patch)" => x), patch_folders)
    filter!(x -> x.first != x.second, unique!(symlinks))

    # assert that none of the links point to another link
    for link in symlinks
        i = findfirst(x -> link.first == x.second, symlinks)
        if i !== nothing
            throw(ArgumentError("link `$(link)` incompatible with link `$(symlinks[i])`."))
        end
    end

    return entries, symlinks
end

# write version file
function generate_version_file(versionfile::AbstractString, entries, symlinks = [])
    open(versionfile, "w") do buf
        println(buf, "var DOC_VERSIONS = [")
        for folder in entries
            println(buf, "  \"", folder, "\",")
        end
        println(buf, "];")

        # entries is empty if no versions have been built at all
        isempty(entries) && return

        # The first element in entries corresponds to the latest version, but is usually not the full version
        # number. So this essentially follows the symlinks that will be generated to figure out the full
        # version number (stored in DOCUMENTER_CURRENT_VERSION in siteinfo.js).
        # Every symlink points to a directory, so this doesn't need to be recursive.
        newest = first(entries)
        for s in symlinks
            if s.first == newest
                newest = s.second
                break
            end
        end
        println(buf, "var DOCUMENTER_NEWEST = \"$(newest)\";")
        println(buf, "var DOCUMENTER_STABLE = \"$(first(entries))\";")
    end
end

# write redirect file
function generate_redirect_file(redirectfile::AbstractString, entries)
    # The link to the redirected destination is same as outdated-warning. (DOCUMENTER_STABLE)

    comment = "<!--This file is automatically generated by Documenter.jl-->"

    isfile(redirectfile) && !startswith(read(redirectfile, String), comment) && return
    isempty(entries) && return

    open(redirectfile, "w") do buf
        println(buf, comment)
        println(buf, "<meta http-equiv=\"refresh\" content=\"0; url=./$(first(entries))/\"/>")
    end
end

function generate_siteinfo_file(dir::AbstractString, version::Union{AbstractString,Nothing})
    open(joinpath(dir, "siteinfo.js"), "w") do buf
        if version !== nothing
            println(buf, "var DOCUMENTER_CURRENT_VERSION = \"$(version)\";")
        else
            println(buf, "var DOCUMENTER_VERSION_SELECTOR_DISABLED = true;")
        end
    end
end

# The .documenter-siteinfo.json can contain various metadata (such as the Documenter version
# used to generate the docs) that automated tools (like DocumenterTools) can use to when
# performing e.g. post-processing after the fact on the generated docs.
#
# The file should be assumed to contain a JSON object that contains at least a 'documenter'
# field. The 'documenter' field is controlled by Documenter. Other tools are free to modify
# the file and add their own values, preferably in a namespace that is unlikely to cause
# a conflict.
#
# Note: siteinfo.js is generated by `deploydocs` and gets loaded in the HTML, whereas
# .documenter-siteinfo.json gets generated by makedocs and does not normally get loaded
# in the HTML
function generate_siteinfo_json(root::AbstractString)
    isdir(root) || error("generate_siteinfo_json: not a directory at $root")
    siteinfo = Dict(
        "documenter_version" => string(Documenter.DOCUMENTER_VERSION),
        "julia_version" => string(VERSION),
        "generation_timestamp" => Dates.format(now(), dateformat"yyyy-mm-dd\THH:MM:SS"),
    )
    open(joinpath(root, ".documenter-siteinfo.json"), "w") do io
        JSON.print(io, Dict("documenter" => siteinfo))
    end
    return
end

## domify(...)
# ------------

function domify(dctx::DCtx, node::Node, element::MarkdownAST.AbstractElement)
    error("Unimplemented element: $(typeof(element))")
end

function domify(dctx::DCtx)
    ctx, navnode = dctx.ctx, dctx.navnode
    map(getpage(ctx, navnode).mdast.children) do node
        rec = SearchRecord(ctx, navnode, node, node.element)
        push!(ctx.search_index, rec)
        domify(dctx, node, node.element)
    end
end
domify(dctx::DCtx, node::Node) = domify(dctx, node, node.element)
function domify(dctx::DCtx, children)
    @assert eltype(children) <: Node
    map(child -> domify(dctx, child), children)
end

domify(dctx::DCtx, node::Node, ::MarkdownAST.Document) = domify(dctx, node.children)

function domify(dctx::DCtx, node::Node, ah::Documenter.AnchoredHeader)
    @assert length(node.children) == 1 && isa(first(node.children).element, MarkdownAST.Heading)
    ctx, navnode = dctx.ctx, dctx.navnode
    anchor = ah.anchor
    # function domify(ctx, navnode, anchor::Anchor)
    @tags a
    frag = Documenter.anchor_fragment(anchor)
    legacy = anchor.nth == 1 ? (a[:id => lstrip(frag, '#')*"-1"],) : ()
    h = first(node.children)
    Tag(Symbol("h$(h.element.level)"))[:id => lstrip(frag, '#')](
        a[".docs-heading-anchor", :href => frag](domify(dctx, h.children)),
        legacy...,
        a[".docs-heading-anchor-permalink", :href => frag, :title => "Permalink"]
    )
end

struct ListBuilder
    es::Vector
end
ListBuilder() = ListBuilder([])

import Base: push!
function push!(lb::ListBuilder, level, node)
    @assert level >= 1
    if level == 1
        push!(lb.es, node)
    else
        if isempty(lb.es) || typeof(last(lb.es)) !== ListBuilder
            push!(lb.es, ListBuilder())
        end
        push!(last(lb.es), level-1, node)
    end
end

function domify(lb::ListBuilder)
    @tags ul li
    ul(map(e -> isa(e, ListBuilder) ? li[".no-marker"](domify(e)) : li(e), lb.es))
end

function domify(dctx::DCtx, node::Node, contents::Documenter.ContentsNode)
    ctx, navnode = dctx.ctx, dctx.navnode
    # function domify(ctx, navnode, contents::Documenter.ContentsNode)
    @tags a
    navnode_dir = dirname(navnode.page)
    navnode_url = get_url(ctx, navnode)
    lb = ListBuilder()
    for (count, path, anchor) in contents.elements
        header = first(anchor.node.children)
        level = header.element.level
        # Skip header levels smaller than the requested mindepth
        level = level - contents.mindepth + 1
        level < 1 && continue
        path = joinpath(navnode_dir, path) # links in ContentsNodes are relative to current page
        path = pretty_url(ctx, relhref(navnode_url, get_url(ctx, path)))
        url = string(path, Documenter.anchor_fragment(anchor))
        node = a[:href=>url](domify(DCtx(dctx, droplinks=true), header.children))
        push!(lb, level, node)
    end
    domify(lb)
end

function domify(dctx::DCtx, node::Node, index::Documenter.IndexNode)
    ctx, navnode = dctx.ctx, dctx.navnode
    # function domify(ctx, navnode, index::Documenter.IndexNode)
    @tags a code li ul
    navnode_dir = dirname(navnode.page)
    navnode_url = get_url(ctx, navnode)
    lis = map(index.elements) do el
        object, doc, path, mod, cat = el
        path = joinpath(navnode_dir, path) # links in IndexNodes are relative to current page
        path = pretty_url(ctx, relhref(navnode_url, get_url(ctx, path)))
        url = string(path, "#", Documenter.slugify(object))
        li(a[:href=>url](code("$(object.binding)")))
    end
    ul(lis)
end

domify(dctx::DCtx, node::Node, ::Documenter.DocsNodesBlock) = domify(dctx, node.children)

function domify(dctx::DCtx, mdast_node::Node, node::Documenter.DocsNode)
    ctx, navnode = dctx.ctx, dctx.navnode
    # function domify(ctx, navnode, node::Documenter.DocsNode)
    @tags a code article header span

    # push to search index
    rec = SearchRecord(ctx, navnode;
        fragment=Documenter.anchor_fragment(node.anchor),
        title=string(node.object.binding),
        category=Documenter.doccat(node.object),
        text = mdflatten(mdast_node))
    push!(ctx.search_index, rec)

    article[".docstring"](
        header(
            a[".docstring-article-toggle-button.fa-solid.fa-chevron-down", :href=>"javascript:;", :title=>"Collapse docstring"],
            a[".docstring-binding", :id=>node.anchor.id, :href=>"#$(node.anchor.id)"](code("$(node.object.binding)")),
            " — ", # &mdash;
            span[".docstring-category"]("$(Documenter.doccat(node.object))")
        ),
        domify_doc(dctx, mdast_node)
    )
end

function domify_doc(dctx::DCtx, node::Node)
    @assert node.element isa Documenter.DocsNode
    ctx, navnode = dctx.ctx, dctx.navnode
    # function domify_doc(ctx, navnode, md::Markdown.MD)
    @tags a section footer div
    # The `:results` field contains a vector of `Docs.DocStr` objects associated with
    # each markdown object. The `DocStr` contains data such as file and line info that
    # we need for generating correct source links.
    map(zip(node.element.mdasts, node.element.results)) do (markdown, result)
        ret = section(div(domify(dctx, markdown)))
        # When a source link is available then print the link.
        if !ctx.settings.disable_git
            url = Documenter.source_url(ctx.doc, result)
            if url !== nothing
                push!(ret.nodes, a[".docs-sourcelink", :target=>"_blank", :href=>url]("source"))
            end
        end
        return ret
    end
end

function domify(dctx::DCtx, ::Node, evalnode::Documenter.EvalNode)
    isnothing(evalnode.result) ? DOM.Node[] : domify(dctx, evalnode.result.children)
end

# nothing to show for MetaNodes, so we just return an empty list
domify(::DCtx, ::Node, ::Documenter.MetaNode) = DOM.Node[]
domify(::DCtx, ::Node, ::Documenter.SetupNode) = DOM.Node[]

function domify(::DCtx, ::Node, raw::Documenter.RawNode)
    raw.name === :html ? Tag(Symbol("#RAW#"))(raw.text) : DOM.Node[]
end


# Utilities
# ------------------------------------------------------------------------------

"""
Writes the HTML DOM into the HTML file that corresponds to `navnode`.
Prints a warning/error if the page goes over the `size_threshold` or `size_threshold_warn`
limits, and in the former case also returns `false`, to report back to the caller that the
size threshold check failed.
"""
function write_html(ctx::HTMLContext, navnode::Documenter.NavNode, page_html::DOM.HTMLDocument) :: Bool
    page_path = get_url(ctx, navnode)
    buf = IOBuffer()
    print(buf, page_html)
    path = joinpath(ctx.doc.user.build, page_path)
    isdir(dirname(path)) || mkpath(dirname(path))
    file_size = open(io -> write(io, take!(buf)), path; write=true)
    size_threshold_msg(var::Symbol) = """
    Generated HTML over $(var) limit: $(page_path)
        Generated file size: $(file_size) (bytes)
        size_threshold_warn: $(ctx.settings.size_threshold_warn) (bytes)
        size_threshold:      $(ctx.settings.size_threshold) (bytes)"""
    if file_size > ctx.settings.size_threshold
        @error size_threshold_msg(:size_threshold)
        return false
    elseif file_size > ctx.settings.size_threshold_warn
        @warn size_threshold_msg(:size_threshold_warn)
    end
    return true
end

"""
Get the relative hyperlink between two [`Documenter.NavNode`](@ref)s. Assumes that both
[`Documenter.NavNode`](@ref)s have an associated [`Documenter.Page`](@ref) (i.e. `.page`
is not `nothing`).
"""
navhref(ctx, to, from) = pretty_url(ctx, relhref(get_url(ctx, from), get_url(ctx, to)))

"""
Calculates a relative HTML link from one path to another.
"""
function relhref(from, to)
    pagedir = dirname(from)
    # The regex separator replacement is necessary since otherwise building the docs on
    # Windows will result in paths that have `//` separators which break asset inclusion.
    replace(relpath(to, isempty(pagedir) ? "." : pagedir), r"[/\\]+" => "/")
end

"""
Returns the full path corresponding to a path of a `.md` page file. The the input and output
paths are assumed to be relative to `src/`.
"""
function get_url(ctx, path::AbstractString)
    if ctx.settings.prettyurls
        d = if basename(path) == "index.md"
            dirname(path)
        else
            first(splitext(path))
        end
        isempty(d) ? "index.html" : "$d/index.html"
    else
        # change extension to .html
        string(splitext(path)[1], ".html")
    end
end

"""
Returns the full path of a [`Documenter.NavNode`](@ref) relative to `src/`.
"""
get_url(ctx, navnode::Documenter.NavNode) = get_url(ctx, navnode.page)

"""
If `prettyurls` for [`HTML`](@ref Documenter.HTML) is enabled, returns a "pretty" version of
the `path` which can then be used in links in the resulting HTML file.
"""
function pretty_url(ctx, path::AbstractString)
    if ctx.settings.prettyurls
        dir, file = splitdir(path)
        if file == "index.html"
            return length(dir) == 0 ? "" : "$(dir)/"
        end
    end
    return path
end

"""
If `canonical` for [`HTML`](@ref Documenter.HTML) is set, returns the canonical
URL of a `path` or [`Documenter.NavNode`](@ref), otherwise returns nothing.
"""
function canonical_url(ctx, path_or_navnode)
    canonical_link = ctx.settings.canonical
    if canonical_link === nothing
        return nothing
    else
        canonical_link_stripped = rstrip(canonical_link, '/')
        url = pretty_url(ctx, get_url(ctx, path_or_navnode))
        return "$canonical_link_stripped/$url"
    end
end

"""
Tries to guess the page title by looking at the `<h1>` headers and returns the
header contents of the first `<h1>` on a page (or `nothing` if the algorithm
was unable to find any `<h1>` headers).
"""
function pagetitle(page::Node)
    @assert page.element isa MarkdownAST.Document
    # function pagetitle(page::Documenter.Page)
    title = nothing
    for node in page.children
        # AnchoredHeaders should have just one child node, which is the Heading node
        if isa(node.element, Documenter.AnchoredHeader)
            node = first(node.children)
        end
        if isa(node.element, MarkdownAST.Heading) && node.element.level == 1
            title = collect(node.children)
            break
        end
    end
    title
end

function pagetitle(dctx::DCtx)
    ctx, navnode = dctx.ctx, dctx.navnode
    # function pagetitle(ctx, navnode::Documenter.NavNode)
    if navnode.title_override !== nothing
        # parse title_override as markdown
        md = Markdown.parse(navnode.title_override)
        # Markdown.parse results in a paragraph so we need to strip that
        if !(length(md.content) === 1 && isa(first(md.content), Markdown.Paragraph))
            error("Bad Markdown provided for page title: '$(navnode.title_override)'")
        end
        mdast = convert(Node, md)
        return collect(first(mdast.children).children)
    end

    if navnode.page !== nothing
        title = pagetitle(getpage(dctx).mdast)
        title === nothing || return title
    end

    [MarkdownAST.@ast("-")]
end

mdflatten_pagetitle(dctx::DCtx) = sprint((io, ns) -> foreach(n -> mdflatten(io, n), ns), pagetitle(dctx))

"""
Returns an ordered list of tuples, `(toplevel, anchor, text)`, corresponding to level 1 and 2
headings on the `page`. Note that if the first header on the `page` is a level 1 header then
it is not included -- it is assumed to be the page title and so does not need to be included
in the navigation menu twice.
"""
function collect_subsections(page::MarkdownAST.Node)
    @assert page.element isa MarkdownAST.Document
    # function collect_subsections(page::Documenter.Page)
    sections = []
    title_found = false
    for node in page.children
        @assert !isa(node.element, MarkdownAST.Heading) # all headings should have been replaced
        isa(node.element, Documenter.AnchoredHeader) || continue
        anchor = node.element.anchor
        node = first(node.children) # get the Heading node
        @assert isa(node.element, MarkdownAST.Heading)
        if node.element.level < 3
            toplevel = node.element.level === 1
            # Don't include the first header if it is `h1`.
            if toplevel && isempty(sections) && !title_found
                title_found = true
                continue
            end
            push!(sections, (toplevel, Documenter.anchor_fragment(anchor), node))
        end
    end
    return sections
end

function domify_ansicoloredtext(text::AbstractString, class = "")
    @tags pre
    stack = DOM.Node[pre()] # this `pre` is dummy
    function cb(io::IO, printer, tag::String, attrs::Dict{Symbol, String})
        text = String(take!(io))
        children = stack[end].nodes
        isempty(text) || push!(children, Tag(Symbol("#RAW#"))(text))
        if startswith(tag, "/")
            pop!(stack)
        else
            parent = Tag(Symbol(tag))[attrs]
            push!(children, parent)
            push!(stack, parent)
        end
        return true
    end
    ansiclass = isempty(class) ? "ansi" : class * " ansi"
    printer = ANSIColoredPrinters.HTMLPrinter(IOBuffer(text), callback = cb,
                                              root_tag = "code", root_class = ansiclass)
    show(IOBuffer(), MIME"text/html"(), printer)
    return stack[1].nodes
end

function domify(dctx::DCtx, node::Node, e::MarkdownAST.Text)
    ctx, navnode = dctx.ctx, dctx.navnode
    text = e.text
    # function mdconvert(text::AbstractString, parent; kwargs...)

    # Javascript LaTeX engines have a hard time dealing with `$` floating around
    # because they use them as in-line escapes. You can try a few different
    # solutions that don't work (e.g., HTML symbols &#x24;). The easiest (if
    # hacky) solution is to wrap dollar signs in a <span>. For now, only do this
    # when the text coming in is a singleton escaped $ sign.
    if text == "\$"
        return Tag(:span)("\$")
    end
    return DOM.Node(text)
end

domify(dctx::DCtx, node::Node, ::MarkdownAST.BlockQuote) = Tag(:blockquote)(domify(dctx, node.children))

domify(dctx::DCtx, node::Node, ::MarkdownAST.Strong) = Tag(:strong)(domify(dctx, node.children))

function domify(dctx::DCtx, node::Node, c::MarkdownAST.CodeBlock)
    ctx, navnode, settings = dctx.ctx, dctx.navnode, dctx.settings
    language = c.info
    # function mdconvert(c::Markdown.Code, parent::MDBlockContext; settings::Union{HTML,Nothing}=nothing, kwargs...)
    @tags pre code
    language = Documenter.codelang(language)
    if language == "documenter-ansi" # From @repl blocks (through MultiCodeBlock)
        return pre(domify_ansicoloredtext(c.code, "nohighlight hljs"))
    elseif settings !== nothing && settings.prerender &&
           !(isempty(language) || language == "nohighlight")
        r = hljs_prerender(c, settings)
        r !== nothing && return r
    end
    class = isempty(language) ? "nohighlight" : "language-$(language)"
    return pre(code[".$(class) .hljs"](c.code))
end

function domify(dctx::DCtx, node::Node, mcb::Documenter.MultiCodeBlock)
    ctx, navnode = dctx.ctx, dctx.navnode
    # function mdconvert(mcb::Documenter.MultiCodeBlock, parent::MDBlockContext; kwargs...)
    @tags pre br
    p = pre()
    for (i, thing) in enumerate(node.children)
        pre = domify(dctx, thing)
        code = pre.nodes[1]
        # TODO: This should probably be added to the CSS later on...
        push!(code.attributes, :style => "display:block;")
        push!(p.nodes, code)
        # insert a <br> between output and the next input
        if i != length(node.children) &&
            findnext(x -> x.element.info == mcb.language, collect(node.children), i + 1) == i + 1
            push!(p.nodes, br())
        end
    end
    return p
end

domify(dctx::DCtx, node::Node, c::MarkdownAST.Code) = Tag(:code)(c.code)

function hljs_prerender(c::MarkdownAST.CodeBlock, settings::HTML)
    @assert settings.prerender "unreachable"
    @tags pre code
    lang = Documenter.codelang(c.info)
    hljs = settings.highlightjs
    js = """
    const hljs = require('$(hljs)');
    console.log(hljs.highlight($(repr(c.code)), {'language': "$(lang)"}).value);
    """
    out, err = IOBuffer(), IOBuffer()
    try
        run(pipeline(`$(settings.node) -e "$(js)"`; stdout=out, stderr=err))
        str = String(take!(out))
        # prepend nohighlight to stop runtime highlighting
        # return pre(code[".nohighlight $(lang) .hljs"](Tag(Symbol("#RAW#"))(str)))
        return pre(code[".language-$(lang) .hljs"](Tag(Symbol("#RAW#"))(str)))
    catch e
        @error "HTMLWriter: prerendering failed" exception=e stderr=String(take!(err))
    end
    return nothing
end

function domify(dctx::DCtx, node::Node, h::MarkdownAST.Heading)
    N = h.level
    DOM.Tag(Symbol("h$N"))(domify(dctx, node.children))
end

domify(dctx::DCtx, node::Node, ::MarkdownAST.ThematicBreak) = Tag(:hr)()

const ImageElements = Union{MarkdownAST.Image, Documenter.LocalImage}
function domify(dctx::DCtx, node::Node, i::ImageElements)
    ctx, navnode = dctx.ctx, dctx.navnode
    alt = mdflatten(node.children)
    url = filehref(dctx, node, i)
    # function mdconvert(i::Markdown.Image, parent; kwargs...)
    # TODO: Implement .title
    @tags video img a

    if occursin(r"\.(webm|mp4|ogg|ogm|ogv|avi)$", url)
        video[:src => url, :controls => "true", :title => alt](
            a[:href => url](alt)
        )
    else
        img[:src => url, :alt => alt]
    end
end

domify(dctx::DCtx, node::Node, ::MarkdownAST.Emph) = Tag(:em)(domify(dctx, node.children))

domify(dctx::DCtx, node::Node, m::MarkdownAST.DisplayMath) = Tag(:p)[".math-container"](string("\\[", m.math, "\\]"))

domify(dctx::DCtx, node::Node, m::MarkdownAST.InlineMath) = Tag(:span)(string('$', m.math, '$'))

domify(dctx::DCtx, node::Node, m::MarkdownAST.LineBreak) = Tag(:br)()
# TODO: Implement SoftBreak, Backslash (but they don't appear in standard library Markdown conversions)

const LinkElements = Union{MarkdownAST.Link, Documenter.PageLink, Documenter.LocalLink}
function domify(dctx::DCtx, node::Node, link::LinkElements)
    droplinks = dctx.droplinks
    url = filehref(dctx, node, link)
    # function mdconvert(link::Markdown.Link, parent; droplinks=false, kwargs...)
    link_text = domify(dctx, node.children)
    droplinks ? link_text : Tag(:a)[:href => url](link_text)
end

function domify(dctx::DCtx, node::Node, list::MarkdownAST.List)
    isordered = (list.type === :ordered)
    (isordered ? Tag(:ol) : Tag(:ul))(map(Tag(:li), domify(dctx, node.children)))
end
domify(dctx::DCtx, node::Node, ::MarkdownAST.Item) = domify(dctx, node.children)

function domify(dctx::DCtx, node::Node, ::MarkdownAST.Paragraph)
    content = domify(dctx, node.children)
    # This 'if' here is to render tight/loose lists properly, as they all have Markdown.Paragraph as a child
    # node, but we should not render it for tight lists.
    # See also: https://github.com/JuliaLang/julia/pull/26598
    is_in_tight_list(node) ? content : Tag(:p)(content)
end
is_in_tight_list(node::Node) = !isnothing(node.parent) && isa(node.parent.element, MarkdownAST.Item) &&
    !isnothing(node.parent.parent) && isa(node.parent.parent.element, MarkdownAST.List) &&
    node.parent.parent.element.tight

function domify(dctx::DCtx, node::Node, t::MarkdownAST.Table)
    th_row, tbody_rows = Iterators.peel(MarkdownAST.tablerows(node))
    # function mdconvert(t::Markdown.Table, parent; kwargs...)
    @tags table tr th td
    alignment_style = map(t.spec) do align
        if align == :right
            "text-align: right"
        elseif align == :center
            "text-align: center"
        else
            "text-align: left"
        end
    end
    table(
        tr(map(enumerate(th_row.children)) do (i, x)
            th[:style => alignment_style[i]](domify(dctx, x.children))
        end),
        map(tbody_rows) do x
            tr(map(enumerate(x.children)) do (i, y) # each cell in a row
                td[:style => alignment_style[i]](domify(dctx, y.children))
            end)
        end
    )
end

function domify(dctx::DCtx, node::Node, e::MarkdownAST.JuliaValue)
    @warn """
    Unexpected Julia interpolation of type $(typeof(e.ref)) in the Markdown.
    """ value = e.ref
    string(e.ref)
end

function domify(dctx::DCtx, node::Node, f::MarkdownAST.FootnoteLink)
    @tags sup a
    sup[".footnote-reference"](a["#citeref-$(f.id)", :href => "#footnote-$(f.id)"]("[$(f.id)]"))
end
function domify(dctx::DCtx, node::Node, f::MarkdownAST.FootnoteDefinition)
    # As we run through the document to generate the document, we won't render the footnote
    # definitions right away, and instead store them on dctx.footnotes. They get printed
    # a little later, at the very end of the page.
    #
    # It does mean that we call domify() again later on the actual footnote bodies, and in that
    # case dctx.footnotes = nothing. In case we then still end up here, it means we have footnote
    # definitions nested inside footnote definition. We just ignore those and print a warning.
    #
    # TODO: this could be rearranged such that we push!() the DOM here into .footnotes, rather
    # than the Node objects.
    if isnothing(dctx.footnotes)
        @error "Invalid nested footnote definition in $(Documenter.locrepr(dctx.navnode.page))" f.id
    else
        push!(dctx.footnotes, node)
    end
    return DOM.Node[]
end

function domify(dctx::DCtx, node::Node, a::MarkdownAST.Admonition)
    @tags header div details summary
    colorclass =
        (a.category == "danger")  ? ".is-danger"  :
        (a.category == "warning") ? ".is-warning" :
        (a.category == "note")    ? ".is-info"    :
        (a.category == "info")    ? ".is-info"    :
        (a.category == "tip")     ? ".is-success" :
        (a.category == "compat")  ? ".is-compat"  : begin
            # If the admonition category is not one of the standard ones, we tag the
            # admonition div element with a `is-category-$(category)` class. However, we
            # first carefully sanitize the category name. Strictly speaking, this is not
            # necessary when were using the Markdown parser in the Julia standard library,
            # since it restricts the category to [a-z]+. But it is possible for the users to
            # construct their own Admonition objects with arbitrary category strings and
            # pass them onto Documenter.
            #
            # (1) remove all characters except A-Z, a-z, 0-9 and -
            cat_sanitized = replace(a.category, r"[^A-Za-z0-9-]" => "")
            # (2) remove any dashes from the beginning and end of the string
            cat_sanitized = replace(cat_sanitized, r"^[-]+" => "")
            cat_sanitized = replace(cat_sanitized, r"[-]+$" => "")
            # (3) reduce any duplicate dashes in the middle to single dashes
            cat_sanitized = replace(cat_sanitized, r"[-]+" => "-")
            cat_sanitized = lowercase(cat_sanitized)
            # (4) if nothing is left (or the category was empty to begin with), we don't
            # apply a class
            isempty(cat_sanitized) ? "" : ".is-category-$(cat_sanitized)"
        end

    inner_div = div[".admonition-body"](domify(dctx, node.children))
    if a.category == "details"
        # details admonitions are rendered as <details><summary> blocks
        details[".admonition.is-details"](
            summary[".admonition-header"](a.title), inner_div
        )
    else
        div[".admonition$(colorclass)"](
            header[".admonition-header"](a.title), inner_div
        )
    end
end

# Select the "best" representation for HTML output.
domify(dctx::DCtx, node::Node, ::Documenter.MultiOutput) = domify(dctx, node.children)
domify(dctx::DCtx, node::Node, moe::Documenter.MultiOutputElement) = Base.invokelatest(domify, dctx, node, moe.element)

function domify(dctx::DCtx, node::Node, d::Dict{MIME,Any})
    rawhtml(code) = Tag(Symbol("#RAW#"))(code)
    return if haskey(d, MIME"text/html"())
        rawhtml(d[MIME"text/html"()])
    elseif haskey(d, MIME"image/svg+xml"())
        svg = d[MIME"image/svg+xml"()]
        svg_tag_match = match(r"<svg[^>]*>", svg)
        if svg_tag_match === nothing
            # There is no svg tag so we don't do any more advanced
            # processing and just return the svg as HTML.
            # The svg string should be invalid but that's not our concern here.
            rawhtml(svg)
        else
            # The xmlns attribute has to be present for data:image/svg+xml
            # to work (https://stackoverflow.com/questions/18467982).
            # If it doesn't exist, we splice it into the first svg tag.
            # This should never invalidate otherwise valid svg.
            svg_tag = svg_tag_match.match
            xmlns_present = occursin("xmlns", svg_tag)
            if !xmlns_present
                svg = replace(svg, "<svg" => "<svg xmlns=\"http://www.w3.org/2000/svg\"", count = 1)
            end

            # We can leave the svg as utf8, but the minimum safety precaution we need
            # is to ensure the src string separator is not in the svg.
            # That can be either " or ', and the svg will most likely use only one of them
            # so we check which one occurs more often and use the other as the separator.
            # This should leave most svg basically intact.

            # Replace % with %25 and # with %23 https://github.com/jakubpawlowicz/clean-css/issues/763#issuecomment-215283553
            svg = replace(svg, "%" => "%25")
            svg = replace(svg, "#" => "%23")

            singles = count(==('\''), svg)
            doubles = count(==('"'), svg)
            if singles > doubles
                # Replace every " with %22 because it terminates the src=" string otherwise
                svg = replace(svg, "\"" => "%22")
                sep = "\""
            else
                # Replace every ' with %27 because it terminates the src=' string otherwise
                svg = replace(svg, "\'" => "%27")
                sep = "'"
            end

            rawhtml(string("<img src=", sep, "data:image/svg+xml;utf-8,", svg, sep, "/>"))
        end

    elseif haskey(d, MIME"image/png"())
        rawhtml(string("<img src=\"data:image/png;base64,", d[MIME"image/png"()], "\" />"))
    elseif haskey(d, MIME"image/webp"())
        rawhtml(string("<img src=\"data:image/webp;base64,", d[MIME"image/webp"()], "\" />"))
    elseif haskey(d, MIME"image/gif"())
        rawhtml(string("<img src=\"data:image/gif;base64,", d[MIME"image/gif"()], "\" />"))
    elseif haskey(d, MIME"image/jpeg"())
        rawhtml(string("<img src=\"data:image/jpeg;base64,", d[MIME"image/jpeg"()], "\" />"))
    elseif haskey(d, MIME"text/latex"())
        # If the show(io, ::MIME"text/latex", x) output is already wrapped in \[ ... \] or $$ ... $$, we
        # unwrap it first, since when we output Markdown.LaTeX objects we put the correct
        # delimiters around it anyway.
        latex = d[MIME"text/latex"()]
        # Make sure to match multiline strings!
        m_bracket = match(r"\s*\\\[(.*)\\\]\s*"s, latex)
        m_dollars = match(r"\s*\$\$(.*)\$\$\s*"s, latex)
        out = if m_bracket === nothing && m_dollars === nothing
            Documenter.mdparse(latex; mode = :single)
        else
            [MarkdownAST.@ast MarkdownAST.DisplayMath(m_bracket !== nothing ? m_bracket[1] : m_dollars[1])]
        end
        domify(dctx, out)
    elseif haskey(d, MIME"text/markdown"())
        out = Markdown.parse(d[MIME"text/markdown"()])
        out = convert(MarkdownAST.Node, out)
        domify(dctx, out)
    elseif haskey(d, MIME"text/plain"())
        @tags pre
        text = d[MIME"text/plain"()]
        return pre[".documenter-example-output"](domify_ansicoloredtext(text, "nohighlight hljs"))
    else
        error("this should never happen.")
    end
end

# filehrefs
# ------------------------------------------------------------------------------

# If the nodes passed through CrossReferences as native MarkdownAST elements, then that
# means they're reasonable absolute URLs. Or, possibly, the URL is problematic, but we
# just ignore that here. That should have been caught earlier.
filehref(dctx::DCtx, node::Node, e::Union{MarkdownAST.Image, MarkdownAST.Link}) = e.destination

function filehref(dctx::DCtx, node::Node, e::Documenter.PageLink)
    ctx, navnode = dctx.ctx, dctx.navnode
    path = Documenter.pagekey(ctx.doc, e.page)
    path = pretty_url(ctx, relhref(get_url(ctx, navnode), get_url(ctx, path)))
    # Add a fragment, if present
    return isempty(e.fragment) ? path : "$path#$(e.fragment)"
end

function filehref(dctx::DCtx, node::Node, e::Documenter.LocalLink)
    ctx, navnode = dctx.ctx, dctx.navnode
    path = relhref(get_url(ctx, navnode), e.path)
    # Replace any backslashes in links, if building the docs on Windows
    path = replace(path, '\\' => '/')
    # Add a fragment, if present
    return isempty(e.fragment) ? path : "$path#$(e.fragment)"
end

function filehref(dctx::DCtx, node::Node, e::Documenter.LocalImage)
    ctx, navnode = dctx.ctx, dctx.navnode
    path = relhref(get_url(ctx, navnode), e.path)
    # Replace any backslashes in links, if building the docs on Windows
    return replace(path, '\\' => '/')
end

end<|MERGE_RESOLUTION|>--- conflicted
+++ resolved
@@ -713,11 +713,7 @@
     if isfile(joinpath(doc.user.source, "assets", "search.js"))
         @warn "not creating 'search.js', provided by the user."
     else
-<<<<<<< HEAD
-        r = JSDependencies.RequireJS([RD.jquery, RD.minisearch, RD.lodash])
-=======
         r = JSDependencies.RequireJS([RD.jquery, RD.minisearch])
->>>>>>> e2bd1940
         push!(r, JSDependencies.parse_snippet(joinpath(ASSETS, "search.js")))
         JSDependencies.verify(r; verbose=true) || error("RequireJS declaration is invalid")
         JSDependencies.writejs(joinpath(doc.user.build, "assets", "search.js"), r)
