--- conflicted
+++ resolved
@@ -457,11 +457,8 @@
     highlightjs   :: Union{String,Nothing}
     size_threshold :: Int
     size_threshold_warn :: Int
-<<<<<<< HEAD
+    size_threshold_ignore :: Vector{String}
     example_size_threshold :: Int
-=======
-    size_threshold_ignore :: Vector{String}
->>>>>>> df8e97b3
 
     function HTML(;
             prettyurls    :: Bool = true,
@@ -483,18 +480,15 @@
             prerender     :: Bool = false,
             node          :: Union{Cmd,String,Nothing} = nothing,
             highlightjs   :: Union{String,Nothing} = nothing,
-<<<<<<< HEAD
             size_threshold :: Union{Integer, Nothing} = 200 * 2^10, # 200 KiB
             size_threshold_warn :: Union{Integer, Nothing} = 100 * 2^10, # 100 KiB
             # The choice of the default here is that having ~10 figures on a page
             # seems reasonable, and that would lead to ~80 KiB, which is still fine
             # and leaves a buffer before hitting `size_threshold_warn`.
-            example_size_threshold :: Union{Integer, Nothing} = 8 * 2^10, # 8 KiB
-=======
             size_threshold :: Union{Integer, Nothing} = 200 * 2^10,
             size_threshold_warn :: Union{Integer, Nothing} = 100 * 2^10,
             size_threshold_ignore :: Vector = String[],
->>>>>>> df8e97b3
+            example_size_threshold :: Union{Integer, Nothing} = 8 * 2^10, # 8 KiB
 
             # deprecated keywords
             edit_branch   :: Union{String, Nothing, Default} = Default(nothing),
@@ -549,11 +543,7 @@
         new(prettyurls, disable_git, edit_link, repolink, canonical, assets, analytics,
             collapselevel, sidebar_sitename, highlights, mathengine, description, footer,
             ansicolor, lang, warn_outdated, prerender, node, highlightjs,
-<<<<<<< HEAD
-            size_threshold, size_threshold_warn, example_size_threshold,
-=======
-            size_threshold, size_threshold_warn, size_threshold_ignore,
->>>>>>> df8e97b3
+            size_threshold, size_threshold_warn, size_threshold_ignore, example_size_threshold,
         )
     end
 end
