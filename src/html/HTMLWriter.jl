"""
A module for rendering `Document` objects to HTML.

# Keywords

[`HTMLWriter`](@ref) uses the following additional keyword arguments that can be passed to
[`Documenter.makedocs`](@ref): `authors`, `pages`, `sitename`, `version`.
The behavior of [`HTMLWriter`](@ref) can be further customized by setting the `format`
keyword of [`Documenter.makedocs`](@ref) to a [`HTML`](@ref), which accepts the following
keyword arguments: `analytics`, `assets`, `canonical`, `disable_git`, `edit_link`,
`prettyurls`, `collapselevel`, `sidebar_sitename`, `highlights`, `mathengine` and `footer`.

**`sitename`** is the site's title displayed in the title bar and at the top of the
*navigation menu. It is also written into the inventory (see below).
This argument is mandatory for [`HTMLWriter`](@ref).

**`pages`** defines the hierarchy of the navigation menu.

# Experimental keywords

**`version`** specifies the version string of the current version which will be the
selected option in the version selector. If this is left empty (default) the version
selector will be hidden. The special value `git-commit` sets the value in the output to
`git:{commit}`, where `{commit}` is the first few characters of the current commit hash.

# `HTML` `Plugin` options

The [`HTML`](@ref) object provides additional customization options
for the [`HTMLWriter`](@ref). For more information, see the [`HTML`](@ref) documentation.

# Page outline

The [`HTMLWriter`](@ref) makes use of the page outline that is determined by the
headings. It is assumed that if the very first block of a page is a level 1 heading,
then it is intended as the page title. This has two consequences:

1. It is then used to automatically determine the page title in the navigation menu
   and in the `<title>` tag, unless specified in the `.pages` option.
2. If the first heading is interpreted as being the page title, it is not displayed
   in the navigation sidebar.

# Inventory

The `HTMLWriter` automatically generates an `objects.inv` "inventory" file in
the output `build` folder. This file contains a list of all pages, headers and
docstrings in the documentation, and a relative URL that can be used to link to
those items from an external source.

Other projects that build their documentation with Documenter can use the
[`DocumenterInterLinks` plugin](https://github.com/JuliaDocs/DocumenterInterLinks.jl#readme)
to link to any other project with an inventory file, see
[External Cross-References](@ref).

The [format of the `objects.inv` file](https://juliadocs.org/DocInventories.jl/stable/formats/#Sphinx-Inventory-Format)
is borrowed from the [Sphinx project](https://www.sphinx-doc.org/en/master/). It consists
of a plain text header that includes the project name, taken from the `sitename` argument
to [`Documenter.makedocs`](@ref), and a project `version` taken from the
`inventory_version` argument of the [`HTML`](@ref) options, or automatically
determined by [`deploydocs`](@ref Documenter.deploydocs) for tagged releases.
The bulk of the file is a list of plain text records, compressed with gzip. See
[Inventory Generation](http://juliadocs.org/DocumenterInterLinks.jl/stable/write_inventory/)
for details on these records.
"""
module HTMLWriter

using Dates: Dates
using Markdown: Markdown
using MarkdownAST: MarkdownAST, Node
using TOML: TOML
using JSON: JSON
using Base64: Base64
using SHA: SHA
using CodecZlib: ZlibCompressorStream
using ANSIColoredPrinters: ANSIColoredPrinters

using ..Documenter: Documenter, Default, Remotes
using ...JSDependencies: JSDependencies
using ...DOM: DOM, @tags
using ...MDFlatten: mdflatten

export HTML

"Data attribute for the script inserting a warning for outdated docs."
const OUTDATED_VERSION_ATTR = "data-outdated-warner"

"List of Documenter native themes."
const THEMES = ["documenter-light", "documenter-dark", "catppuccin-latte", "catppuccin-frappe", "catppuccin-macchiato", "catppuccin-mocha"]
"The root directory of the HTML assets."
const ASSETS = normpath(joinpath(@__DIR__, "..", "..", "assets", "html"))
"The directory where all the Sass/SCSS files needed for theme building are."
const ASSETS_SASS = joinpath(ASSETS, "scss")
"Directory for the compiled CSS files of the themes."
const ASSETS_THEMES = joinpath(ASSETS, "themes")

struct HTMLAsset
    class::Symbol
    uri::String
    islocal::Bool
    attributes::Dict{Symbol, String}

    function HTMLAsset(class::Symbol, uri::String, islocal::Bool, attributes::Dict{Symbol, String} = Dict{Symbol, String}())
        if !islocal && match(r"^https?://", uri) === nothing
            error("Remote asset URL must start with http:// or https://")
        end
        if islocal && isabspath(uri)
            @error("Local asset should not have an absolute URI: $uri")
        end
        class in [:ico, :css, :js] || error("Unrecognised asset class $class for `$(uri)`")
        return new(class, uri, islocal, attributes)
    end
end

"""
    asset(uri)

Can be used to pass non-local web assets to [`HTML`](@ref), where `uri` should be an absolute
HTTP or HTTPS URL.

It accepts the following keyword arguments:

**`class`** can be used to override the asset class, which determines how exactly the asset
gets included in the HTML page. This is necessary if the class can not be determined
automatically (default).

Should be one of: `:js`, `:css` or `:ico`. They become a `<script>`,
`<link rel="stylesheet" type="text/css">` and `<link rel="icon" type="image/x-icon">`
elements in `<head>`, respectively.

**`islocal`** can be used to declare the asset to be local. The `uri` should then be a path
relative to the documentation source directory (conventionally `src/`). This can be useful
when it is necessary to override the asset class of a local asset.

# Usage

```julia
Documenter.HTML(assets = [
    # Standard local asset
    "assets/extra_styles.css",
    # Standard remote asset (extension used to determine that class = :js)
    asset("https://example.com/jslibrary.js"),
    # Setting asset class manually, since it can't be determined manually
    asset("https://example.com/fonts", class = :css),
    # Same as above, but for a local asset
    asset("asset/foo.script", class=:js, islocal=true),
])
```
"""
function asset(uri; class = nothing, islocal = false, attributes = Dict{Symbol, String}())
    if class === nothing
        class = assetclass(uri)
        if class === nothing
            error(
                """
                Unable to determine asset class for: $(uri)
                It can be set explicitly with the `class` keyword argument.
                """
            )
        end
    end
    return HTMLAsset(class, uri, islocal, attributes)
end

function assetclass(uri)
    # TODO: support actual proper URIs
    ext = splitext(uri)[end]
    return ext == ".ico" ? :ico :
        ext == ".css" ? :css :
        ext == ".js" ? :js : :unknown
end

abstract type MathEngine end

"""
    KaTeX(config::Dict = <default>, override = false)

An instance of the `KaTeX` type can be passed to [`HTML`](@ref) via the `mathengine` keyword
to specify that the [KaTeX rendering engine](https://katex.org/) should be used in the HTML
output to render mathematical expressions.

A dictionary can be passed via the `config` argument to configure KaTeX. It becomes the
[options argument of `renderMathInElement`](https://katex.org/docs/autorender.html#api). By
default, Documenter only sets a custom `delimiters` option.

By default, the user-provided dictionary gets _merged_ with the default dictionary (i.e. the
resulting configuration dictionary will contain the values from both dictionaries, but e.g.
setting your own `delimiters` value will override the default). This can be overridden by
setting `override` to `true`, in which case the default values are ignored and only the
user-provided dictionary is used.
"""
struct KaTeX <: MathEngine
    config::Dict{Symbol, Any}
    function KaTeX(config::Union{Dict, Nothing} = nothing, override = false)
        default = Dict(
            :delimiters => [
                Dict(:left => raw"$", :right => raw"$", :display => false),
                Dict(:left => raw"$$", :right => raw"$$", :display => true),
                Dict(:left => raw"\[", :right => raw"\]", :display => true),
            ]
        )
        return new((config === nothing) ? default : override ? config : merge(default, config))
    end
end

"""
    MathJax2(config::Dict = <default>, override = false)

An instance of the `MathJax2` type can be passed to [`HTML`](@ref) via the `mathengine`
keyword to specify that the [MathJax v2 rendering engine](https://www.mathjax.org/) should be
used in the HTML output to render mathematical expressions.

A dictionary can be passed via the `config` argument to configure MathJax. It gets passed to
the [`MathJax.Hub.Config`](https://docs.mathjax.org/en/v2.7-latest/options/) function. By
default, Documenter sets custom configurations for `tex2jax`, `config`, `jax`, `extensions`
and `Tex`.

By default, the user-provided dictionary gets _merged_ with the default dictionary (i.e. the
resulting configuration dictionary will contain the values from both dictionaries, but e.g.
setting your own `tex2jax` value will override the default). This can be overridden by
setting `override` to `true`, in which case the default values are ignored and only the
user-provided dictionary is used.

The URL of the MathJax JS file can be overridden using the `url` keyword argument (e.g. to
use a particular minor version).
"""
struct MathJax2 <: MathEngine
    config::Dict{Symbol, Any}
    url::String
    function MathJax2(config::Union{Dict, Nothing} = nothing, override = false; url = "")
        default = Dict(
            :tex2jax => Dict(
                "inlineMath" => [["\$", "\$"], ["\\(", "\\)"]],
                "processEscapes" => true
            ),
            :config => ["MMLorHTML.js"],
            :jax => [
                "input/TeX",
                "output/HTML-CSS",
                "output/NativeMML",
            ],
            :extensions => [
                "MathMenu.js",
                "MathZoom.js",
                "TeX/AMSmath.js",
                "TeX/AMSsymbols.js",
                "TeX/autobold.js",
                "TeX/autoload-all.js",
            ],
            :TeX => Dict(:equationNumbers => Dict(:autoNumber => "AMS"))
        )
        return new((config === nothing) ? default : override ? config : merge(default, config), url)
    end
end

@deprecate MathJax(config::Union{Dict, Nothing} = nothing, override = false) MathJax2(config, override) false
@doc "deprecated – Use [`MathJax2`](@ref) instead" MathJax

"""
    MathJax3(config::Dict = <default>, override = false)

An instance of the `MathJax3` type can be passed to [`HTML`](@ref) via the `mathengine`
keyword to specify that the [MathJax v3 rendering engine](https://www.mathjax.org/) should be
used in the HTML output to render mathematical expressions.

A dictionary can be passed via the `config` argument to configure MathJax. It gets passed to
[`Window.MathJax`](https://docs.mathjax.org/en/latest/options/) function. By default,
Documenter specifies in the key `tex` that `\$...\$` and `\\(...\\)` denote inline math, that AMS
style tags should be used and the `base`, `ams` and `autoload` packages should be imported.
The key `options`, by default, specifies which HTML classes to ignore and which to process
using MathJax.

By default, the user-provided dictionary gets _merged_ with the default dictionary (i.e. the
resulting configuration dictionary will contain the values from both dictionaries, but e.g.
setting your own `tex` value will override the default). This can be overridden by
setting `override` to `true`, in which case the default values are ignored and only the
user-provided dictionary is used.

The URL of the MathJax JS file can be overridden using the `url` keyword argument (e.g. to
use a particular minor version).
"""
struct MathJax3 <: MathEngine
    config::Dict{Symbol, Any}
    url::String
    function MathJax3(config::Union{Dict, Nothing} = nothing, override = false; url = "")
        default = Dict(
            :tex => Dict(
                "inlineMath" => [["\$", "\$"], ["\\(", "\\)"]],
                "tags" => "ams",
                "packages" => ["base", "ams", "autoload", "mhchem"],
            ),
            :options => Dict(
                "ignoreHtmlClass" => "tex2jax_ignore",
                "processHtmlClass" => "tex2jax_process",
            )
        )
        return new((config === nothing) ? default : override ? config : merge(default, config), url)
    end
end

"""
    HTML(kwargs...)

Sets the behavior of [`HTMLWriter`](@ref).

# Keyword arguments

**`prettyurls`** (default `true`) -- allows toggling the pretty URLs feature.

By default (i.e., when `prettyurls` is set to `true`), Documenter creates a directory
structure that hides the `.html` suffixes from the URLs (e.g., by default `src/foo.md`
becomes `src/foo/index.html`, but can be accessed via `src/foo/` in the browser). This
structure is preferred when publishing the generated HTML files as a website (e.g., on
GitHub Pages), which is Documenter's primary use case. However, when building locally,
viewing the resulting pages requires a running webserver. It is recommended to use the
[`LiveServer` package](https://github.com/JuliaDocs/LiveServer.jl) for this.

If `prettyurls = false`, then Documenter generates `src/foo.html` instead.

**`disable_git`** can be used to disable calls to `git` when the document is not
in a Git-controlled repository. Without setting this to `true`, Documenter will throw
an error and exit if any of the Git commands fail. The calls to Git are mainly used to
gather information about the current commit hash and file paths, necessary for constructing
the links to the remote repository.

**`edit_link`** can be used to specify which branch, tag or commit (when passed a `String`)
in the remote repository the edit buttons point to. If a special `Symbol` value `:commit`
is passed, the current commit will be used instead. If set to `nothing`, the link edit link
will be hidden altogether. By default, Documenter tries to determine it automatically by
looking at the `origin` remote, and falls back to `"master"` if that fails.

**`repolink`** can be used to override the URL of the Git repository link in the top navbar
(if passed a `String`). By default, Documenter attempts to determine the link from the Git
remote of the repository (e.g. specified via the `remotes` argument of
[`makedocs`](@ref Documenter.makedocs)). Passing a `nothing` disables the repository link.

**`canonical`** specifies the canonical URL for your documentation. We recommend
you set this to the base url of your stable documentation, e.g. `https://documenter.juliadocs.org/stable`.
This allows search engines to know which version to send their users to. [See
wikipedia for more information](https://en.wikipedia.org/wiki/Canonical_link_element).
Default is `nothing`, in which case no canonical link is set.

**`assets`** can be used to include additional assets (JS, CSS, ICO etc. files). See below
for more information.

**`analytics`** can be used specify the Google Analytics tracking ID.

**`collapselevel`** controls the navigation level visible in the sidebar. Defaults to `2`.
To show fewer levels by default, set `collapselevel = 1`.

**`sidebar_sitename`** determines whether the site name is shown in the sidebar or not.
Setting it to `false` can be useful when the logo already contains the name of the package.
Defaults to `true`.

**`highlights`** can be used to add highlighting for additional languages. By default,
Documenter already highlights all the ["Common" highlight.js](https://highlightjs.org/download)
languages and Julia (`julia`, `julia-repl`). Additional languages must be specified by
their filenames as they appear on [CDNJS](https://cdnjs.com/libraries/highlight.js) for the
highlight.js version Documenter is using. E.g. to include highlighting for YAML and LLVM IR,
you would set `highlights = ["llvm", "yaml"]`. Note that no verification is done whether the
provided language names are sane.

**`mathengine`** specifies which LaTeX rendering engine will be used to render the math
blocks. The options are either [KaTeX](https://katex.org/) (default),
[MathJax v2](https://www.mathjax.org/), or [MathJax v3](https://www.mathjax.org/), enabled by
passing an instance of [`KaTeX`](@ref), [`MathJax2`](@ref), or
[`MathJax3`](@ref) objects, respectively. The rendering engine can further be customized by
passing options to the [`KaTeX`](@ref) or [`MathJax2`](@ref)/[`MathJax3`](@ref) constructors.

**`description`** is the site-wide description that displays in page previews and search
engines. Defaults to `"Documentation for \$sitename"`, where `sitename` is defined as
an argument to [`makedocs`](@ref Documenter.makedocs).

**`footer`** can be a valid single-line markdown `String` or `nothing` and is displayed below
the page navigation. Defaults to `"Powered by [Documenter.jl](https://github.com/JuliaDocs/Documenter.jl)
and the [Julia Programming Language](https://julialang.org/)."`.

**`ansicolor`** can be used to globally disable colored output from `@repl` and `@example`
blocks by setting it to `false` (default: `true`).

**`lang`** specifies the [`lang` attribute](https://developer.mozilla.org/en-US/docs/Web/HTML/Global_attributes/lang)
of the top-level `<html>` element, declaring the language of the generated pages. The default
value is `"en"`.

**`warn_outdated`** inserts a warning if the current page is not the newest version of the
documentation.

**`example_size_threshold`** specifies the size threshold above which the `@example` and other block
outputs get written to files, rather than being included in the HTML page. This mechanism is present
to reduce the size of the generated HTML files that contain a lot of figures etc.
Setting it to `nothing` will disable writing to files, and setting to `0` means that all examples
will be written to files. Defaults to `8 KiB`.

**`size_threshold`** sets the maximum allowed HTML file size (in bytes) that Documenter is allowed to
generate for a page. If the generated HTML file is larged than this, Documenter will throw an error and
the build will fail. If set to `nothing`, the file sizes are not checked. Defaults to `200 KiB` (but
increases of this default value will be considered to be non-breaking).

**`size_threshold_warn`**: like `size_threshold`, but going over this limit will only cause Documenter to
print a warning, instead of throwing an error. Defaults to `100 KiB`, and must be less than or equal to
`size_threshold`.

**`size_threshold_ignore`** can be passed a list of pages for which the size thresholds are completely
ignored (silently). The arguments should be the same file paths as for the `pages` argument of
[`makedocs`](@ref Documenter.makedocs). Using this argument to ignore a few specific pages is preferred
over setting a high general limit, or disabling the size checking altogether.

!!! note "Purpose of HTML size thresholds"

    The size threshold, with a reasonable default, exists so that users would not deploy huge pages
    accidentally (which among other this will result in bad UX for the readers and negatively impacts
    SEO). It is relatively easy to have e.g. an `@example` produce a lot of output.

## Experimental options

**`prerender`** a boolean (`true` or `false` (default)) for enabling prerendering/build
time application of syntax highlighting of code blocks. Requires a `node` (NodeJS)
executable to be available in `PATH` or to be passed as the `node` keyword.

**`node`** path to a `node` (NodeJS) executable used for prerendering.

**`highlightjs`** file path to custom highglight.js library to be used with prerendering.

**`inventory_version`** a version string to write to the header of the
`objects.inv` inventory file. This should be a valid version number without a `v` prefix.
Defaults to the `version` defined in the `Project.toml` file in the parent folder of the
documentation root. Setting this to an empty string leaves the `version` in the inventory
unspecified until [`deploydocs`](@ref Documenter.deploydocs) runs and automatically sets the
`version` for any tagged release.

# Default and custom assets

Documenter copies all files under the source directory (e.g. `/docs/src/`) over
to the compiled site. It also copies a set of default assets from `/assets/html/`
to the site's `assets/` directory, unless the user already had a file with the
same name, in which case the user's files overrides the Documenter's file.
This could, in principle, be used for customizing the site's style and scripting.

The HTML output also links certain custom assets to the generated HTML documents,
specifically a logo, a preview image, and additional javascript files.
The asset files that should be linked must be placed in `assets/`, under the source
directory (e.g `/docs/src/assets`) and must be on the top level (i.e. files in
the subdirectories of `assets/` are not linked).

For the **logo**, Documenter checks for the existence of `assets/logo.{svg,png,webp,gif,jpg,jpeg}`,
in this order. The first one it finds gets displayed at the top of the navigation sidebar.
It will also check for `assets/logo-dark.{svg,png,webp,gif,jpg,jpeg}` and use that for dark
themes.

Similarly, for the **preview image**, Documenter checks for the existence of
`assets/preview.{png,webp,gif,jpg,jpeg}` in order. Assuming that `canonical` has
been set, the canonical URL for the image gets constructed, , and a set of
HTML `<meta>` tags are generated for the image, ensuring that the image shows
up in link previews. The preview image will not be shown if `canonical` is not set.

Additional JS, ICO, and CSS assets can be included in the generated pages by passing them as
a list with the `assets` keyword. Each asset will be included in the `<head>` of every page
in the order in which they are given. The type of the asset (i.e. whether it is going to be
included with a `<script>` or a `<link>` tag) is determined by the file's extension --
either `.js`, `.ico`[^1], or `.css` (unless overridden with [`asset`](@ref)).

Simple strings are assumed to be local assets and that each correspond to a file relative to
the documentation source directory (conventionally `src/`). Non-local assets, identified by
their absolute URLs, can be included with the [`asset`](@ref) function.

[^1]: Adding an ICO asset is primarily useful for setting a custom `favicon`.
"""
struct HTML <: Documenter.Writer
    prettyurls::Bool
    disable_git::Bool
    edit_link::Union{String, Symbol, Nothing}
    repolink::Union{String, Nothing, Default{Nothing}}
    canonical::Union{String, Nothing}
    assets::Vector{HTMLAsset}
    analytics::String
    collapselevel::Int
    sidebar_sitename::Bool
    highlights::Vector{String}
    mathengine::Union{MathEngine, Nothing}
    description::Union{String, Nothing}
    footer::Union{MarkdownAST.Node, Nothing}
    ansicolor::Bool
    lang::String
    warn_outdated::Bool
    prerender::Bool
    node::Union{Cmd, String, Nothing}
    highlightjs::Union{String, Nothing}
    size_threshold::Int
    size_threshold_warn::Int
    size_threshold_ignore::Vector{String}
    example_size_threshold::Int
    inventory_version::Union{String, Nothing}

    function HTML(;
            prettyurls::Bool = true,
            disable_git::Bool = false,
            repolink::Union{String, Nothing, Default} = Default(nothing),
            edit_link::Union{String, Symbol, Nothing, Default} = Default(Documenter.git_remote_head_branch("HTML(edit_link = ...)", Documenter.currentdir())),
            canonical::Union{String, Nothing} = nothing,
            assets::Vector = String[],
            analytics::String = "",
            collapselevel::Integer = 2,
            sidebar_sitename::Bool = true,
            highlights::Vector{String} = String[],
            mathengine::Union{MathEngine, Nothing} = KaTeX(),
            description::Union{String, Nothing} = nothing,
            footer::Union{String, Nothing} = "Powered by [Documenter.jl](https://github.com/JuliaDocs/Documenter.jl) and the [Julia Programming Language](https://julialang.org/).",
            ansicolor::Bool = true,
            lang::String = "en",
            warn_outdated::Bool = true,
            prerender::Bool = false,
            node::Union{Cmd, String, Nothing} = nothing,
            highlightjs::Union{String, Nothing} = nothing,
            size_threshold::Union{Integer, Nothing} = 200 * 2^10, # 200 KiB
            size_threshold_warn::Union{Integer, Nothing} = 100 * 2^10, # 100 KiB
            size_threshold_ignore::Vector = String[],
            # The choice of the default here is that having ~10 figures on a page
            # seems reasonable, and that would lead to ~80 KiB, which is still fine
            # and leaves a buffer before hitting `size_threshold_warn`.
            example_size_threshold::Union{Integer, Nothing} = 8 * 2^10, # 8 KiB
            inventory_version = nothing,

            # deprecated keywords
            edit_branch::Union{String, Nothing, Default} = Default(nothing),
        )
        collapselevel >= 1 || throw(ArgumentError("collapselevel must be >= 1"))
        if prerender
            prerender, node, highlightjs = prepare_prerendering(prerender, node, highlightjs, highlights)
        end
        assets = map(assets) do asset
            isa(asset, HTMLAsset) && return asset
            isa(asset, AbstractString) && return HTMLAsset(assetclass(asset), asset, true)
            error("Invalid value in assets: $(asset) [$(typeof(asset))]")
        end
        # Handle edit_branch deprecation
        if !isa(edit_branch, Default)
            isa(edit_link, Default) || error("Can't specify edit_branch (deprecated) and edit_link simultaneously")
            @warn """
            The edit_branch keyword is deprecated -- use edit_link instead.
            Note: `edit_branch = nothing` must be changed to `edit_link = :commit`.
            """
            edit_link = (edit_branch === nothing) ? :commit : edit_branch
        end
        if isa(edit_link, Symbol) && (edit_link !== :commit)
            throw(ArgumentError("Invalid symbol (:$edit_link) passed to edit_link."))
        end
        if footer !== nothing
            footer = Markdown.parse(footer)
            if !(length(footer.content) == 1 && footer.content[1] isa Markdown.Paragraph)
                throw(ArgumentError("footer must be a single-line markdown compatible string."))
            end
            footer = isnothing(footer) ? nothing : convert(Node, footer)
        end
        # convert size threshold values to integers, if need be
        if isnothing(size_threshold)
            size_threshold = typemax(Int)
        elseif size_threshold <= 0
            throw(ArgumentError("size_threshold must be non-negative, got $(size_threshold)"))
        end
        if isnothing(size_threshold_warn)
            size_threshold_warn = min(typemax(Int), size_threshold)
        elseif size_threshold_warn <= 0
            throw(ArgumentError("size_threshold_warn must be non-negative, got $(size_threshold_warn)"))
        elseif size_threshold_warn > size_threshold
            throw(ArgumentError("size_threshold_warn ($size_threshold_warn) must be smaller than size_threshold ($size_threshold)"))
        end
        if isnothing(example_size_threshold)
            example_size_threshold = typemax(Int)
        elseif example_size_threshold < 0
            throw(ArgumentError("example_size_threshold must be non-negative, got $(example_size_threshold)"))
        end
        isa(edit_link, Default) && (edit_link = edit_link[])
        # We use normpath() when we construct the .page value for NavNodes, so we also need to normpath()
        # these values. This also ensures cross-platform compatibility of the values.
        size_threshold_ignore = normpath.(size_threshold_ignore)
        return new(
            prettyurls, disable_git, edit_link, repolink, canonical, assets, analytics,
            collapselevel, sidebar_sitename, highlights, mathengine, description, footer,
            ansicolor, lang, warn_outdated, prerender, node, highlightjs,
            size_threshold, size_threshold_warn, size_threshold_ignore, example_size_threshold,
            (isnothing(inventory_version) ? nothing : string(inventory_version))
        )
    end
end

# HTML accepts ANSI, so this is `true`.
Documenter.writer_supports_ansicolor(::HTML) = true


# Cache of downloaded highlight.js bundles
const HLJSFILES = Dict{String, String}()
# Look for node and highlight.js
function prepare_prerendering(prerender, node, highlightjs, highlights)
    node = node === nothing ? Sys.which("node") : node
    if node === nothing
        @error "HTMLWriter: no node executable given or found on the system. Setting `prerender=false`."
        return false, node, highlightjs
    end
    if !success(`$node --version`)
        @error "HTMLWriter: bad node executable at $node. Setting `prerender=false`."
        return false, node, highlightjs
    end
    if highlightjs === nothing
        # Try to download
        curl = Sys.which("curl")
        if curl === nothing
            @error "HTMLWriter: no highlight.js file given and no curl executable found " *
                "on the system. Setting `prerender=false`."
            return false, node, highlightjs
        end
        @debug "HTMLWriter: downloading highlightjs"
        r = Documenter.JSDependencies.RequireJS([])
        RD.highlightjs!(r, highlights)
        libs = sort!(collect(r.libraries); by = first) # puts highlight first
        key = join((x.first for x in libs), ',')
        highlightjs = get!(HLJSFILES, key) do
            path, io = mktemp()
            # The path will be used as module path to be loaded by Node.js,
            # so we always need `/`. But on Windows, `mktemp` will give `\`.
            path = replace(path, '\\' => '/')
            for lib in libs
                println(io, "// $(lib.first)")
                run(pipeline(`$(curl) -fsSL $(lib.second.url)`; stdout = io))
                println(io)
            end
            close(io)
            return path
        end
    end
    return prerender, node, highlightjs
end

include("RD.jl")
include("write_inventory.jl")

struct SearchRecord
    src::String
    page::Documenter.Page
    fragment::String
    category::String
    title::String
    page_title::String
    text::String
end

Base.@kwdef struct AtExampleFallbackWarning
    page::String
    size_bytes::Int
    fallback::Union{String, Nothing}
end

"""
[`HTMLWriter`](@ref)-specific globals that are passed to `domify` and
other recursive functions.
"""
mutable struct HTMLContext
    doc::Documenter.Document
    settings::Union{HTML, Nothing}
    scripts::Vector{String}
    documenter_js::String
    themeswap_js::String
    warner_js::String
    search_index::Vector{SearchRecord}
    search_index_js::String
    search_navnode::Documenter.NavNode
    atexample_warnings::Vector{AtExampleFallbackWarning}

    HTMLContext(doc, settings = nothing) = new(
        doc, settings, [], "", "", "", [], "",
        Documenter.NavNode("search", "Search", nothing),
        AtExampleFallbackWarning[],
    )
end

struct DCtx
    # ctx and navnode were recursively passed to all domify() methods
    ctx::HTMLContext
    navnode::Documenter.NavNode
    # The following fields were keyword arguments to mdconvert()
    droplinks::Bool
    footnotes::Union{Vector{Node{Nothing}}, Nothing}

    DCtx(ctx, navnode, droplinks = false) = new(ctx, navnode, droplinks, [])
    DCtx(
        dctx::DCtx;
        navnode = dctx.navnode,
        droplinks = dctx.droplinks,
        footnotes = dctx.footnotes,
    ) = new(dctx.ctx, navnode, droplinks, footnotes)
end

function searchrecord(ctx, navnode, node::Node, element) 
    # default behavior
    return SearchRecord(ctx, navnode, node, element)
end

function searchrecord(ctx, navnode, node::Node, element::Documenter.MultiOutputElement)
    # special case for at-blocks
    if element.element isa Dict && haskey(element.element, :source)
        return nothing
    else
        return SearchRecord(ctx, navnode, node, element)
    end
end


function SearchRecord(ctx::HTMLContext, navnode; fragment = "", title = nothing, category = "page", text = "")
    page_title = mdflatten_pagetitle(DCtx(ctx, navnode))
    if title === nothing
        title = page_title
    end
    return SearchRecord(
        pretty_url(ctx, get_url(ctx, navnode.page)),
        getpage(ctx, navnode),
        fragment,
        lowercase(category),
        title,
        page_title,
        text
    )
end

function SearchRecord(ctx::HTMLContext, navnode, node::Node, element::Documenter.AnchoredHeader)
    a = element.anchor
    return SearchRecord(
        ctx, navnode;
        fragment = Documenter.anchor_fragment(a),
        title = mdflatten(node), # AnchoredHeader has Heading as single child
        category = "section"
    )
end

function SearchRecord(ctx, navnode, node::Node, ::MarkdownAST.AbstractElement)
    return SearchRecord(ctx, navnode; text = mdflatten(node))
end

<<<<<<< HEAD

# For @example blocks
function SearchRecord(ctx::HTMLContext, navnode::Documenter.NavNode, node::MarkdownAST.Node{Nothing}, element::Documenter.MultiOutput)
    output_text = ""
    
    first_child = true
    for child in node.children
        if first_child
            first_child = false
            continue
        end
        
        if isa(child.element, Documenter.MultiOutputElement) && isa(child.element.element, Dict)
            for mime in [MIME"text/plain"(), MIME"text/markdown"(), MIME"text/html"()]
                if haskey(child.element.element, mime)
                    output_text *= string(child.element.element[mime]) * " "
                    break
                end
            end
        else 
            output_text *= mdflatten(child) * " "
        end
    end
    return SearchRecord(ctx, navnode; text = output_text)
end

# For @repl blocks 
function SearchRecord(ctx::HTMLContext, navnode::Documenter.NavNode, node::MarkdownAST.Node{Nothing}, element::Documenter.MultiCodeBlock)
    # Extract only output lines (even-numbered children)
    output_text = ""
    
    # Process each child, taking only even-numbered ones (outputs)
    child_index = 0
    for child in node.children
        child_index += 1
        if child_index % 2 == 0  # Even indices are outputs
            output_text *= mdflatten(child) * " "
        end
    end
    return SearchRecord(ctx, navnode; text = output_text)
end

# For @eval blocks
function SearchRecord(ctx, navnode, node::Node, element::Documenter.EvalNode)
    # For @eval blocks, we only want to index the result, not the source code
    if isnothing(element.result)
        return SearchRecord(ctx, navnode; text = "")
    else
        return SearchRecord(ctx, navnode; text = mdflatten(element.result))
    end
end

# This SearchRecord method was removed to eliminate duplicate index entries
# The functionality is now handled by the should_index_for_search method
# and the searchrecord method above.


=======
# Returns nothing for nodes that shouldn't be indexed in search
const _SEARCHRECORD_IGNORED_BLOCK_TYPES = Union{
    Documenter.MetaNode,
    Documenter.DocsNodesBlock,
    Documenter.SetupNode,
}
function searchrecord(ctx::HTMLContext, navnode::Documenter.NavNode, node::Node)
    # Skip indexing special at-blocks
    if node.element isa _SEARCHRECORD_IGNORED_BLOCK_TYPES
        return nothing
    end
    return SearchRecord(ctx, navnode, node, node.element)
end

>>>>>>> 3ada4620
function JSON.lower(rec::SearchRecord)
    # Replace any backslashes in links, if building the docs on Windows
    src = replace(rec.src, '\\' => '/')
    ref = string(src, rec.fragment)
    return Dict{String, String}(
        "location" => ref,
        "page" => rec.page_title,
        "title" => rec.title,
        "category" => rec.category,
        "text" => rec.text
    )
end

"""
Returns a page (as a [`Documenter.Page`](@ref) object) using the [`HTMLContext`](@ref).
"""
getpage(ctx::HTMLContext, path) = ctx.doc.blueprint.pages[path]
getpage(ctx::HTMLContext, navnode::Documenter.NavNode) = getpage(ctx, navnode.page)

function render(doc::Documenter.Document, settings::HTML = HTML())
    @info "HTMLWriter: rendering HTML pages."
    !isempty(doc.user.sitename) || error("HTML output requires `sitename`.")
    if isempty(doc.blueprint.pages)
        error("Aborting HTML build: no pages under src/")
    elseif !haskey(doc.blueprint.pages, "index.md")
        @warn "Can't generate landing page (index.html): src/index.md missing" keys(doc.blueprint.pages)
    end

    if isa(settings.repolink, Default) && (isnothing(doc.user.remote) || Remotes.repourl(doc.user.remote) === nothing)
        @warn """
        Unable to determine the repository root URL for the navbar link.
        This can happen when a string is passed to the `repo` keyword of `makedocs`.

        To remove this warning, either pass a Remotes.Remote object to `repo` to completely
        specify the remote repository, or explicitly set the remote URL by setting `repolink`
        via `makedocs(format = HTML(repolink = "..."), ...)`.
        """
    end

    ctx = HTMLContext(doc, settings)
    ctx.search_index_js = "search_index.js"
    ctx.themeswap_js = copy_asset("themeswap.js", doc)
    ctx.warner_js = copy_asset("warner.js", doc)

    # Generate documenter.js file with all the JS dependencies
    ctx.documenter_js = "assets/documenter.js"
    if isfile(joinpath(doc.user.source, "assets", "documenter.js"))
        @warn "not creating 'documenter.js', provided by the user."
    else
        r = JSDependencies.RequireJS(
            [RD.jquery, RD.jqueryui, RD.headroom, RD.headroom_jquery]
        )
        RD.mathengine!(r, settings.mathengine)
        if !settings.prerender
            RD.highlightjs!(r, settings.highlights)
        end
        for filename in readdir(joinpath(ASSETS, "js"))
            path = joinpath(ASSETS, "js", filename)
            endswith(filename, ".js") && isfile(path) || continue
            push!(r, JSDependencies.parse_snippet(path))
        end
        JSDependencies.verify(r; verbose = true) || error("RequireJS declaration is invalid")
        JSDependencies.writejs(joinpath(doc.user.build, "assets", "documenter.js"), r)
    end

    for theme in THEMES
        copy_asset("themes/$(theme).css", doc)
    end

    size_limit_successes = map(collect(keys(doc.blueprint.pages))) do page
        idx = findfirst(nn -> nn.page == page, doc.internal.navlist)
        nn = (idx === nothing) ? Documenter.NavNode(page, nothing, nothing) : doc.internal.navlist[idx]
        @debug "Rendering $(page) [$(repr(idx))]"
        render_page(ctx, nn)
    end
    # ctx::HTMLContext might have accumulated some warnings about large at-example blocks
    # If so, we'll report them here in one big warning (rather than one each).
    if !isempty(ctx.atexample_warnings)
        msg = """
        For $(length(ctx.atexample_warnings)) @example blocks, the 'text/html' representation of the resulting
        object is above the threshold (example_size_threshold: $(ctx.settings.example_size_threshold) bytes).
        """
        fallbacks = unique(w.fallback for w in ctx.atexample_warnings)
        # We'll impose some regular order, but importantly we want 'nothing'-s on the top
        for fallback in sort(fallbacks, by = s -> isnothing(s) ? "" : s)
            warnings = filter(w -> w.fallback == fallback, ctx.atexample_warnings)
            n_warnings = length(warnings)
            largest_size = maximum(w -> w.size_bytes, warnings)
            msg *= if isnothing(fallback)
                """
                - $(n_warnings) blocks had no image MIME show() method representation as an alternative.
                  Sticking to the 'text/html' representation (largest block is $(largest_size) bytes).
                """
            else
                """
                - $(n_warnings) blocks had '$(fallback)' fallback image representation available, using that.
                """
            end
            pages = sort(unique(w.page for w in warnings))
            msg *= "  On pages: $(join(pages, ", "))\n"
        end
        @warn(msg)
    end
    # Check that all HTML files are smaller or equal to size_threshold option
    all(size_limit_successes) || throw(HTMLSizeThresholdError())

    open(joinpath(doc.user.build, ctx.search_index_js), "w") do io
        println(io, "var documenterSearchIndex = {\"docs\":")
        # convert Vector{SearchRecord} to a JSON string + do additional JS escaping
        println(io, JSDependencies.json_jsescape(ctx.search_index), "\n}")
    end

    write_inventory(doc, ctx)

    return generate_siteinfo_json(doc.user.build)
end

struct HTMLSizeThresholdError <: Exception end
function Base.showerror(io::IO, ::HTMLSizeThresholdError)
    return print(
        io, """
        HTMLSizeThresholdError: Some generated HTML files are above size_threshold.
        See logged errors for details."""
    )
end

"""
Copies an asset from Documenters `assets/html/` directory to `doc.user.build`.
Returns the path of the copied asset relative to `.build`.
"""
function copy_asset(file, doc)
    src = joinpath(Documenter.assetsdir(), "html", file)
    alt_src = joinpath(doc.user.source, "assets", file)
    dst = joinpath(doc.user.build, "assets", file)
    isfile(src) || error("Asset '$file' not found at $(abspath(src))")

    # Since user's alternative assets are already copied over in a previous build
    # step and they should override Documenter's original assets, we only actually
    # perform the copy if <source>/assets/<file> does not exist. Note that checking
    # the existence of <build>/assets/<file> is not sufficient since the <build>
    # directory might be dirty from a previous build.
    if isfile(alt_src)
        @warn "not copying '$src', provided by the user."
    else
        ispath(dirname(dst)) || mkpath(dirname(dst))
        ispath(dst) && @warn "overwriting '$dst'."
        # Files in the Documenter folder itself are read-only when
        # Documenter is Pkg.added so we create a new file to get
        # correct file permissions.
        open(io -> write(dst, io), src, "r")
    end
    assetpath = normpath(joinpath("assets", file))
    # Replace any backslashes in links, if building the docs on Windows
    return replace(assetpath, '\\' => '/')
end

# Page
# ------------------------------------------------------------------------------

## Standard page
"""
Constructs and writes the page referred to by the `navnode` to `.build`.
"""
function render_page(ctx, navnode)
    head = render_head(ctx, navnode)
    sidebar = render_sidebar(ctx, navnode)
    navbar = render_navbar(ctx, navnode, true)
    article = render_article(ctx, navnode)
    footer = render_footer(ctx, navnode)
    extras = render_extras(ctx, navnode)
    htmldoc = render_html(ctx, head, sidebar, navbar, article, footer, extras)
    return write_html(ctx, navnode, htmldoc)
end

## Rendering HTML elements
# ------------------------------------------------------------------------------

"""
Renders the main `<html>` tag.
"""
function render_html(ctx, head, sidebar, navbar, article, footer, extras)
    @tags html body div
    return DOM.HTMLDocument(
        html[:lang => ctx.settings.lang](
            head,
            body(
                div["#documenter"](
                    sidebar,
                    div[".docs-main"](navbar, article, footer),
                    render_settings(),
                ),
            ),
            extras...
        )
    )
end

"""
Renders the modal settings dialog.
"""
function render_settings()
    @tags div header section footer p button hr span select option label a

    theme_selector = p(
        label[".label"]("Theme"),
        div[".select"](
            select["#documenter-themepicker"](
                option[:value => "auto"]("Automatic (OS)"),
                (option[:value => theme](theme) for theme in THEMES)...,
            )
        )
    )

    now_full = Dates.format(Dates.now(), Dates.dateformat"E d U Y HH:MM")
    now_short = Dates.format(Dates.now(), Dates.dateformat"E d U Y")
    buildinfo = p(
        "This document was generated with ",
        a[:href => "https://github.com/JuliaDocs/Documenter.jl"]("Documenter.jl"),
        " version $(Documenter.DOCUMENTER_VERSION)",
        " on ",
        span[".colophon-date", :title => now_full](now_short),
        ". ",
        "Using Julia version $(Base.VERSION)."
    )

    return div["#documenter-settings.modal"](
        div[".modal-background"],
        div[".modal-card"](
            header[".modal-card-head"](
                p[".modal-card-title"]("Settings"),
                button[".delete"]()
            ),
            section[".modal-card-body"](
                theme_selector, hr(), buildinfo
            ),
            footer[".modal-card-foot"]()
        )
    )
end

function render_head(ctx, navnode)
    @tags head meta link script title
    src = get_url(ctx, navnode)

    page_title = "$(mdflatten_pagetitle(DCtx(ctx, navnode))) · $(ctx.doc.user.sitename)"

    description = if navnode !== ctx.search_navnode
        get(getpage(ctx, navnode).globals.meta, :Description) do
            default_site_description(ctx)
        end
    else
        default_site_description(ctx)
    end

    css_links = [
        RD.lato,
        RD.juliamono,
        RD.fontawesome_css...,
        RD.katex_css,
    ]

    return head(
        meta[:charset => "UTF-8"],
        meta[:name => "viewport", :content => "width=device-width, initial-scale=1.0"],

        # Title tag and meta tags
        title(page_title),
        meta[:name => "title", :content => page_title],
        meta[:property => "og:title", :content => page_title],
        meta[:property => "twitter:title", :content => page_title],

        # Description meta tags
        meta[:name => "description", :content => description],
        meta[:property => "og:description", :content => description],
        meta[:property => "twitter:description", :content => description],

        # Canonical URL tags
        canonical_url_tags(ctx, navnode),

        # Preview image meta tags
        preview_image_meta_tags(ctx),

        # Analytics and warning scripts
        analytics_script(ctx.settings.analytics),
        warning_script(src, ctx),

        # Stylesheets.
        map(css_links) do each
            link[:href => each, :rel => "stylesheet", :type => "text/css"]
        end,

        script("documenterBaseURL=\"$(relhref(src, "."))\""),
        script[
            :src => RD.requirejs_cdn,
            Symbol("data-main") => relhref(src, ctx.documenter_js),
        ],
        script[:src => relhref(src, ctx.search_index_js)],

        script[:src => relhref(src, "siteinfo.js")],
        script[:src => relhref(src, "../versions.js")],
        # Themes. Note: we reverse the list to make sure that the default theme (first in
        # the array) comes as the last <link> tag.
        map(Iterators.reverse(enumerate(THEMES))) do (i, theme)
            e = link[
                ".docs-theme-link",
                :rel => "stylesheet", :type => "text/css",
                :href => relhref(src, "assets/themes/$(theme).css"),
                Symbol("data-theme-name") => theme,
            ]
            (i == 1) && push!(e.attributes, Symbol("data-theme-primary") => "")
            (i == 2) && push!(e.attributes, Symbol("data-theme-primary-dark") => "")
            return e
        end,
        script[:src => relhref(src, ctx.themeswap_js)],
        # Custom user-provided assets.
        asset_links(src, ctx.settings.assets),
    )
end

function canonical_url_tags(ctx, navnode)
    @tags meta link
    canonical = canonical_url(ctx, navnode)
    if isnothing(canonical)
        return DOM.VOID
    else
        tags = DOM.Node[
            meta[:property => "og:url", :content => canonical],
            meta[:property => "twitter:url", :content => canonical],
            link[:rel => "canonical", :href => canonical],
        ]
        return tags
    end
end

function preview_image_meta_tags(ctx)
    @tags meta
    canonical_link = ctx.settings.canonical
    preview = find_preview_image(ctx)
    if canonical_link === nothing || preview === nothing
        # Cannot construct absolute link if canonical URL is not set
        return DOM.VOID
    else
        # Return OpenGraph and Twitter image meta tags.
        preview = replace(preview, r"[/\\]+" => "/")
        preview_url = rstrip(canonical_link, '/') * "/" * preview
        tags = DOM.Node[
            meta[:property => "og:image", :content => preview_url],
            meta[:property => "twitter:image", :content => preview_url],
            meta[:property => "twitter:card", :content => "summary_large_image"],
        ]
        return tags
    end
end

function default_site_description(ctx)
    if isnothing(ctx.settings.description)
        return "Documentation for $(ctx.doc.user.sitename)."
    else
        return ctx.settings.description
    end
end

function find_preview_image(ctx)
    for ext in ["png", "webp", "gif", "jpg", "jpeg"]
        filename = joinpath("assets", "preview.$(ext)")
        isfile(joinpath(ctx.doc.user.build, filename)) && return filename
    end
    return nothing
end

function asset_links(src::AbstractString, assets::Vector{HTMLAsset})
    isabspath(src) && @error("Absolute path '$src' passed to asset_links")
    @tags link script
    links = DOM.Node[]
    for asset in assets
        class = asset.class
        url = asset.islocal ? relhref(src, asset.uri) : asset.uri
        node =
            class == :ico ? link[:href => url, :rel => "icon", :type => "image/x-icon", pairs(asset.attributes)...] :
            class == :css ? link[:href => url, :rel => "stylesheet", :type => "text/css", pairs(asset.attributes)...] :
            class == :js ? script[:src => url, pairs(asset.attributes)...] : continue # Skip non-js/css files.
        push!(links, node)
    end
    return links
end

function analytics_script(tracking_id::AbstractString)
    @tags script
    if isempty(tracking_id)
        return DOM.VOID
    else
        return [
            script[:async, :src => "https://www.googletagmanager.com/gtag/js?id=$(tracking_id)"](),
            script(
                """
                  window.dataLayer = window.dataLayer || [];
                  function gtag(){dataLayer.push(arguments);}
                  gtag('js', new Date());
                  gtag('config', '$(tracking_id)', {'page_path': location.pathname + location.search + location.hash});
                """
            ),
        ]
    end
end

function warning_script(src, ctx)
    if ctx.settings.warn_outdated
        return DOM.Tag(:script)[Symbol(OUTDATED_VERSION_ATTR), :src => relhref(src, ctx.warner_js)]()
    end
    return DOM.VOID
end

# Navigation menu
# ------------------------------------------------------------------------------

struct NavMenuContext
    htmlctx::HTMLContext
    current::Documenter.NavNode
    idstack::Vector{Int}
end
NavMenuContext(ctx::HTMLContext, current::Documenter.NavNode) = NavMenuContext(ctx, current, [])

function render_sidebar(ctx, navnode)
    @tags a img nav div button select option span
    src = get_url(ctx, navnode)
    navmenu = nav[".docs-sidebar"]

    # The logo and sitename will point to the first page in the navigation menu
    href = navhref(ctx, first(ctx.doc.internal.navlist), navnode)

    # Logo
    logo = find_image_asset(ctx, "logo")
    logo_dark = find_image_asset(ctx, "logo-dark")
    if logo !== nothing
        alt = isempty(ctx.doc.user.sitename) ? "Logo" : "$(ctx.doc.user.sitename) logo"
        logo_element = a[".docs-logo", :href => href]
        if logo_dark === nothing
            push!(logo_element.nodes, img[:src => relhref(src, logo), :alt => alt])
        else
            push!(logo_element.nodes, img[".docs-light-only", :src => relhref(src, logo), :alt => alt])
            push!(logo_element.nodes, img[".docs-dark-only", :src => relhref(src, logo_dark), :alt => alt])
        end
        push!(navmenu.nodes, logo_element)
    end
    # Sitename
    if ctx.settings.sidebar_sitename
        push!(
            navmenu.nodes, div[".docs-package-name"](
                span[".docs-autofit"](a[:href => href](ctx.doc.user.sitename))
            )
        )
    end

    # Search box
    push!(
        navmenu.nodes,
        button["#documenter-search-query.docs-search-query.input.is-rounded.is-small.is-clickable.my-2.mx-auto.py-1.px-2"]("Search docs (Ctrl + /)")
    )

    # The menu itself
    menu = navitem(NavMenuContext(ctx, navnode))
    push!(menu.attributes, :class => "docs-menu")
    push!(navmenu.nodes, menu)

    # Version selector
    let
        vs_class = ".docs-version-selector.field.has-addons"
        vs_label = span[".docs-label.button.is-static.is-size-7"]("Version")
        vs_label = div[".control"](vs_label)
        vs_select = select["#documenter-version-selector"]
        if !isempty(ctx.doc.user.version)
            vs_class = "$(vs_class).visible"
            opt = option[:value => "#", :selected => "selected"](ctx.doc.user.version)
            vs_select = vs_select(opt)
        end
        vs_select = div[".select.is-fullwidth.is-size-7"](vs_select)
        vs_select = div[".docs-selector.control.is-expanded"](vs_select)
        push!(navmenu.nodes, div[vs_class](vs_label, vs_select))
    end
    return navmenu
end

function find_image_asset(ctx, name)
    for ext in ["svg", "png", "webp", "gif", "jpg", "jpeg"]
        filename = joinpath("assets", "$(name).$(ext)")
        isfile(joinpath(ctx.doc.user.build, filename)) && return filename
    end
    return nothing
end

"""
[`navitem`](@ref) returns the lists and list items of the navigation menu.
It gets called recursively to construct the whole tree.

It always returns a [`DOM.Node`](@ref). If there's nothing to display (e.g. the node is set
to be invisible), it returns an empty text node (`DOM.Node("")`).
"""
navitem(nctx) = navitem(nctx, nctx.htmlctx.doc.internal.navtree)
function navitem(nctx, nns::Vector)
    push!(nctx.idstack, 0)
    nodes = map(nns) do nn
        nctx.idstack[end] = nctx.idstack[end] + 1
        navitem(nctx, nn)
    end
    pop!(nctx.idstack)
    filter!(node -> node.name !== DOM.TEXT, nodes) # FIXME: why?
    ulclass = (length(nctx.idstack) >= nctx.htmlctx.settings.collapselevel) ? ".collapsed" : ""
    return isempty(nodes) ? DOM.Node("") : DOM.Tag(:ul)[ulclass](nodes)
end
function navitem(nctx, nn::Documenter.NavNode)
    @tags ul li span a input label i
    ctx, current = nctx.htmlctx, nctx.current
    dctx = DCtx(nctx.htmlctx, nn, true)
    # We'll do the children first, primarily to determine if this node has any that are
    # visible. If it does not and it itself is not visible (including current), then
    # we'll hide this one as well, returning an empty string Node.
    children = navitem(nctx, nn.children)
    if nn !== current && !nn.visible && children.name === DOM.TEXT
        return DOM.Node("")
    end

    # construct this item
    title = domify(dctx, pagetitle(dctx))
    currentclass = (nn === current) ? ".is-active" : ""
    item = if length(nctx.idstack) >= ctx.settings.collapselevel && children.name !== DOM.TEXT
        menuid = "menuitem-$(join(nctx.idstack, '-'))"
        input_attr = ["#$(menuid).collapse-toggle", :type => "checkbox"]
        nn in Documenter.navpath(nctx.current) && push!(input_attr, :checked)
        li[currentclass](
            input[input_attr...],
            label[".tocitem", :for => menuid](span[".docs-label"](title), i[".docs-chevron"]),
        )
    elseif nn.page === nothing
        li[currentclass](span[".tocitem"](title))
    else
        li[currentclass](a[".tocitem", :href => navhref(ctx, nn, current)](title))
    end

    # add the subsections (2nd level headings) from the page
    if (nn === current) && current.page !== nothing
        subs = collect_subsections(getpage(ctx, current.page).mdast)
        internal_links = map(subs) do s
            istoplevel, anchor, text = s
            _li = istoplevel ? li[".toplevel"] : li[]
            _li(a[".tocitem", :href => anchor](span(domify(dctx, text.children))))
        end
        # Only create the ul.internal tag if there actually are in-page headers
        length(internal_links) > 0 && push!(item.nodes, ul[".internal"](internal_links))
    end

    # add the visible subsections, if any, as a single list
    (children.name === DOM.TEXT) || push!(item.nodes, children)

    return item
end

function render_navbar(ctx, navnode, edit_page_link::Bool)
    @tags div header nav ul li a span

    # Hamburger on mobile
    navbar_left = a[
        "#documenter-sidebar-button.docs-sidebar-button.docs-navbar-link.fa-solid.fa-bars.is-hidden-desktop",
        :href => "#",
    ]

    # The breadcrumb (navigation links on top)
    navpath = Documenter.navpath(navnode)
    header_links = map(navpath) do nn
        dctx = DCtx(ctx, nn, true)
        title = domify(dctx, pagetitle(dctx))
        nn.page === nothing ? li(a[".is-disabled"](title)) : li(a[:href => navhref(ctx, nn, navnode)](title))
    end
    header_links[end] = header_links[end][".is-active"]
    breadcrumb = nav[".breadcrumb"](
        ul[".is-hidden-mobile"](header_links),
        ul[".is-hidden-tablet"](header_links[end]) # when on mobile, we only show the page title, basically
    )

    # The "Edit on GitHub" links and the hamburger to open the sidebar (on mobile) float right
    navbar_right = div[".docs-right"]

    # Set up the link to the root of the remote Git repository
    #
    # By default, we try to determine it from the configured remote. If that fails, the link
    # is not displayed. The user can also pass `repolink` to HTML to either disable it
    # (repolink = nothing) or override the link URL (if set to a string). In the latter case,
    # we try to figure out what icon and string we should use based on the URL.
    if !isnothing(ctx.settings.repolink) && (ctx.settings.repolink isa String || ctx.doc.user.remote isa Remotes.Remote)
        url, (host, logo) = if ctx.settings.repolink isa String
            ctx.settings.repolink, host_logo(ctx.settings.repolink)
        else # ctx.doc.user.remote isa Remotes.Remote
            Remotes.repourl(ctx.doc.user.remote), host_logo(ctx.doc.user.remote)
        end
        # repourl() can sometimes return a nothing (Remotes.URL)
        if !isnothing(url)
            repo_title = "View the repository" * (isempty(host) ? "" : " on $host")
            push!(
                navbar_right.nodes,
                a[".docs-navbar-link", :href => url, :title => repo_title](
                    span[".docs-icon.fa-brands"](logo),
                    span[".docs-label.is-hidden-touch"](isempty(host) ? "Repository" : host)
                )
            )
        end
    end
    # Add an edit link, with just an icon, but only on pages where edit_page_link is true.
    # Some pages, like search, are special and do not have a source file to link to.
    edit_page_link && edit_link(ctx, navnode) do logo, title, url
        push!(
            navbar_right.nodes,
            a[".docs-navbar-link", :href => url, :title => title](
                span[".docs-icon.fa-solid"](logo)
            )
        )
    end

    # Settings cog
    push!(
        navbar_right.nodes,
        a[
            "#documenter-settings-button.docs-settings-button.docs-navbar-link.fa-solid.fa-gear",
            :href => "#", :title => "Settings",
        ]
    )

    # Collapse/Expand All articles toggle
    push!(
        navbar_right.nodes,
        a[
            "#documenter-article-toggle-button.docs-article-toggle-button.fa-solid.fa-chevron-up",
            :href => "javascript:;", :title => "Collapse all docstrings",
        ]
    )

    # Construct the main <header> node that should be the first element in div.docs-main
    return header[".docs-navbar"](navbar_left, breadcrumb, navbar_right)
end

"""
Calls `f(logo, title, url)` if it is possible to create an edit link for the `navnode`.
"""
function edit_link(f, ctx, navnode)
    view_logo, edit_logo = "\uf15c", "\uf044" # 'fa-file-lines' and 'fa-pen-to-square', from .fa-solid class
    # Let's fetch the edit path. Usually this is the source file of the page, but the user
    # can override it specifying the EditURL option in an @meta block. Usually, it is a
    # relative path pointing to a file, but can also be set to an absolute URL.
    editpath = get(getpage(ctx, navnode).globals.meta, :EditURL, getpage(ctx, navnode).source)
    # If the user has set :EditURL to nothing, then the link will be disabled. Note: the
    # .source field of a Page is always a String.
    isnothing(editpath) && return
    # If the user has set an absolute :EditURL, then we just use that URL without
    # modifications. The only thing we want to do is to determine the Git remote host name
    # from the URL, if we can. We also use the "view" verb and logo here, since we do not
    # know if the remote link allows editing, and so it is the safer option.
    if Documenter.isabsurl(editpath)
        host, _ = host_logo(editpath)
        title = "View source" * (isempty(host) ? "" : " on $(host)")
        f(view_logo, title, editpath)
        return
    end
    # If the user has disable Git, then we can not determine edit links
    ctx.settings.disable_git && return
    # If the user has passed HTML(edit_link = nothing), then all edit links (with relative
    # paths) are disabled.
    isnothing(ctx.settings.edit_link) && return
    # edit_url will call abspath() on the path, but our working directory is set to
    # makedocs' root argument. The Page .source paths are already relative to that, but
    # user-provided EditURLs are assumed to be relative to the current page. So we need to
    # update the path accordingly.
    if editpath != getpage(ctx, navnode).source
        editpath = joinpath(dirname(getpage(ctx, navnode).source), editpath)
    end
    # If the user has set `ctx.settings.edit_link = :commit` (only non-String value), then
    # we set pass commit=nothing and let edit_url figure out the commit ref with Git.
    # We also render a "view" link, instead of the usual "edit" link, since it is usually
    # not possible to directly modify the repository files if they refer to a particular
    # commit.
    verb, logo, commit = if ctx.settings.edit_link === :commit
        "View", view_logo, nothing
    else
        "Edit", edit_logo, ctx.settings.edit_link
    end
    host, _ = host_logo(ctx.doc.user.remote)
    editurl = Documenter.edit_url(ctx.doc, editpath, rev = commit)
    # It is possible for editurl() to return a nothing, if something goes wrong
    isnothing(editurl) && return
    # Create the edit link
    f(logo, "$verb source" * (isempty(host) ? "" : " on $(host)"), editurl)
    return
end

# All these logos are from the .fa-brands (brands) class
const host_logo_github = (host = "GitHub", logo = "\uf09b") # fa-github
const host_logo_bitbucket = (host = "BitBucket", logo = "\uf171") # fa-bitbucket
const host_logo_gitlab = (host = "GitLab", logo = "\uf296") # fa-gitlab
const host_logo_azure = (host = "Azure DevOps", logo = "\uf3ca") # fa-microsoft; TODO: change to ADO logo when added to FontAwesome
const host_logo_fallback = (host = "", logo = "\uf841") # fa-git-alt
host_logo(remote::Remotes.GitHub) = host_logo_github
host_logo(remote::Remotes.URL) = host_logo(remote.urltemplate)
host_logo(remote::Union{Remotes.Remote, Nothing}) = host_logo_fallback
function host_logo(remoteurl::String)
    return occursin("github", remoteurl) ? host_logo_github :
        occursin("gitlab", remoteurl) ? host_logo_gitlab :
        occursin("bitbucket", remoteurl) ? host_logo_bitbucket :
        occursin("azure", remoteurl) ? host_logo_azure :
        host_logo_fallback
end

function render_footer(ctx, navnode)
    @tags a div nav
    # Navigation links (previous/next page), if there are any
    navlinks = DOM.Node[]
    if navnode.prev !== nothing
        dctx = DCtx(ctx, navnode.prev, true)
        title = domify(dctx, pagetitle(dctx))
        link = a[".docs-footer-prevpage", :href => navhref(ctx, navnode.prev, navnode)]("« ", title)
        push!(navlinks, link)
    end
    if navnode.next !== nothing
        dctx = DCtx(ctx, navnode.next, true)
        title = domify(dctx, pagetitle(dctx))
        link = a[".docs-footer-nextpage", :href => navhref(ctx, navnode.next, navnode)](title, " »")
        push!(navlinks, link)
    end

    linebreak = div[".flexbox-break"]()
    footer_content = ctx.settings.footer

    nav_children = []
    if !isempty(navlinks)
        push!(nav_children, navlinks, linebreak)
    end

    if footer_content !== nothing
        footer_container = domify(DCtx(ctx, navnode), ctx.settings.footer)
        push!(first(footer_container).attributes, :class => "footer-message")
        push!(nav_children, footer_container)
    end

    return nav[".docs-footer"](nav_children...)
end

function render_extras(ctx, navnode)
    @tags div
    meta_divs = DOM.Node[]
    if get(getpage(ctx, navnode).globals.meta, :CollapsedDocStrings, false)
        # if DocStringsCollapse = true in `@meta`, we let JavaScript click the
        # collapse button after that page has loaded.
        push!(meta_divs, div[Symbol("data-docstringscollapsed") => "true"]())
    end
    return meta_divs
end

# Article (page contents)
# ------------------------------------------------------------------------------

function render_article(ctx, navnode)
    dctx = DCtx(ctx, navnode)
    @tags article section ul li a p

    # Build the page itself (and collect any footnotes)
    empty!(dctx.footnotes)
    art_body = article["#documenter-page.content"](domify(dctx))
    # Footnotes, if there are any
    if !isempty(dctx.footnotes)
        fnotes = map(dctx.footnotes) do f
            # If there are any nested footnotes, they'll get ignored.
            dctx_footnote = DCtx(dctx, footnotes = nothing)
            fid = "footnote-$(f.element.id)"
            citerefid = "citeref-$(f.element.id)"
            if length(f.children) == 1 && first(f.children).element isa MarkdownAST.Paragraph
                li["#$(fid).footnote"](
                    a[".tag.is-link", :href => "#$(citerefid)"](f.element.id),
                    domify(dctx_footnote, first(f.children).children),
                )
            else
                li["#$(fid).footnote"](
                    a[".tag.is-link", :href => "#$(citerefid)"](f.element.id),
                    # passing an empty MD() as `parent` to give it block context
                    domify(dctx_footnote, f.children),
                )
            end
        end
        push!(art_body.nodes, section[".footnotes.is-size-7"](ul(fnotes)))
    end
    return art_body
end

# expand the versions argument from the user
# and return entries and needed symlinks
function expand_versions(dir, versions)
    # output: entries and symlinks
    entries = String[]
    symlinks = Pair{String, String}[]

    # read folders and filter out symlinks
    available_folders = readdir(dir)
    cd(() -> filter!(!islink, available_folders), dir)

    # filter and sort release folders
    vnum(x) = VersionNumber(x)
    version_folders = [x for x in available_folders if occursin(Base.VERSION_REGEX, x)]
    sort!(version_folders, lt = (x, y) -> vnum(x) < vnum(y), rev = true)
    release_folders = filter(x -> (v = vnum(x); v.prerelease == () && v.build == ()), version_folders)
    # pre_release_folders = filter(x -> (v = vnum(x); v.prerelease != () || v.build != ()), version_folders)
    major_folders = filter!(
        x -> (v = vnum(x); v.major != 0),
        unique(x -> (v = vnum(x); v.major), release_folders)
    )
    minor_folders = filter!(
        x -> (v = vnum(x); !(v.major == 0 && v.minor == 0)),
        unique(x -> (v = vnum(x); (v.major, v.minor)), release_folders)
    )
    patch_folders = unique(x -> (v = vnum(x); (v.major, v.minor, v.patch)), release_folders)

    filter!(x -> vnum(x) !== 0, major_folders)

    # populate output
    for entry in versions
        if entry == "v#" # one doc per major release
            for x in major_folders
                vstr = "v$(vnum(x).major).$(vnum(x).minor)"
                push!(entries, vstr)
                push!(symlinks, vstr => x)
            end
        elseif entry == "v#.#" # one doc per minor release
            for x in minor_folders
                vstr = "v$(vnum(x).major).$(vnum(x).minor)"
                push!(entries, vstr)
                push!(symlinks, vstr => x)
            end
        elseif entry == "v#.#.#" # one doc per patch release
            for x in patch_folders
                vstr = "v$(vnum(x).major).$(vnum(x).minor).$(vnum(x).patch)"
                push!(entries, vstr)
                push!(symlinks, vstr => x)
            end
        elseif entry == "v^" || (entry isa Pair && entry.second == "v^")
            if !isempty(release_folders)
                x = first(release_folders)
                vstr = isa(entry, Pair) ? entry.first : "v$(vnum(x).major).$(vnum(x).minor)"
                push!(entries, vstr)
                push!(symlinks, vstr => x)
            end
        elseif entry isa Pair
            k, v = entry
            i = findfirst(==(v), available_folders)
            if i === nothing
                @warn "no match for `versions` entry `$(repr(entry))`"
            else
                push!(entries, k)
                push!(symlinks, k => v)
            end
        else
            @warn "no match for `versions` entry `$(repr(entry))`"
        end
    end
    unique!(entries) # remove any duplicates

    # generate remaining symlinks
    foreach(x -> push!(symlinks, "v$(vnum(x).major)" => x), major_folders)
    foreach(x -> push!(symlinks, "v$(vnum(x).major).$(vnum(x).minor)" => x), minor_folders)
    foreach(x -> push!(symlinks, "v$(vnum(x).major).$(vnum(x).minor).$(vnum(x).patch)" => x), patch_folders)
    filter!(x -> x.first != x.second, unique!(symlinks))

    # assert that none of the links point to another link
    for link in symlinks
        i = findfirst(x -> link.first == x.second, symlinks)
        if i !== nothing
            throw(ArgumentError("link `$(link)` incompatible with link `$(symlinks[i])`."))
        end
    end

    return entries, symlinks
end

# write version file
function generate_version_file(versionfile::AbstractString, entries, symlinks = [])
    open(versionfile, "w") do buf
        println(buf, "var DOC_VERSIONS = [")
        for folder in entries
            println(buf, "  \"", folder, "\",")
        end
        println(buf, "];")

        # entries is empty if no versions have been built at all
        isempty(entries) && return

        # The first element in entries corresponds to the latest version, but is usually not the full version
        # number. So this essentially follows the symlinks that will be generated to figure out the full
        # version number (stored in DOCUMENTER_CURRENT_VERSION in siteinfo.js).
        # Every symlink points to a directory, so this doesn't need to be recursive.
        newest = first(entries)
        for s in symlinks
            if s.first == newest
                newest = s.second
                break
            end
        end
        println(buf, "var DOCUMENTER_NEWEST = \"$(newest)\";")
        println(buf, "var DOCUMENTER_STABLE = \"$(first(entries))\";")
    end
    return
end

# write redirect file
function generate_redirect_file(redirectfile::AbstractString, entries)
    # The link to the redirected destination is same as outdated-warning. (DOCUMENTER_STABLE)

    comment = "<!--This file is automatically generated by Documenter.jl-->"

    isfile(redirectfile) && !startswith(read(redirectfile, String), comment) && return
    isempty(entries) && return

    open(redirectfile, "w") do buf
        println(buf, comment)
        println(buf, "<meta http-equiv=\"refresh\" content=\"0; url=./$(first(entries))/\"/>")
    end
    return
end

function generate_siteinfo_file(dir::AbstractString, version::Union{AbstractString, Nothing}, is_dev_version::Bool = false)
    open(joinpath(dir, "siteinfo.js"), "w") do buf
        if version !== nothing
            println(buf, "var DOCUMENTER_CURRENT_VERSION = \"$(version)\";")
            # Add the development version flag
            println(buf, "var DOCUMENTER_IS_DEV_VERSION = $(is_dev_version ? "true" : "false");")
        else
            println(buf, "var DOCUMENTER_VERSION_SELECTOR_DISABLED = true;")
        end
    end
    return
end

# The .documenter-siteinfo.json can contain various metadata (such as the Documenter version
# used to generate the docs) that automated tools (like DocumenterTools) can use to when
# performing e.g. post-processing after the fact on the generated docs.
#
# The file should be assumed to contain a JSON object that contains at least a 'documenter'
# field. The 'documenter' field is controlled by Documenter. Other tools are free to modify
# the file and add their own values, preferably in a namespace that is unlikely to cause
# a conflict.
#
# Note: siteinfo.js is generated by `deploydocs` and gets loaded in the HTML, whereas
# .documenter-siteinfo.json gets generated by makedocs and does not normally get loaded
# in the HTML
function generate_siteinfo_json(root::AbstractString)
    isdir(root) || error("generate_siteinfo_json: not a directory at $root")
    siteinfo = Dict(
        "documenter_version" => string(Documenter.DOCUMENTER_VERSION),
        "julia_version" => string(VERSION),
        "generation_timestamp" => Dates.format(Dates.now(), Dates.dateformat"yyyy-mm-dd\THH:MM:SS"),
    )
    open(joinpath(root, ".documenter-siteinfo.json"), "w") do io
        JSON.print(io, Dict("documenter" => siteinfo))
    end
    return
end

## domify(...)
# ------------

function domify(::DCtx, ::Node, element::MarkdownAST.AbstractElement)
    error("Unimplemented element: $(typeof(element))")
end

# Return true if this node should be included in the search index
should_index_for_search(navnode, node, element) = true

# Filter out source nodes in at-blocks to prevent duplicate search index entries
function should_index_for_search(navnode, node, element::Documenter.MultiOutputElement)
    # Skip source nodes in at-blocks
    if element.element isa Dict && haskey(element.element, :source)
        return false
    end
    return true
end

function domify(dctx::DCtx)
    ctx, navnode = dctx.ctx, dctx.navnode
    return map(getpage(ctx, navnode).mdast.children) do node
<<<<<<< HEAD
        if should_index_for_search(navnode, node, node.element)
            rec = searchrecord(ctx, navnode, node, node.element)
            if rec !== nothing
                push!(ctx.search_index, rec)
            end
=======
        rec = searchrecord(ctx, navnode, node)
        if !isnothing(rec)
            push!(ctx.search_index, rec)
>>>>>>> 3ada4620
        end
        domify(dctx, node, node.element)
    end
end
domify(dctx::DCtx, node::Node) = domify(dctx, node, node.element)
function domify(dctx::DCtx, children)
    @assert eltype(children) <: Node
    return map(child -> domify(dctx, child), children)
end

domify(dctx::DCtx, node::Node, ::MarkdownAST.Document) = domify(dctx, node.children)

function domify(dctx::DCtx, node::Node, ah::Documenter.AnchoredHeader)
    @assert length(node.children) == 1 && isa(first(node.children).element, MarkdownAST.Heading)
    anchor = ah.anchor
    @tags a
    frag = Documenter.anchor_fragment(anchor)
    legacy = anchor.nth == 1 ? (a[:id => lstrip(frag, '#') * "-1"],) : ()
    h = first(node.children)
    return DOM.Tag(Symbol("h$(h.element.level)"))[:id => lstrip(frag, '#')](
        a[".docs-heading-anchor", :href => frag](domify(dctx, h.children)),
        legacy...,
        a[".docs-heading-anchor-permalink", :href => frag, :title => "Permalink"]
    )
end

struct ListBuilder
    es::Vector
end
ListBuilder() = ListBuilder([])

function Base.push!(lb::ListBuilder, level, node)
    @assert level >= 1
    if level == 1
        push!(lb.es, node)
    else
        if isempty(lb.es) || typeof(last(lb.es)) !== ListBuilder
            push!(lb.es, ListBuilder())
        end
        push!(last(lb.es), level - 1, node)
    end
    return
end

function domify(lb::ListBuilder)
    @tags ul li
    return ul(map(e -> isa(e, ListBuilder) ? li[".no-marker"](domify(e)) : li(e), lb.es))
end

function domify(dctx::DCtx, ::Node, contentsnode::Documenter.ContentsNode)
    ctx, navnode = dctx.ctx, dctx.navnode
    @tags a
    navnode_dir = dirname(navnode.page)
    navnode_url = get_url(ctx, navnode)
    lb = ListBuilder()
    for (count, path, anchor) in contentsnode.elements
        header = first(anchor.node.children)
        level = header.element.level
        # Skip header levels smaller than the requested mindepth
        level = level - contentsnode.mindepth + 1
        level < 1 && continue
        path = joinpath(navnode_dir, path) # links in ContentsNodes are relative to current page
        path = pretty_url(ctx, relhref(navnode_url, get_url(ctx, path)))
        url = string(path, Documenter.anchor_fragment(anchor))
        node = a[:href => url](domify(DCtx(dctx, droplinks = true), header.children))
        push!(lb, level, node)
    end
    return domify(lb)
end

function domify(dctx::DCtx, ::Node, indexnode::Documenter.IndexNode)
    ctx, navnode = dctx.ctx, dctx.navnode
    @tags a code li ul
    navnode_dir = dirname(navnode.page)
    navnode_url = get_url(ctx, navnode)
    lis = map(indexnode.elements) do el
        object, doc, path, mod, cat = el
        path = joinpath(navnode_dir, path) # links in IndexNodes are relative to current page
        path = pretty_url(ctx, relhref(navnode_url, get_url(ctx, path)))
        url = string(path, "#", Documenter.slugify(object))
        li(a[:href => url](code("$(object.binding)")))
    end
    return ul(lis)
end

domify(dctx::DCtx, node::Node, ::Documenter.DocsNodesBlock) = domify(dctx, node.children)

function domify(dctx::DCtx, mdast_node::Node, docsnode::Documenter.DocsNode)
    ctx, navnode = dctx.ctx, dctx.navnode
    @tags a code article header span

    # push to search index
    rec = SearchRecord(
        ctx, navnode,
        fragment = Documenter.anchor_fragment(docsnode.anchor),
        title = string(docsnode.object.binding),
        category = Documenter.doccat(docsnode.object),
        text = mdflatten(mdast_node)
    )
    push!(ctx.search_index, rec)
    
    return article[".docstring"](
        header(
            a[".docstring-article-toggle-button.fa-solid.fa-chevron-down", :href => "javascript:;", :title => "Collapse docstring"],
            a[".docstring-binding", :id => docsnode.anchor.id, :href => "#$(docsnode.anchor.id)"](code("$(docsnode.object.binding)")),
            " — ", # &mdash;
            span[".docstring-category"]("$(Documenter.doccat(docsnode.object))"),
            span[".is-flex-grow-1.docstring-article-toggle-button", :title => "Collapse docstring"]("")
        ),
        domify_doc(dctx, mdast_node)
    )
end

function domify_doc(dctx::DCtx, node::Node)
    @assert node.element isa Documenter.DocsNode
    ctx = dctx.ctx
    @tags a section div
    # The `:results` field contains a vector of `Docs.DocStr` objects associated with
    # each markdown object. The `DocStr` contains data such as file and line info that
    # we need for generating correct source links.
    return map(zip(node.element.mdasts, node.element.results)) do (markdown, result)
        ret = section(div(domify(dctx, markdown)))
        # When a source link is available then print the link.
        if !ctx.settings.disable_git
            url = Documenter.source_url(ctx.doc, result)
            if url !== nothing
                push!(ret.nodes, a[".docs-sourcelink", :target => "_blank", :href => url]("source"))
            end
        end
        return ret
    end
end

function domify(dctx::DCtx, ::Node, evalnode::Documenter.EvalNode)
    return isnothing(evalnode.result) ? DOM.Node[] : domify(dctx, evalnode.result.children)
end

# nothing to show for MetaNodes, so we just return an empty list
domify(::DCtx, ::Node, ::Documenter.MetaNode) = DOM.Node[]
domify(::DCtx, ::Node, ::Documenter.SetupNode) = DOM.Node[]

function domify(::DCtx, ::Node, rawnode::Documenter.RawNode)
    return rawnode.name === :html ? DOM.Tag(Symbol("#RAW#"))(rawnode.text) : DOM.Node[]
end


# Utilities
# ------------------------------------------------------------------------------

"""
Writes the HTML DOM into the HTML file that corresponds to `navnode`.
Prints a warning/error if the page goes over the `size_threshold` or `size_threshold_warn`
limits, and in the former case also returns `false`, to report back to the caller that the
size threshold check failed.
"""
function write_html(ctx::HTMLContext, navnode::Documenter.NavNode, page_html::DOM.HTMLDocument)::Bool
    page_path = get_url(ctx, navnode)
    buf = IOBuffer()
    print(buf, page_html)
    path = joinpath(ctx.doc.user.build, page_path)
    isdir(dirname(path)) || mkpath(dirname(path))
    file_size = open(io -> write(io, take!(buf)), path; write = true)

    file_size_format_results = format_units(file_size)
    size_threshold_format_results = format_units(ctx.settings.size_threshold)
    size_threshold_warn_format_results = format_units(ctx.settings.size_threshold_warn)

    size_threshold_msg(var::Symbol) = """
    Generated HTML over $(var) limit: $(navnode.page)
        Generated file size: $file_size_format_results
        size_threshold_warn: $size_threshold_warn_format_results
        size_threshold:      $size_threshold_format_results
        HTML file:           $(page_path)"""
    if navnode.page in ctx.settings.size_threshold_ignore
        if file_size > ctx.settings.size_threshold_warn
            @debug """
            $(size_threshold_msg(:size_threshold_warn))
            Hard limit ignored due to 'size_threshold_ignore'.
            """ size_threshold_ignore = ctx.settings.size_threshold_ignore
        end
    elseif file_size > ctx.settings.size_threshold
        @error size_threshold_msg(:size_threshold)
        return false
    elseif file_size > ctx.settings.size_threshold_warn
        @warn size_threshold_msg(:size_threshold_warn)
    end
    return true
end

"""
Calculates and converts bytes to appropriate format.
"""
function format_units(size)
    unit = "bytes"

    if size == typemax(Int)
        return "(no limit)"
    end
    if size >= 1024
        size = size / 1024
        unit = "KiB"
        if size >= 1024
            size = size / 1024
            unit = "MiB"
        end
    end

    return string(round(size, digits = 2), " (", unit, ")")
end

"""
Get the relative hyperlink between two [`Documenter.NavNode`](@ref)s. Assumes that both
[`Documenter.NavNode`](@ref)s have an associated [`Documenter.Page`](@ref) (i.e. `.page`
is not `nothing`).
"""
navhref(ctx, to, from) = pretty_url(ctx, relhref(get_url(ctx, from), get_url(ctx, to)))

"""
Calculates a relative HTML link from one path to another.
"""
function relhref(from, to)
    pagedir = dirname(from)
    # The regex separator replacement is necessary since otherwise building the docs on
    # Windows will result in paths that have `//` separators which break asset inclusion.
    return replace(relpath(to, isempty(pagedir) ? "." : pagedir), r"[/\\]+" => "/")
end

"""
Returns the full path corresponding to a path of a `.md` page file. The the input and output
paths are assumed to be relative to `src/`.
"""
function get_url(ctx, path::AbstractString)
    if ctx.settings.prettyurls
        d = if basename(path) == "index.md"
            dirname(path)
        else
            first(splitext(path))
        end
        return isempty(d) ? "index.html" : "$d/index.html"
    else
        # change extension to .html
        return string(splitext(path)[1], ".html")
    end
end

"""
Generates a unique file for the output of an at-example block if it goes over the configured
size threshold, and returns the filename (that should be in the same directory are the
corresponding HTML file). If the data is under the threshold, no file is created, and the
function returns `nothing`.
"""
function write_data_file(dctx::DCtx, data::Union{Vector{UInt8}, AbstractString}; suffix::AbstractString)
    # If we're under the threshold, we return `nothing`, indicating to the caller that
    # they should inline the file instead.
    if length(data) < dctx.ctx.settings.example_size_threshold
        return nothing
    end
    slug = dataslug(data)
    datafile = data_filename(dctx, slug, suffix)
    mkpath(dirname(datafile.path)) # generally, the directory for the HTML page will not exist yet
    write(datafile.path, data)
    # In all cases the file should be places in the same directory as the HTML file,
    # so we only need the filename to generate a valid relative href.
    return datafile.filename
end

function data_filename(dctx::DCtx, slug::AbstractString, suffix::AbstractString)
    ctx, navnode = dctx.ctx, dctx.navnode
    # We want to
    dir, pagename = splitdir(navnode.page)
    # Let's normalize the filename of the page by removing .md extensions (if present).
    # We'll keep other extensions though.
    if endswith(pagename, ".md")
        pagename = first(splitext(pagename))
    end

    filename_prefix = if ctx.settings.prettyurls
        # If pretty URLs are enabled, we would normally have
        # foo/bar.md -> foo/bar/index.html, and we then generate files
        # like foo/bar/$(slug).png
        # However, if we have foo/index.md, then it becomes foo/index.html,
        # and so we want to differentiate the data filenames just in case,
        # and so they become foo/index-$(slug).png
        if pagename == "index"
            string("index-", slug)
        else
            # We also need to update dir from foo/ to foo/bar here, since we want the
            # file to end up at foo/bar/$(slug).png
            dir = joinpath(dir, pagename)
            slug
        end
    else
        # If pretty URLs are disabled, then
        # foo/bar.md becomes foo/bar.html, and we always want to add the
        # Markdown filename to the data filename, i.e. foo/bar-$(slug).png
        string(pagename, "-", slug)
    end
    # Now we need to find a valid file name, in case there are existing duplicates.
    filename = find_valid_data_file(joinpath(ctx.doc.user.build, dir), filename_prefix, suffix)
    return (;
        filename,
        path = joinpath(ctx.doc.user.build, dir, filename),
    )
end

function find_valid_data_file(directory::AbstractString, prefix::AbstractString, suffix::AbstractString)
    # We'll try 10_000 different filename.. if this doesn't work, then something is probably really
    # badly wrong, and so we just crash.
    for i in 0:10_000
        filename = if i == 0
            string(prefix, suffix)
        else
            string(prefix, '-', lpad(string(i), 3, '0'), suffix)
        end
        ispath(joinpath(directory, filename)) || return filename
    end
    error(
        """
        Unable to find valid file name for an at-example output:
          directory = $(directory)
          prefix = $(prefix)
          suffix = $(suffix)"""
    )
end

"""
Returns the first `limit` characters of the hex SHA1 of the data `bytes`.
"""
function dataslug(bytes::Union{Vector{UInt8}, AbstractString}; limit = 8)::String
    full_sha = bytes2hex(SHA.sha1(bytes))
    return first(full_sha, limit)
end

"""
Returns the full path of a [`Documenter.NavNode`](@ref) relative to `src/`.
"""
get_url(ctx, navnode::Documenter.NavNode) = get_url(ctx, navnode.page)

"""
If `prettyurls` for [`HTML`](@ref Documenter.HTML) is enabled, returns a "pretty" version of
the `path` which can then be used in links in the resulting HTML file.
"""
function pretty_url(ctx, path::AbstractString)
    if ctx.settings.prettyurls
        dir, file = splitdir(path)
        if file == "index.html"
            return length(dir) == 0 ? "" : "$(dir)/"
        end
    end
    return path
end

"""
If `canonical` for [`HTML`](@ref Documenter.HTML) is set, returns the canonical
URL of a `path` or [`Documenter.NavNode`](@ref), otherwise returns nothing.
"""
function canonical_url(ctx, path_or_navnode)
    canonical_link = ctx.settings.canonical
    if canonical_link === nothing
        return nothing
    else
        canonical_link_stripped = rstrip(canonical_link, '/')
        url = pretty_url(ctx, get_url(ctx, path_or_navnode))
        return "$canonical_link_stripped/$url"
    end
end

"""
Tries to guess the page title by looking at the `<h1>` headers and returns the
header contents of the first `<h1>` on a page (or `nothing` if the algorithm
was unable to find any `<h1>` headers).
"""
function pagetitle(page::Node)
    @assert page.element isa MarkdownAST.Document
    title = nothing
    for node in page.children
        # AnchoredHeaders should have just one child node, which is the Heading node
        if isa(node.element, Documenter.AnchoredHeader)
            node = first(node.children)
        end
        if isa(node.element, MarkdownAST.Heading) && node.element.level == 1
            title = collect(node.children)
            break
        end
    end
    return title
end

function pagetitle(dctx::DCtx)
    ctx, navnode = dctx.ctx, dctx.navnode
    if navnode.title_override !== nothing
        # parse title_override as markdown
        md = Markdown.parse(navnode.title_override)
        # Markdown.parse results in a paragraph so we need to strip that
        if !(length(md.content) === 1 && isa(first(md.content), Markdown.Paragraph))
            error("Bad Markdown provided for page title: '$(navnode.title_override)'")
        end
        mdast = convert(Node, md)
        return collect(first(mdast.children).children)
    end

    if navnode.page !== nothing
        title = pagetitle(getpage(ctx, navnode).mdast)
        title === nothing || return title
    end

    return [MarkdownAST.@ast("-")]
end

mdflatten_pagetitle(dctx::DCtx) = sprint((io, ns) -> foreach(n -> mdflatten(io, n), ns), pagetitle(dctx))

"""
Returns an ordered list of tuples, `(toplevel, anchor, text)`, corresponding to level 1 and 2
headings on the `page`. Note that if the first header on the `page` is a level 1 header then
it is not included -- it is assumed to be the page title and so does not need to be included
in the navigation menu twice.
"""
function collect_subsections(page::MarkdownAST.Node)
    @assert page.element isa MarkdownAST.Document
    sections = []
    title_found = false
    for node in page.children
        @assert !isa(node.element, MarkdownAST.Heading) # all headings should have been replaced
        isa(node.element, Documenter.AnchoredHeader) || continue
        anchor = node.element.anchor
        node = first(node.children) # get the Heading node
        @assert isa(node.element, MarkdownAST.Heading)
        if node.element.level < 3
            toplevel = node.element.level === 1
            # Don't include the first header if it is `h1`.
            if toplevel && isempty(sections) && !title_found
                title_found = true
                continue
            end
            push!(sections, (toplevel, Documenter.anchor_fragment(anchor), node))
        end
    end
    return sections
end

function domify_ansicoloredtext(text::AbstractString, class = "")
    @tags pre
    stack = DOM.Node[pre()] # this `pre` is dummy
    function cb(io::IO, printer, tag::String, attrs::Dict{Symbol, String})
        text = String(take!(io))
        children = stack[end].nodes
        isempty(text) || push!(children, DOM.Tag(Symbol("#RAW#"))(text))
        if startswith(tag, "/")
            pop!(stack)
        else
            parent = DOM.Tag(Symbol(tag))[attrs]
            push!(children, parent)
            push!(stack, parent)
        end
        return true
    end
    ansiclass = isempty(class) ? "ansi" : class * " ansi"
    printer = ANSIColoredPrinters.HTMLPrinter(
        IOBuffer(text), callback = cb,
        root_tag = "code", root_class = ansiclass
    )
    show(IOBuffer(), MIME"text/html"(), printer)
    return stack[1].nodes
end

function domify(::DCtx, ::Node, e::MarkdownAST.Text)
    text = e.text

    # Javascript LaTeX engines have a hard time dealing with `$` floating around
    # because they use them as in-line escapes. You can try a few different
    # solutions that don't work (e.g., HTML symbols &#x24;). The easiest (if
    # hacky) solution is to wrap dollar signs in a <span>. For now, only do this
    # when the text coming in is a singleton escaped $ sign.
    if text == "\$"
        return DOM.Tag(:span)("\$")
    end
    return DOM.Node(text)
end

domify(dctx::DCtx, node::Node, ::MarkdownAST.BlockQuote) = DOM.Tag(:blockquote)(domify(dctx, node.children))

domify(dctx::DCtx, node::Node, ::MarkdownAST.Strong) = DOM.Tag(:strong)(domify(dctx, node.children))

function domify(dctx::DCtx, ::Node, c::MarkdownAST.CodeBlock)
    ctx = dctx.ctx
    settings = ctx.settings
    language = c.info
    @tags pre code
    language = Documenter.codelang(language)
    if language == "documenter-ansi" # From @repl blocks (through MultiCodeBlock)
        return pre(domify_ansicoloredtext(c.code, "nohighlight hljs"))
    elseif settings !== nothing && settings.prerender &&
            !(isempty(language) || language == "nohighlight")
        r = hljs_prerender(c, settings)
        r !== nothing && return r
    end
    class = isempty(language) ? "nohighlight" : "language-$(language)"
    return pre(code[".$(class) .hljs"](c.code))
end

function domify(dctx::DCtx, node::Node, mcb::Documenter.MultiCodeBlock)
    @tags pre br
    p = pre()
    for (i, thing) in enumerate(node.children)
        pre = domify(dctx, thing)
        code = pre.nodes[1]
        # TODO: This should probably be added to the CSS later on...
        push!(code.attributes, :style => "display:block;")
        push!(p.nodes, code)
        # insert a <br> between output and the next input
        if i != length(node.children) &&
                findnext(x -> x.element.info == mcb.language, collect(node.children), i + 1) == i + 1
            push!(p.nodes, br())
        end
    end
    return p
end

domify(::DCtx, ::Node, c::MarkdownAST.Code) = DOM.Tag(:code)(c.code)

function hljs_prerender(c::MarkdownAST.CodeBlock, settings::HTML)
    @assert settings.prerender "unreachable"
    @tags pre code
    lang = Documenter.codelang(c.info)
    hljs = settings.highlightjs
    js = """
    const hljs = require('$(hljs)');
    console.log(hljs.highlight($(repr(c.code)), {'language': "$(lang)"}).value);
    """
    out, err = IOBuffer(), IOBuffer()
    try
        run(pipeline(`$(settings.node) -e "$(js)"`; stdout = out, stderr = err))
        str = String(take!(out))
        # prepend nohighlight to stop runtime highlighting
        # return pre(code[".nohighlight $(lang) .hljs"](DOM.Tag(Symbol("#RAW#"))(str)))
        return pre(code[".language-$(lang) .hljs"](DOM.Tag(Symbol("#RAW#"))(str)))
    catch e
        @error "HTMLWriter: prerendering failed" exception = e stderr = String(take!(err))
    end
    return nothing
end

function domify(dctx::DCtx, node::Node, h::MarkdownAST.Heading)
    N = h.level
    return DOM.Tag(Symbol("h$N"))(domify(dctx, node.children))
end

domify(::DCtx, ::Node, ::MarkdownAST.ThematicBreak) = DOM.Tag(:hr)()

const ImageElements = Union{MarkdownAST.Image, Documenter.LocalImage}
function domify(dctx::DCtx, node::Node, i::ImageElements)
    alt = mdflatten(node.children)
    url = filehref(dctx, node, i)
    # TODO: Implement .title
    @tags video img a

    if occursin(r"\.(webm|mp4|ogg|ogm|ogv|avi)$", url)
        return video[:src => url, :controls => "true", :title => alt](
            a[:href => url](alt)
        )
    else
        return img[:src => url, :alt => alt]
    end
end

domify(dctx::DCtx, node::Node, ::MarkdownAST.Emph) = DOM.Tag(:em)(domify(dctx, node.children))

domify(::DCtx, ::Node, m::MarkdownAST.DisplayMath) = DOM.Tag(:p)[".math-container"](string("\\[", m.math, "\\]"))

domify(::DCtx, ::Node, m::MarkdownAST.InlineMath) = DOM.Tag(:span)(string('$', m.math, '$'))

domify(::DCtx, ::Node, m::MarkdownAST.LineBreak) = DOM.Tag(:br)()
# TODO: Implement SoftBreak, Backslash (but they don't appear in standard library Markdown conversions)

const LinkElements = Union{MarkdownAST.Link, Documenter.PageLink, Documenter.LocalLink}
function domify(dctx::DCtx, node::Node, link::LinkElements)
    droplinks = dctx.droplinks
    url = filehref(dctx, node, link)
    link_text = domify(dctx, node.children)
    return droplinks ? link_text : DOM.Tag(:a)[:href => url](link_text)
end

function domify(dctx::DCtx, node::Node, list::MarkdownAST.List)
    isordered = (list.type === :ordered)
    return (isordered ? DOM.Tag(:ol) : DOM.Tag(:ul))(map(DOM.Tag(:li), domify(dctx, node.children)))
end
domify(dctx::DCtx, node::Node, ::MarkdownAST.Item) = domify(dctx, node.children)

function domify(dctx::DCtx, node::Node, ::MarkdownAST.Paragraph)
    content = domify(dctx, node.children)
    # This 'if' here is to render tight/loose lists properly, as they all have Markdown.Paragraph as a child
    # node, but we should not render it for tight lists.
    # See also: https://github.com/JuliaLang/julia/pull/26598
    return is_in_tight_list(node) ? content : DOM.Tag(:p)(content)
end
is_in_tight_list(node::Node) = !isnothing(node.parent) && isa(node.parent.element, MarkdownAST.Item) &&
    !isnothing(node.parent.parent) && isa(node.parent.parent.element, MarkdownAST.List) &&
    node.parent.parent.element.tight

function domify(dctx::DCtx, node::Node, t::MarkdownAST.Table)
    th_row, tbody_rows = Iterators.peel(MarkdownAST.tablerows(node))
    @tags table tr th td
    alignment_style = map(t.spec) do align
        if align == :right
            "text-align: right"
        elseif align == :center
            "text-align: center"
        else
            "text-align: left"
        end
    end
    return table(
        tr(
            map(enumerate(th_row.children)) do (i, x)
                th[:style => alignment_style[i]](domify(dctx, x.children))
            end
        ),
        map(tbody_rows) do x
            tr(
                map(enumerate(x.children)) do (i, y) # each cell in a row
                    td[:style => alignment_style[i]](domify(dctx, y.children))
                end
            )
        end
    )
end

function domify(::DCtx, ::Node, e::MarkdownAST.JuliaValue)
    @warn(
        """
        Unexpected Julia interpolation in the Markdown. This probably means that you
        have an unbalanced or un-escaped \$ in the text.

        To write the dollar sign, escape it with `\\\$`

        We don't have the file or line number available, but we got given the value:

        `$(e.ref)` which is of type `$(typeof(e.ref))`
        """
    )
    return string(e.ref)
end

function domify(::DCtx, ::Node, f::MarkdownAST.FootnoteLink)
    @tags sup a
    return sup[".footnote-reference"](a["#citeref-$(f.id)", :href => "#footnote-$(f.id)"]("[$(f.id)]"))
end
function domify(dctx::DCtx, node::Node, f::MarkdownAST.FootnoteDefinition)
    # As we run through the document to generate the document, we won't render the footnote
    # definitions right away, and instead store them on dctx.footnotes. They get printed
    # a little later, at the very end of the page.
    #
    # It does mean that we call domify() again later on the actual footnote bodies, and in that
    # case dctx.footnotes = nothing. In case we then still end up here, it means we have footnote
    # definitions nested inside footnote definition. We just ignore those and print a warning.
    #
    # TODO: this could be rearranged such that we push!() the DOM here into .footnotes, rather
    # than the Node objects.
    if isnothing(dctx.footnotes)
        @error "Invalid nested footnote definition in $(Documenter.locrepr(dctx.navnode.page))" f.id
    else
        push!(dctx.footnotes, node)
    end
    return DOM.Node[]
end

function domify(dctx::DCtx, node::Node, a::MarkdownAST.Admonition)
    @tags header div details summary
    colorclass =
        (a.category == "danger") ? ".is-danger" :
        (a.category == "warning") ? ".is-warning" :
        (a.category == "note") ? ".is-info" :
        (a.category == "info") ? ".is-info" :
        (a.category == "tip") ? ".is-success" :
        (a.category == "todo") ? ".is-todo" :
        (a.category == "compat") ? ".is-compat" : begin
            # If the admonition category is not one of the standard ones, we tag the
            # admonition div element with a `is-category-$(category)` class. However, we
            # first carefully sanitize the category name. Strictly speaking, this is not
            # necessary when were using the Markdown parser in the Julia standard library,
            # since it restricts the category to [a-z]+. But it is possible for the users to
            # construct their own Admonition objects with arbitrary category strings and
            # pass them onto Documenter.
            #
            # (1) remove all characters except A-Z, a-z, 0-9 and -
            cat_sanitized = replace(a.category, r"[^A-Za-z0-9-]" => "")
            # (2) remove any dashes from the beginning and end of the string
            cat_sanitized = replace(cat_sanitized, r"^[-]+" => "")
            cat_sanitized = replace(cat_sanitized, r"[-]+$" => "")
            # (3) reduce any duplicate dashes in the middle to single dashes
            cat_sanitized = replace(cat_sanitized, r"[-]+" => "-")
            cat_sanitized = lowercase(cat_sanitized)
            # (4) if nothing is left (or the category was empty to begin with), we don't
            # apply a class
            isempty(cat_sanitized) ? "" : ".is-category-$(cat_sanitized)"
        end
    node_repr = sprint(io -> show(io, node))
    content_hash = string(hash(node_repr), base = 16)
    admonition_id = if !isempty(a.title)
        base_id = Documenter.slugify(a.title)
        "$(base_id)-$(content_hash)"
    else
        "$(a.category)-$(content_hash)"
    end
    anchor_link = DOM.Tag(:a)[".admonition-anchor", :href => "#$(admonition_id)", :title => "Permalink"]()
    inner_div = div[".admonition-body"](domify(dctx, node.children))
    if a.category == "details"
        # details admonitions are rendered as <details><summary> blocks
        return details[".admonition.is-details", :id => admonition_id](
            summary[".admonition-header"](a.title, anchor_link), inner_div
        )
    else
        return div[".admonition$(colorclass)", :id => admonition_id](
            header[".admonition-header"](a.title, anchor_link), inner_div
        )
    end
end

# Select the "best" representation for HTML output.
domify(dctx::DCtx, node::Node, ::Documenter.MultiOutput) = domify(dctx, node.children)
domify(dctx::DCtx, node::Node, moe::Documenter.MultiOutputElement) = Base.invokelatest(domify, dctx, node, moe.element)

function domify(dctx::DCtx, node::Node, d::Dict{MIME, Any})
    rawhtml(code) = DOM.Tag(Symbol("#RAW#"))(code)
    # Our first preference for the MIME type is 'text/html', which we can natively include
    # in the HTML. But it might happen that it's too large (above example_size_threshold),
    # in which case we move on to trying to write it as an image.
    has_text_html = false
    if haskey(d, MIME"text/html"())
        if length(d[MIME"text/html"()]) < dctx.ctx.settings.example_size_threshold
            # If the size threshold is met, we can just return right away
            return rawhtml(d[MIME"text/html"()])
        end
        # We'll set has_text_html to distinguish it from the case where the 'text/html' MIME
        # show() method was simply missing.
        has_text_html = true
    end
    # If text/html failed, we try to write the output as an image, possibly to a file.
    image = if haskey(d, MIME"image/svg+xml"())
        @tags img
        svg = d[MIME"image/svg+xml"()]
        svg_tag_match = match(r"<svg[^>]*>", svg)
        dom = if length(svg) >= dctx.ctx.settings.example_size_threshold
            filename = write_data_file(dctx, svg; suffix = ".svg")
            @assert !isnothing(filename)
            img[:src => filename, :alt => "Example block output"]
        elseif svg_tag_match === nothing
            # There is no svg tag so we don't do any more advanced
            # processing and just return the svg as HTML.
            # The svg string should be invalid but that's not our concern here.
            rawhtml(svg)
        else
            # The xmlns attribute has to be present for data:image/svg+xml
            # to work (https://stackoverflow.com/questions/18467982).
            # If it doesn't exist, we splice it into the first svg tag.
            # This should never invalidate otherwise valid svg.
            svg_tag = svg_tag_match.match
            xmlns_present = occursin("xmlns", svg_tag)
            if !xmlns_present
                svg = replace(svg, "<svg" => "<svg xmlns=\"http://www.w3.org/2000/svg\"", count = 1)
            end

            # We can leave the svg as utf8, but the minimum safety precaution we need
            # is to ensure the src string separator is not in the svg.
            # That can be either " or ', and the svg will most likely use only one of them
            # so we check which one occurs more often and use the other as the separator.
            # This should leave most svg basically intact.

            # Replace % with %25 and # with %23 https://github.com/jakubpawlowicz/clean-css/issues/763#issuecomment-215283553
            svg = replace(svg, "%" => "%25")
            svg = replace(svg, "#" => "%23")

            singles = count(==('\''), svg)
            doubles = count(==('"'), svg)
            if singles > doubles
                # Replace every " with %22 because it terminates the src=" string otherwise
                svg = replace(svg, "\"" => "%22")
                sep = "\""
            else
                # Replace every ' with %27 because it terminates the src=' string otherwise
                svg = replace(svg, "\'" => "%27")
                sep = "'"
            end

            rawhtml(string("<img src=", sep, "data:image/svg+xml;utf-8,", svg, sep, "/>"))
        end
        (; dom = dom, mime = "image/svg+xml")
    elseif haskey(d, MIME"image/png"())
        domify_show_image_binary(dctx, "png", d)
    elseif haskey(d, MIME"image/webp"())
        domify_show_image_binary(dctx, "webp", d)
    elseif haskey(d, MIME"image/gif"())
        domify_show_image_binary(dctx, "gif", d)
    elseif haskey(d, MIME"image/jpeg"())
        domify_show_image_binary(dctx, "jpeg", d)
    end
    # If image is nothing, then the object did not have any of the supported image
    # representations. In that case, if the 'text/html' representation exists, we use that,
    # but with a warning because it goes over the size limit. If 'text/html' was missing too,
    # we carry on to additional MIME types.
    if has_text_html && isnothing(image)
        # The 'text/html' representation of an @example block is above the threshold, but no
        # supported image representation is present as an alternative.
        push!(
            dctx.ctx.atexample_warnings,
            AtExampleFallbackWarning(
                page = dctx.navnode.page,
                size_bytes = length(d[MIME"text/html"()]),
                fallback = nothing,
            )
        )
        return rawhtml(d[MIME"text/html"()])
    elseif has_text_html && !isnothing(image)
        # The 'text/html' representation of an @example block is above the threshold,
        # falling back to '$(image.mime)' representation.
        push!(
            dctx.ctx.atexample_warnings,
            AtExampleFallbackWarning(
                page = dctx.navnode.page,
                size_bytes = length(d[MIME"text/html"()]),
                fallback = image.mime,
            )
        )
        return image.dom
    elseif !has_text_html && !isnothing(image)
        return image.dom
    end
    # Check for some 'fallback' MIMEs, defaulting to 'text/plain' if we can't find any of them.
    return if haskey(d, MIME"text/latex"())
        latex = d[MIME"text/latex"()]
        # If the show(io, ::MIME"text/latex", x) output is already wrapped in
        # \[ ... \] or $$ ... $$, we unwrap it first, since when we output
        # Markdown.LaTeX objects we put the correct delimiters around it anyway.
        has_math, latex = _strip_latex_math_delimiters(latex)
        out = if !has_math
            Documenter.mdparse(latex; mode = :single)
        else
            [MarkdownAST.@ast MarkdownAST.DisplayMath(latex)]
        end
        domify(dctx, out)
    elseif haskey(d, MIME"text/markdown"())
        out = Markdown.parse(d[MIME"text/markdown"()])
        out = convert(MarkdownAST.Node, out)
        domify(dctx, out)
    elseif haskey(d, MIME"text/plain"())
        @tags pre
        text = d[MIME"text/plain"()]
        pre[".documenter-example-output"](domify_ansicoloredtext(text, "nohighlight hljs"))
    else
        error("this should never happen.")
    end
end

function _strip_latex_math_delimiters(latex::AbstractString)
    # Make sure to match multiline strings!
    m_bracket = match(r"\s*\\\[(.*)\\\]\s*"s, latex)
    if m_bracket !== nothing
        return true, m_bracket[1]
    end
    # This regex matches the strings "$ ... $" and "$$ ... $$", but not
    # strings with miss-matched dollar signs such as "$ ... $$" or "$$ ... $"
    m_dollars = match(r"^\s*(\${1,2})([^\$]*)\1\s*$"s, latex)
    if m_dollars !== nothing
        return true, m_dollars[2]
    end
    return false, latex
end

function domify_show_image_binary(dctx::DCtx, filetype::AbstractString, d::Dict{MIME, Any})
    @tags img
    mime_name = "image/$filetype"
    mime = MIME{Symbol(mime_name)}()
    # When we construct `d` in the expander pipeline, we call `stringmime`, which
    # base64-encodes the bytes, so the values in the dictionary are base64-encoded.
    # So if we do write it to a file, we need to decode it first.
    data_base64 = d[mime]
    filename = write_data_file(dctx, Base64.base64decode(data_base64); suffix = ".$filetype")
    alt = (:alt => "Example block output")
    dom = if isnothing(filename)
        src = string("data:$(mime_name);base64,", data_base64)
        img[:src => src, alt]
    else
        img[:src => filename, alt]
    end
    return (; dom, mime = mime_name)
end

# filehrefs
# ------------------------------------------------------------------------------

# If the nodes passed through CrossReferences as native MarkdownAST elements, then that
# means they're reasonable absolute URLs. Or, possibly, the URL is problematic, but we
# just ignore that here. That should have been caught earlier.
filehref(::DCtx, ::Node, e::Union{MarkdownAST.Image, MarkdownAST.Link}) = e.destination

function filehref(dctx::DCtx, ::Node, pagelink::Documenter.PageLink)
    ctx, navnode = dctx.ctx, dctx.navnode
    path = Documenter.pagekey(ctx.doc, pagelink.page)
    path = pretty_url(ctx, relhref(get_url(ctx, navnode), get_url(ctx, path)))
    # Add a fragment, if present
    return isempty(pagelink.fragment) ? path : "$path#$(pagelink.fragment)"
end

function filehref(dctx::DCtx, ::Node, locallink::Documenter.LocalLink)
    ctx, navnode = dctx.ctx, dctx.navnode
    path = relhref(get_url(ctx, navnode), locallink.path)
    # Replace any backslashes in links, if building the docs on Windows
    path = replace(path, '\\' => '/')
    # Add a fragment, if present
    return isempty(locallink.fragment) ? path : "$path#$(locallink.fragment)"
end

function filehref(dctx::DCtx, ::Node, localimage::Documenter.LocalImage)
    ctx, navnode = dctx.ctx, dctx.navnode
    path = relhref(get_url(ctx, navnode), localimage.path)
    # Replace any backslashes in links, if building the docs on Windows
    return replace(path, '\\' => '/')
end

end<|MERGE_RESOLUTION|>--- conflicted
+++ resolved
@@ -732,7 +732,20 @@
     return SearchRecord(ctx, navnode; text = mdflatten(node))
 end
 
-<<<<<<< HEAD
+# Returns nothing for nodes that shouldn't be indexed in search
+const _SEARCHRECORD_IGNORED_BLOCK_TYPES = Union{
+    Documenter.MetaNode,
+    Documenter.DocsNodesBlock,
+    Documenter.SetupNode,
+}
+function searchrecord(ctx::HTMLContext, navnode::Documenter.NavNode, node::Node)
+    # Skip indexing special at-blocks
+    if node.element isa _SEARCHRECORD_IGNORED_BLOCK_TYPES
+        return nothing
+    end
+    return SearchRecord(ctx, navnode, node, node.element)
+end
+
 
 # For @example blocks
 function SearchRecord(ctx::HTMLContext, navnode::Documenter.NavNode, node::MarkdownAST.Node{Nothing}, element::Documenter.MultiOutput)
@@ -790,22 +803,6 @@
 # and the searchrecord method above.
 
 
-=======
-# Returns nothing for nodes that shouldn't be indexed in search
-const _SEARCHRECORD_IGNORED_BLOCK_TYPES = Union{
-    Documenter.MetaNode,
-    Documenter.DocsNodesBlock,
-    Documenter.SetupNode,
-}
-function searchrecord(ctx::HTMLContext, navnode::Documenter.NavNode, node::Node)
-    # Skip indexing special at-blocks
-    if node.element isa _SEARCHRECORD_IGNORED_BLOCK_TYPES
-        return nothing
-    end
-    return SearchRecord(ctx, navnode, node, node.element)
-end
-
->>>>>>> 3ada4620
 function JSON.lower(rec::SearchRecord)
     # Replace any backslashes in links, if building the docs on Windows
     src = replace(rec.src, '\\' => '/')
@@ -1787,17 +1784,15 @@
 function domify(dctx::DCtx)
     ctx, navnode = dctx.ctx, dctx.navnode
     return map(getpage(ctx, navnode).mdast.children) do node
-<<<<<<< HEAD
+        rec = searchrecord(ctx, navnode, node)
+        if !isnothing(rec)
+            push!(ctx.search_index, rec)
+        end
         if should_index_for_search(navnode, node, node.element)
             rec = searchrecord(ctx, navnode, node, node.element)
             if rec !== nothing
                 push!(ctx.search_index, rec)
             end
-=======
-        rec = searchrecord(ctx, navnode, node)
-        if !isnothing(rec)
-            push!(ctx.search_index, rec)
->>>>>>> 3ada4620
         end
         domify(dctx, node, node.element)
     end
